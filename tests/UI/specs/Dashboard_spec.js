/*!
 * Piwik - free/libre analytics platform
 *
 * Dashboard screenshot tests.
 *
 * @link http://piwik.org
 * @license http://www.gnu.org/licenses/gpl-3.0.html GPL v3 or later
 */

// TODO: should move this & dashboard manager test to Dashboard plugin
describe("Dashboard", function () {
    this.timeout(0);

    var url = "?module=Widgetize&action=iframe&idSite=1&period=year&date=2012-08-09&moduleToWidgetize=Dashboard&"
            + "actionToWidgetize=index&idDashboard=5";

    var removeAllExtraDashboards = function (done) {
        testEnvironment.callController("Dashboard.getAllDashboards", {}, function (err, dashboards) {
            dashboards = (dashboards || []).filter(function (dash) {
                return parseInt(dash.iddashboard) > 5;
            });

            var removeDashboard = function (i) {
                if (i >= dashboards.length) {
                    done();
                    return;
                }

                console.log("Removing dashboard ID = " + dashboards[i].iddashboard);
                testEnvironment.callController("Dashboard.removeDashboard", {idDashboard: dashboards[i].iddashboard}, function () {
                    removeDashboard(i + 1);
                });
            };

            removeDashboard(0);
        });
    };

    var setup = function (done) {
        // make sure live widget doesn't refresh constantly for UI tests
        testEnvironment.configOverride = {
            General: {
                'live_widget_refresh_after_seconds': 1000000
            }
        };
        testEnvironment.save();

        // save empty layout for dashboard ID = 5
        var layout = [
            [
                {
                    uniqueId: "widgetVisitsSummarygetEvolutionGraphforceView1viewDataTablegraphEvolution",
                    parameters: {module: "VisitsSummary", action: "getEvolutionGraph", columns: "nb_visits"}
                }
            ],
            [],
            []
        ];

        // TODO: should probably include an async lib
        testEnvironment.callController("Dashboard.saveLayout", {name: 'D4', layout: JSON.stringify(layout), idDashboard: 5, idSite: 2}, function () {
            // reset default widget selection
            testEnvironment.callController("Dashboard.saveLayoutAsDefault", {layout: 0}, function () {
                removeAllExtraDashboards(done);
            });
        });
    };

    before(setup);
    after(setup);

    it("should load correctly", function (done) {
        expect.screenshot("loaded").to.be.capture(function (page) {
            page.load(url, 5000);
        }, done);
    });

    it("should move a widget when widget is drag & dropped", function (done) {
        expect.screenshot("widget_move").to.be.capture(function (page) {
            page.mousedown('.widgetTop');
            page.mouseMove('#dashboardWidgetsArea > .col:eq(2)');
            page.mouseup('#dashboardWidgetsArea > .col:eq(2)');
        }, done);
    });

    it("should refresh widget when widget refresh icon clicked", function (done) {
        expect.screenshot("widget_move_refresh").to.be.capture(function (page) {
            page.mouseMove('.widgetTop');
            page.click('.button#refresh');
            page.mouseMove('.dashboard-manager'); // let widget top hide again
        }, done);
    });

    it("should minimise widget when widget minimise icon clicked", function (done) {
        expect.screenshot("widget_minimised").to.be.capture(function (page) {
            page.mouseMove('.widgetTop');
            page.click('.button#minimise');
        }, done);
    });

    it("should unminimise widget when widget maximise icon is clicked after being minimised", function (done) {
        expect.screenshot("widget_move_unminimised").to.be.capture(function (page) {
            page.mouseMove('.widgetTop');
            page.click('.button#maximise');
            page.mouseMove('.dashboard-manager'); // let widget top hide again
        }, done);
    });

    it("should maximise widget when widget maximise icon is clicked", function (done) {
        expect.screenshot("widget_maximise").to.be.capture(function (page) {
            page.mouseMove('.widgetTop');
            page.click('.button#maximise');
        }, done);
    });

    it("should close maximise dialog when minimise icon is clicked", function (done) {
        expect.screenshot("widget_move_unmaximise").to.be.capture(function (page) {
            page.mouseMove('.widgetTop');
            page.click('.button#minimise');
            page.mouseMove('.dashboard-manager'); // let widget top hide again
        }, done);
    });

    it("should add a widget when a widget is selected in the dashboard manager", function (done) {
        expect.screenshot("widget_add_widget").to.be.capture(function (page) {
            page.click('.dashboard-manager .title');

            page.mouseMove('.widgetpreview-categorylist>li:contains(Live!)'); // have to mouse move twice... otherwise Live! will just be highlighted
            page.mouseMove('.widgetpreview-categorylist>li:contains(Times):first');

            page.mouseMove('.widgetpreview-widgetlist>li:contains(Visits per local time)');

            page.click('.widgetpreview-widgetlist>li:contains(Visits per local time)');
        }, done);
    });

    it("should remove widget when remove widget icon is clicked", function (done) {
<<<<<<< HEAD
        expect.screenshot("widget_move").to.be.capture("widget_removed", function (page) {
            var widget = '[id="widgetVisitTimegetVisitInformationPerLocalTimeviewDataTablegraphVerticalBar"]';

            page.mouseMove(widget + ' .widgetTop');
            page.click(widget + ' .button#close');
=======
        expect.screenshot("widget_move_removed").to.be.capture(function (page) {
            page.mouseMove('#widgetVisitTimegetVisitInformationPerLocalTime .widgetTop');
            page.click('#widgetVisitTimegetVisitInformationPerLocalTime .button#close');
>>>>>>> 1e139be2
            page.click('.ui-dialog button>span:contains(Yes)');
            page.mouseMove('.dashboard-manager');
        }, done);
    });

    it("should change dashboard layout when new layout is selected", function (done) {
        expect.screenshot("change_layout").to.be.capture(function (page) {
            page.click('.dashboard-manager .title');
            page.click('li[data-action=showChangeDashboardLayoutDialog]');
            page.click('div[layout=50-50]');
            page.click('.ui-dialog button>span:contains(Save)');
        }, done);
    });

    it("should rename dashboard when dashboard rename process completed", function (done) {
        expect.screenshot("rename").to.be.capture(function (page) {
            page.click('.dashboard-manager .title');
            page.click('li[data-action=renameDashboard]');
            page.evaluate(function () {
                $('#newDashboardName:visible').val('newname'); // don't use sendKeys or click, since in this test it appears to trigger a seg fault on travis
                $('.ui-dialog[aria-describedby=renameDashboardConfirm] button>span:contains(Save):visible').click();
            });
        }, done);
    });

    it("should copy dashboard successfully when copy dashboard process completed", function (done) {
        expect.screenshot("copied").to.be.capture(function (page) {
            page.click('.dashboard-manager .title');
            page.click('li[data-action=copyDashboardToUser]');
            page.evaluate(function () {
                $('[id=copyDashboardName]:last').val('');
            });
            page.sendKeys('[id=copyDashboardName]:last', 'newdash');
            page.evaluate(function () {
                $('[id=copyDashboardUser]:last').val('superUserLogin');
            });
            page.click('.ui-dialog button>span:contains(Ok)');

            page.load(url.replace("idDashboard=5", "idDashboard=6"));
        }, done);
    });

    it("should reset dashboard when reset dashboard process completed", function (done) {
        expect.screenshot("reset").to.be.capture(function (page) {
            page.click('.dashboard-manager .title');
            page.click('li[data-action=resetDashboard]');
            page.click('.ui-dialog button>span:contains(Yes)', 4000);
            page.mouseMove('.dashboard-manager');
        }, done);
    });

    it("should remove dashboard when remove dashboard process completed", function (done) {
        expect.screenshot("removed").to.be.capture(function (page) {
            page.click('.dashboard-manager .title');
            page.click('li[data-action=removeDashboard]');
            page.click('.ui-dialog[aria-describedby=removeDashboardConfirm] button>span:contains(Yes)');
            page.mouseMove('.dashboard-manager');
            page.evaluate(function () {
                $('.widgetTop').removeClass('widgetTopHover');
            });
        }, done);
    });

    it("should not fail when default widget selection changed", function (done) {
        expect.screenshot("default_widget_selection_changed").to.be.capture(function (page) {
            page.load(url);
            page.click('.dashboard-manager .title');
            page.click('li[data-action=setAsDefaultWidgets]');
            page.click('.ui-dialog button>span:contains(Yes)');
        }, done);
    });

    it("should create new dashboard with new default widget selection when create dashboard process completed", function (done) {
        expect.screenshot("create_new").to.be.capture(function (page) {
            page.click('.dashboard-manager .title');
            page.click('li[data-action=createDashboard]');
            page.sendKeys('#createDashboardName:visible', 'newdash2');
            page.click('.ui-dialog[aria-describedby=createDashboardConfirm] button>span:contains(Yes)');
        }, done);
    });

});<|MERGE_RESOLUTION|>--- conflicted
+++ resolved
@@ -135,17 +135,12 @@
     });
 
     it("should remove widget when remove widget icon is clicked", function (done) {
-<<<<<<< HEAD
         expect.screenshot("widget_move").to.be.capture("widget_removed", function (page) {
             var widget = '[id="widgetVisitTimegetVisitInformationPerLocalTimeviewDataTablegraphVerticalBar"]';
 
             page.mouseMove(widget + ' .widgetTop');
             page.click(widget + ' .button#close');
-=======
-        expect.screenshot("widget_move_removed").to.be.capture(function (page) {
-            page.mouseMove('#widgetVisitTimegetVisitInformationPerLocalTime .widgetTop');
-            page.click('#widgetVisitTimegetVisitInformationPerLocalTime .button#close');
->>>>>>> 1e139be2
+
             page.click('.ui-dialog button>span:contains(Yes)');
             page.mouseMove('.dashboard-manager');
         }, done);
