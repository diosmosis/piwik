/*!
 * Piwik - free/libre analytics platform
 *
 * Screenshot integration tests.
 *
 * @link http://piwik.org
 * @license http://www.gnu.org/licenses/gpl-3.0.html GPL v3 or later
 */

describe("UIIntegrationTest", function () { // TODO: Rename to Piwik?
    this.timeout(0);

    var generalParams = 'idSite=1&period=year&date=2012-08-09',
        idSite2Params = 'idSite=2&period=year&date=2012-08-09',
        evolutionParams = 'idSite=1&period=day&date=2012-01-31&evolution_day_last_n=30',
        urlBase = 'module=CoreHome&action=index&' + generalParams,
        widgetizeParams = "module=Widgetize&action=iframe",
        segment = encodeURIComponent("browserCode==FF") // from OmniFixture
        ;

    before(function (done) {
        testEnvironment.queryParamOverride = {
            forceNowValue: testEnvironment.forcedNowTimestamp,
            visitorId: testEnvironment.forcedIdVisitor,
            realtimeWindow: 'false'
        };
        testEnvironment.save();

        testEnvironment.callApi("SitesManager.setSiteAliasUrls", {idSite: 3, urls: []}, done);
    });

    beforeEach(function () {
        if (testEnvironment.configOverride.database) {
            delete testEnvironment.configOverride.database;
        }
        testEnvironment.testUseMockAuth = 1;
        testEnvironment.save();
    });

    after(function () {
        delete testEnvironment.queryParamOverride;
        testEnvironment.testUseMockAuth = 1;
        testEnvironment.save();
    });

    // dashboard tests
    it("should load dashboard1 correctly", function (done) {
        expect.screenshot("dashboard1").to.be.captureSelector('.pageWrap', function (page) {
            page.load("?" + urlBase + "#?" + generalParams + "&category=Dashboard_Dashboard&subcategory=1");

            page.evaluate(function () {
                // Prevent random sizing error eg. http://builds-artifacts.piwik.org/ui-tests.master/2301.1/screenshot-diffs/diffviewer.html
                $("[widgetid=widgetActionsgetOutlinks] .widgetContent").text('Displays different at random -> hidden');
            });
        }, done);
    });

    it("should load dashboard2 correctly", function (done) {
        expect.screenshot("dashboard2").to.be.captureSelector('.pageWrap', function (page) {
            page.load("?" + urlBase + "#?" + generalParams + "&category=Dashboard_Dashboard&subcategory=2");
        }, done);
    });

    it("should load dashboard3 correctly", function (done) {
        expect.screenshot("dashboard3").to.be.captureSelector('.pageWrap', function (page) {
            page.load("?" + urlBase + "#?" + generalParams + "&category=Dashboard_Dashboard&subcategory=3");
        }, done);
    });

    it("should load dashboard4 correctly", function (done) {
        expect.screenshot("dashboard4").to.be.captureSelector('.pageWrap', function (page) {
            page.load("?" + urlBase + "#?" + generalParams + "&category=Dashboard_Dashboard&subcategory=4");
        }, done);
    });

    it("should display dashboard correctly on a mobile phone", function (done) {
        expect.screenshot("dashboard5_mobile").to.be.capture(function (page) { // capture with menu
            page.setViewportSize(480, 320);
            page.load("?" + urlBase + "#?" + generalParams + "&category=Dashboard_Dashboard&subcategory=5");
        }, done);
    });

    // visitors pages
    it('should load visitors > overview page correctly', function (done) {
        expect.screenshot("visitors_overview").to.be.captureSelector('.pageWrap', function (page) {
            // use columns query param to make sure columns works when supplied in URL fragment
            page.load("?" + urlBase + "#?" + generalParams + "&category=General_Visitors&subcategory=General_Overview&columns=nb_visits,nb_actions");
        }, done);
    });

    it('should reload the visitors > overview page when clicking on the visitors overview page element again', function (done) {
        expect.screenshot("visitors_overview").to.be.captureSelector("visitors_overview_reloaded", '.pageWrap', function (page) {
            page.click('#VisitsSummary_index > a.item');
        }, done);
    });

    // random failure here! the 'processed' screenshot displayed in UI test viewer is actually the next processed screenshot
    //it('should load visitors > visitor log page correctly', function (done) {
    //    expect.screenshot("visitors_visitorlog").to.be.skippedOnAbort();
    //    expect.screenshot("visitors_visitorlog").to.be.captureSelector('.pageWrap', function (page) {
    //        page.load("?" + urlBase + "#?" + generalParams + "&category=General_Visitors&subcategory=Live_VisitorLog");
    //    }, done);
    //});
    //
    //it('should load visitors with site search > visitor log page correctly', function (done) {
    //    expect.screenshot("visitors_with_site_search_visitorlog").to.be.skippedOnAbort();
    //    expect.screenshot("visitors_with_site_search_visitorlog").to.be.captureSelector('.pageWrap', function (page) {
    //        page.load("?" + urlBase + "#?" + generalParams + "&category=General_Visitors&subcategory=Live_VisitorLog&period=day&date=2012-01-11");
    //    }, done);
    //});

    it('should load the visitors > devices page correctly', function (done) {
        expect.screenshot("visitors_devices").to.be.captureSelector('.pageWrap', function (page) {
            page.load("?" + urlBase + "#?" + generalParams + "&category=General_Visitors&subcategory=DevicesDetection_Devices");
        }, done);
    });

    it('should load visitors > locations & provider page correctly', function (done) {
        expect.screenshot("visitors_locations_provider").to.be.captureSelector('.pageWrap', function (page) {
            page.load("?" + urlBase + "#?" + generalParams + "&category=General_Visitors&subcategory=UserCountry_SubmenuLocations");
        }, done);
    });

    it('should load the visitors > software page correctly', function (done) {
        expect.screenshot("visitors_software").to.be.captureSelector('.pageWrap', function (page) {
            page.load("?" + urlBase + "#?" + generalParams + "&category=General_Visitors&subcategory=DevicesDetection_Software");
        }, done);
    });

    it('should load the visitors > times page correctly', function (done) {
        expect.screenshot("visitors_times").to.be.captureSelector('.pageWrap', function (page) {
            page.load("?" + urlBase + "#?" + generalParams + "&category=General_Visitors&subcategory=VisitTime_SubmenuTimes");
        }, done);
    });

    it('should load the visitors > engagement page correctly', function (done) {
        expect.screenshot("visitors_engagement").to.be.captureSelector('.pageWrap', function (page) {
            page.load("?" + urlBase + "#?" + generalParams + "&category=General_Visitors&subcategory=VisitorInterest_Engagement");
        }, done);
    });

    it('should load the visitors > custom variables page correctly', function (done) {
        expect.screenshot('visitors_custom_vars').to.be.captureSelector('.pageWrap', function (page) {
            page.load("?" + urlBase + "#?" + generalParams + "&category=General_Visitors&subcategory=CustomVariables_CustomVariables");
        }, done);
    });

    it('should load the visitors > real-time map page correctly', function (done) {
        expect.screenshot('visitors_realtime_map').to.be.captureSelector('.pageWrap', function (page) {
            page.load("?" + urlBase + "#?" + idSite2Params + "&category=General_Visitors&subcategory=UserCountryMap_RealTimeMap"
                    + "&showDateTime=0&realtimeWindow=last2&changeVisitAlpha=0&enableAnimation=0&doNotRefreshVisits=1"
                    + "&removeOldVisits=0");
        }, done);
    });

    // actions pages
    it('should load the actions > pages page correctly', function (done) {
        expect.screenshot('actions_pages').to.be.captureSelector('.pageWrap', function (page) {
            page.load("?" + urlBase + "#?" + generalParams + "&category=General_Actions&subcategory=General_Pages");
        }, done);
    });

    // actions pages
    it('should load the actions > pages help tooltip, including the "Report generated time"', function (done) {
        expect.screenshot('actions_pages_tooltip_help').to.be.captureSelector('.pageWrap', function (page) {
            page.load("?" + urlBase + "#?" + generalParams + "&category=General_Actions&subcategory=General_Pages");
            page.mouseMove('[piwik-enriched-headline]');
            page.click(".helpIcon");
            page.evaluate(function () {
                $('.helpDate:visible').hide();
            });
        }, done);
    });

    it('should load the actions > entry pages page correctly', function (done) {
        expect.screenshot('actions_entry_pages').to.be.captureSelector('.pageWrap', function (page) {
            page.load("?" + urlBase + "#?" + generalParams + "&category=General_Actions&subcategory=Actions_SubmenuPagesEntry");
        }, done);
    });

    it('should load the actions > exit pages page correctly', function (done) {
        expect.screenshot('actions_exit_pages').to.be.captureSelector('.pageWrap', function (page) {
            page.load("?" + urlBase + "#?" + generalParams + "&category=General_Actions&subcategory=Actions_SubmenuPagesExit");
        }, done);
    });

    it('should load the actions > page titles page correctly', function (done) {
        expect.screenshot('actions_page_titles').to.be.captureSelector('.pageWrap', function (page) {
            page.load("?" + urlBase + "#?" + generalParams + "&category=General_Actions&subcategory=Actions_SubmenuPageTitles");
        }, done);
    });

    it('should load the actions > site search page correctly', function (done) {
        expect.screenshot('actions_site_search').to.be.captureSelector('.pageWrap', function (page) {
            page.load("?" + urlBase + "#?" + generalParams + "&category=General_Actions&subcategory=Actions_SubmenuSitesearch");
        }, done);
    });

    it('should load the actions > outlinks page correctly', function (done) {
        expect.screenshot('actions_outlinks').to.be.captureSelector('.pageWrap', function (page) {
            page.load("?" + urlBase + "#?" + generalParams + "&category=General_Actions&subcategory=General_Outlinks");
        }, done);
    });

    it('should load the actions > downloads page correctly', function (done) {
        expect.screenshot('actions_downloads').to.be.captureSelector('.pageWrap', function (page) {
            page.load("?" + urlBase + "#?" + generalParams + "&category=General_Actions&subcategory=General_Downloads");
        }, done);
    });

    it('should load the actions > contents page correctly', function (done) {
        expect.screenshot('actions_contents').to.be.captureSelector('.pageWrap', function (page) {
            page.load("?" + urlBase + "#?" + generalParams + "&category=General_Actions&subcategory=Contents_Contents&period=day&date=2012-01-01");
        }, done);
    });

    it("should show all corresponding content pieces when clicking on a content name", function (done) {
        expect.screenshot("actions_content_name_piece").to.be.captureSelector('.pageWrap', function (page) {
            page.click('.dataTable .subDataTable .value:contains(ImageAd)');
        }, done);
    });

    it("should show all tracked content pieces when clicking on the table", function (done) {
        expect.screenshot("actions_content_piece").to.be.captureSelector('.pageWrap', function (page) {
            page.click('.reportDimension .dimension:contains(Content Piece)');
        }, done);
    });

    it("should show all corresponding content names when clicking on a content piece", function (done) {
        expect.screenshot("actions_content_piece_name").to.be.captureSelector('.pageWrap', function (page) {
            page.click('.dataTable .subDataTable .value:contains(Click NOW)');
        }, done);
    });

    // referrers pages
    it('should load the referrers > overview page correctly', function (done) {
        expect.screenshot('referrers_overview').to.be.captureSelector('.pageWrap', function (page) {
            page.load("?" + urlBase + "#?" + generalParams + "&category=Referrers_Referrers&subcategory=General_Overview");
        }, done);
    });

    // referrers pages
    it('should load the referrers > overview page correctly', function (done) {
        expect.screenshot('referrers_allreferrers').to.be.captureSelector('.pageWrap', function (page) {
            page.load("?" + urlBase + "#?" + generalParams + "&category=Referrers_Referrers&subcategory=Referrers_WidgetGetAll");
        }, done);
    });

    it('should display metric tooltip correctly', function (done) {
        expect.screenshot("metric_tooltip").to.be.captureSelector('.pageWrap,.columnDocumentation:visible', function (page) {
            page.mouseMove('[data-report="Referrers.getReferrerType"] #nb_visits .thDIV', 500);
        }, done);
    });

    it('should load the referrers > search engines & keywords page correctly', function (done) {
        this.retries(3);
        expect.screenshot('referrers_search_engines_keywords').to.be.captureSelector('.pageWrap', function (page) {
            page.load("?" + urlBase + "#?" + generalParams + "&category=Referrers_Referrers&subcategory=Referrers_SubmenuSearchEngines");
        }, done);
    });

    it('should load the referrers > websites & social page correctly', function (done) {
        expect.screenshot('referrers_websites_social').to.be.captureSelector('.pageWrap', function (page) {
            page.load("?" + urlBase + "#?" + generalParams + "&category=Referrers_Referrers&subcategory=Referrers_SubmenuWebsites");
        }, done);
    });

    it('should load the referrers > campaigns page correctly', function (done) {
        expect.screenshot('referrers_campaigns').to.be.captureSelector('.pageWrap', function (page) {
            page.load("?" + urlBase + "#?" + generalParams + "&category=Referrers_Referrers&subcategory=Referrers_Campaigns");
        }, done);
    });

    // goals pages
    it('should load the goals > ecommerce page correctly', function (done) {
        expect.screenshot('goals_ecommerce').to.be.captureSelector('.pageWrap,.dataTable', function (page) {
            page.load( "?" + urlBase + "#?" + generalParams + "&category=Goals_Ecommerce&subcategory=General_Overview")
        }, done);
    });

    it('should load the goals > overview page correctly', function (done) {
        expect.screenshot('goals_overview').to.be.captureSelector('.pageWrap,.dataTable', function (page) {
            page.load( "?" + urlBase + "#?" + generalParams + "&category=Goals_Goals&subcategory=General_Overview");
        }, done);
    });

    it('should load the goals > management page correctly', function (done) {
        expect.screenshot('goals_manage').to.be.captureSelector('#content,.top_bar_sites_selector,.entityContainer', function (page) {
            page.load("?" + generalParams + "&module=Goals&action=manage");
            page.wait(200);
        }, done);
    });

    it('should load the goals > single goal page correctly', function (done) {
        expect.screenshot('goals_individual_goal').to.be.captureSelector('.pageWrap,.dataTable', function (page) {
            page.load("?" + urlBase + "#?" + generalParams + "&category=Goals_Goals&subcategory=1");
        }, done);
    });

    it('should update the evolution chart if a sparkline is clicked', function (done) {
        expect.screenshot('goals_individual_goal_updated').to.be.captureSelector('.pageWrap,.dataTable', function (page) {
            page.click('.sparkline.linked:contains(%)');
        }, done);
    });

    // Events pages
    it('should load the Events > index page correctly', function (done) {
        expect.screenshot('events_overview').to.be.captureSelector('.pageWrap,.dataTable', function (page) {
            page.load("?" + urlBase + "#?" + generalParams + "&category=General_Actions&subcategory=Events_Events");
        }, done);
    });

    // one page w/ segment
    it('should load the visitors > overview page correctly when a segment is specified', function (done) {
        expect.screenshot('visitors_overview_segment').to.be.captureSelector('.pageWrap,.top_controls', function (page) {
            page.load("?" + urlBase + "#?" + generalParams + "&category=General_Visitors&subcategory=General_Overview&segment=" + segment);
        }, done);
    });

    // example ui pages
    it('should load the example ui > dataTables page correctly', function (done) {
        expect.screenshot('exampleui_dataTables').to.be.captureSelector('.pageWrap', function (page) {
            page.load("?" + urlBase + "#?" + generalParams + "&category=ExampleUI_UiFramework&subcategory=ExampleUI_GetTemperaturesDataTable");
        }, done);
    });

    it('should load the example ui > barGraph page correctly', function (done) {
        expect.screenshot('exampleui_barGraph').to.be.captureSelector('.pageWrap', function (page) {
            page.load("?" + urlBase + "#?" + generalParams + "&category=ExampleUI_UiFramework&subcategory=Bar%20graph");
        }, done);
    });

    it('should load the example ui > pieGraph page correctly', function (done) {
        expect.screenshot('exampleui_pieGraph').to.be.captureSelector('.pageWrap', function (page) {
            page.load("?" + urlBase + "#?" + generalParams + "&category=ExampleUI_UiFramework&subcategory=Pie%20graph");
        }, done);
    });

    it('should load the example ui > tagClouds page correctly', function (done) {
        expect.screenshot('exampleui_tagClouds').to.be.captureSelector('.pageWrap', function (page) {
            page.load("?" + urlBase + "#?" + generalParams + "&category=ExampleUI_UiFramework&subcategory=Tag%20clouds");
        }, done);
    });

    it('should load the example ui > sparklines page correctly', function (done) {
        expect.screenshot('exampleui_sparklines').to.be.captureSelector('.pageWrap', function (page) {
            page.load("?" + urlBase + "#?" + generalParams + "&category=ExampleUI_UiFramework&subcategory=Sparklines");
        }, done);
    });

    it('should load the example ui > evolution graph page correctly', function (done) {
        expect.screenshot('exampleui_evolutionGraph').to.be.captureSelector('.pageWrap', function (page) {
            page.load("?" + urlBase + "#?" + generalParams + "&category=ExampleUI_UiFramework&subcategory=Evolution%20Graph");
        }, done);
    });

    it('should load the example ui > treemap page correctly', function (done) {
        expect.screenshot('exampleui_treemap').to.be.captureSelector('.pageWrap', function (page) {
            page.load("?" + urlBase + "#?" + generalParams + "&category=ExampleUI_UiFramework&subcategory=Treemap");
            page.wait(2000);
        }, done);
    });

    // widgetize
    it('should load the widgetized visitor log correctly', function (done) {
        expect.screenshot('widgetize_visitor_log').to.be.capture(function (page) {
            expect.screenshot("widgetize_visitor_log").to.be.skippedOnAbort();
            page.load("?" + widgetizeParams + "&" + generalParams + "&moduleToWidgetize=Live&actionToWidgetize=getVisitorLog");
            page.evaluate(function () {
                $('.expandDataTableFooterDrawer').click();
            });
        }, done);
    });

    it('should load the widgetized all websites dashboard correctly', function (done) {
        this.retries(3);

        expect.screenshot('widgetize_allwebsites').to.be.capture(function (page) {
            page.load("?" + widgetizeParams + "&" + generalParams + "&moduleToWidgetize=MultiSites&actionToWidgetize=standalone");
        }, done);
    });

    it('should widgetize the ecommerce log correctly', function (done) {
        expect.screenshot("widgetize_ecommercelog").to.be.skippedOnAbort();
        expect.screenshot('widgetize_ecommercelog').to.be.capture(function (page) {
            page.load("?" + widgetizeParams + "&" + generalParams + "&moduleToWidgetize=Ecommerce&actionToWidgetize=getEcommerceLog&filter_limit=-1");
        }, done);
    });

    // Do not allow API response to be displayed
    it('should not allow to widgetize an API call', function (done) {
        expect.screenshot('widgetize_apidisallowed').to.be.capture(function (page) {
            page.load("?" + widgetizeParams + "&" + generalParams + "&moduleToWidgetize=API&actionToWidgetize=index&method=SitesManager.getImageTrackingCode&piwikUrl=test");
        }, done);
    });

    it('should not display API response in the content', function (done) {
        expect.screenshot('menu_apidisallowed').to.be.captureSelector('#content', function (page) {
            page.load("?" + urlBase + "#?" + generalParams + "&module=API&action=SitesManager.getImageTrackingCode");
        }, done);
    });

    // Ecommerce
    it('should load the ecommerce overview page', function (done) {
        expect.screenshot('ecommerce_overview').to.be.captureSelector('.pageWrap,.dataTable', function (page) {
            page.load("?" + urlBase + "#?" + generalParams + "&category=Goals_Ecommerce&subcategory=General_Overview");
        }, done);
    });

    it('should load the ecommerce log page', function (done) {
        expect.screenshot("ecommerce_log").to.be.skippedOnAbort();
        expect.screenshot('ecommerce_log').to.be.captureSelector('.pageWrap', function (page) {
            page.load("?" + urlBase + "#?" + generalParams + "&category=Goals_Ecommerce&subcategory=Goals_EcommerceLog");
        }, done);
    });

    it('should load the ecommerce products page', function (done) {
        expect.screenshot('ecommerce_products').to.be.captureSelector('.pageWrap,.dataTable', function (page) {
            page.load("?" + urlBase + "#?" + generalParams + "&category=Goals_Ecommerce&subcategory=Goals_Products");
        }, done);
    });

    it('should load the ecommerce sales page', function (done) {
        expect.screenshot('ecommerce_sales').to.be.captureSelector('.pageWrap,.dataTable', function (page) {
            page.load("?" + urlBase + "#?" + generalParams + "&category=Goals_Ecommerce&subcategory=Ecommerce_Sales");
        }, done);
    });

    it('should load the Admin home page correct', function (done) {
        expect.screenshot('admin_home').to.be.captureSelector('.pageWrap', function (page) {
            page.load("?" + generalParams + "&module=CoreAdminHome&action=home");
        }, done);
    });

    // Admin user settings (plugins not displayed)
    it('should load the Manage > Websites admin page correctly', function (done) {
        expect.screenshot('admin_manage_websites').to.be.captureSelector('.pageWrap', function (page) {
            page.load("?" + generalParams + "&module=SitesManager&action=index");
            page.evaluate(function () {
                $('.form-help:contains(UTC time is)').hide();
            });
        }, done);
    });

    it('should load the Manage > Users admin page correctly', function (done) {
        expect.screenshot('admin_manage_users').to.be.captureSelector('.pageWrap', function (page) {
            page.load("?" + generalParams + "&module=UsersManager&action=index");

            // remove token auth which can be random
            page.evaluate(function () {
                $('td#token_auth').each(function () {
                    $(this).text('');
                });
                $('td#last_seen').each(function () {
                    $(this).text( '' )
                });
            });
        }, done);
    });

    it('should load the user settings admin page correctly', function (done) {
        expect.screenshot('admin_user_settings').to.be.captureSelector('.pageWrap', function (page) {
            page.load("?" + generalParams + "&module=UsersManager&action=userSettings");
        }, done);
    });

    it('should load the Manage > Tracking Code admin page correctly', function (done) {
        expect.screenshot('admin_manage_tracking_code').to.be.captureSelector('.pageWrap', function (page) {
            page.load("?" + generalParams + "&module=CoreAdminHome&action=trackingCodeGenerator");
        }, done);
    });

    it('should load the Settings > General Settings admin page correctly', function (done) {
        expect.screenshot('admin_settings_general').to.be.captureSelector('.pageWrap', function (page) {
            page.load("?" + generalParams + "&module=CoreAdminHome&action=generalSettings");
            // angular might need a little to render after page has loaded
            page.wait(1000);
            page.evaluate(function () {
                $('textarea:eq(0)').trigger('focus');
            });
            page.wait(1000);
        }, done);
    });

    it('should load the Settings > Privacy admin page correctly', function (done) {
        expect.screenshot('admin_privacy_settings').to.be.captureSelector('.pageWrap,.ui-inline-help', function (page) {
            page.load("?" + generalParams + "&module=PrivacyManager&action=privacySettings");
        }, done);
    });

    it('should load the Privacy Opt out iframe correctly', function (done) {
        expect.screenshot('admin_privacy_optout_iframe').to.be.capture(function (page) {
            page.load("?module=CoreAdminHome&action=optOut&language=de");
        }, done);
    });

    it('should load the Settings > Mobile Messaging admin page correctly', function (done) {
        expect.screenshot('admin_settings_mobilemessaging').to.be.captureSelector('.pageWrap', function (page) {
            page.load("?" + generalParams + "&module=MobileMessaging&action=index");
        }, done);
    });

    it('should load the themes admin page correctly', function (done) {
        expect.screenshot('admin_themes').to.be.captureSelector('.pageWrap', function (page) {
            page.load("?" + generalParams + "&module=CorePluginsAdmin&action=themes");
        }, done);
    });

    it('should load the plugins admin page correctly', function (done) {
        expect.screenshot('admin_plugins').to.be.captureSelector('.pageWrap', function (page) {
            page.load("?" + generalParams + "&module=CorePluginsAdmin&action=plugins");
        }, done);
    });

    it('should load the config file page correctly', function (done) {
        expect.screenshot('admin_diagnostics_configfile').to.be.captureSelector('.pageWrap', function (page) {
            page.load("?" + generalParams + "&module=Diagnostics&action=configfile");
        }, done);
    });

    it('should load the Settings > Visitor Generator admin page correctly', function (done) {
        expect.screenshot('admin_visitor_generator').to.be.captureSelector('.pageWrap', function (page) {
            page.load("?" + generalParams + "&module=VisitorGenerator&action=index");

            page.evaluate(function () {
                var $p = $('#content p:eq(1)');
                $p.text($p.text().replace(/\(change .*\)/g, ''));
            });
        }, done);
    });

    // Notifications
    it('should load the notifications page correctly', function (done) {
        expect.screenshot('notifications').to.be.captureSelector('.pageWrap', function (page) {
            page.load("?" + generalParams + "&module=ExampleUI&action=notifications&idSite=1&period=day&date=yesterday");
            page.evaluate(function () {
                $('#header').hide();
            });
        }, done);
    });

    // Fatal error safemode
    it('should load the safemode fatal error page correctly', function (done) {
        var message = "Call%20to%20undefined%20function%20Piwik%5CPlugins%5CFoobar%5CPiwik_Translate()",
            file = "%2Fhome%2Fvagrant%2Fwww%2Fpiwik%2Fplugins%2FFoobar%2FFoobar.php%20line%205",
            line = 58;

        expect.screenshot('fatal_error_safemode').to.be.capture(function (page) {
            page.load("?" + generalParams + "&module=CorePluginsAdmin&action=safemode&idSite=1&period=day&date=yesterday&activated"
                    + "&error_message=" + message + "&error_file=" + file + "&error_line=" + line + "&tests_hide_piwik_version=1");
        }, done);
    });

    // DB error message
    it('should fail correctly when db information in config is incorrect', function (done) {

        testEnvironment.overrideConfig('database', {
            host: config.phpServer.REMOTE_ADDR,
            username: 'slkdfjsdlkfj',
            password: 'slkdfjsldkfj',
            dbname: 'abcdefg',
            tables_prefix: 'gfedcba'
        });
        testEnvironment.save();

        expect.screenshot('db_connect_error').to.be.capture(function (page) {
            page.load("");
        }, done);
    });

    // CustomAlerts plugin TODO: move to CustomAlerts plugin
    it('should load the custom alerts list correctly', function (done) {
        expect.screenshot('customalerts_list').to.be.captureSelector('.pageWrap', function (page) {
            page.load("?" + generalParams + "&module=CustomAlerts&action=index&idSite=1&period=day&date=yesterday&tests_hide_piwik_version=1");
        }, done);
    });

    it('should load the triggered custom alerts list correctly', function (done) {
        expect.screenshot('customalerts_list_triggered').to.be.captureSelector('.pageWrap', function (page) {
            page.load("?" + generalParams + "&module=CustomAlerts&action=historyTriggeredAlerts&idSite=1&period=day&date=yesterday&tests_hide_piwik_version=1");
        }, done);
    });

    // top bar pages
    it('should load the widgets listing page correctly', function (done) {
        expect.screenshot('widgets_listing').to.be.captureSelector('.pageWrap', function (page) {
            page.load("?" + generalParams + "&module=Widgetize&action=index");

            page.mouseMove('.widgetpreview-categorylist>li:contains(Visitors):first');
            page.click('.widgetpreview-categorylist>li:contains(Visitors):first');
            page.mouseMove('.widgetpreview-widgetlist li:contains(Visits Over Time)');
            page.click('.widgetpreview-widgetlist li:contains(Visits Over Time)');
            page.evaluate(function () {
                $('.formEmbedCode').each(function () {
                    var val = $(this).val();
                    val = val.replace(/localhost\:[0-9]+/g, 'localhost');
                    $(this).val(val);
                });
            });
        }, done);
    });

    it('should load the API listing page correctly', function (done) {
        expect.screenshot('api_listing').to.be.captureSelector('.pageWrap', function (page) {
            page.load("?" + generalParams + "&module=API&action=listAllAPI");
            page.evaluate(function () { // remove token_auth since it can change on each test run
                $('span#token_auth>strong').text('dummytokenauth');
            });
        }, done);
    });

    it('should load the email reports page correctly', function (done) {
        expect.screenshot('email_reports').to.be.captureSelector('.pageWrap', function (page) {
            page.load("?" + generalParams + "&module=ScheduledReports&action=index");
            page.evaluate(function () {
                $('#header').hide();
            });
        }, done);
    });

    it('should load the scheduled reports when Edit button is clicked', function (done) {
        expect.screenshot('email_reports_editor').to.be.captureSelector('.pageWrap', function (page) {
            page.click('.entityTable tr:nth-child(4) button[title=Edit]');
        }, done);
    });

    it('should load the feedback form when the feedback form link is clicked', function (done) {
        expect.screenshot('feedback_form').to.be.captureSelector('.pageWrap', function (page) {

            page.load("?" + generalParams + "&module=Feedback&action=index");

            page.evaluate(function () {
                $('.enrichedHeadline span').each(function () {
                    if ($(this).text().indexOf("Piwik") !== -1) {
                        var replace = $(this).text().replace(/Piwik\s*\d+\.\d+(\.\d+)?([\-a-z]*\d+)?/g, 'Piwik');
                        $(this).text(replace);
                    }
                });
            });
        }, done);
    });

    // date range clicked
    it('should reload to the correct date when a date range is selected in the period selector', function (done) {
        expect.screenshot('period_select_date_range_click').to.be.capture(function (page) {
            page.load("?" + urlBase + "#?" + generalParams + "&category=General_Visitors&subcategory=VisitTime_SubmenuTimes");
            page.wait(1000);
            page.click('#date.title');
            // we need to make sure there to wait for a bit till date is opened and period selected
            page.click('#period_id_range');
            page.evaluate(function () {
                $(document).ready(function () {
                    $('#inputCalendarFrom').val('2012-08-02');
                    $('#inputCalendarTo').val('2012-08-12');
                    setTimeout(function () {$('#calendarApply').click();}, 500);
                });
            });
        }, done);
    });

    // visitor profile popup
    it('should load the visitor profile popup correctly', function (done) {
        expect.screenshot('visitor_profile_popup').to.be.capture(function (page) {
            page.load("?" + widgetizeParams + "&" + idSite2Params + "&moduleToWidgetize=Live&actionToWidgetize=getVisitorProfilePopup"
                    + "&enableAnimation=0");

            page.evaluate(function () {
                $(document).ready(function () {
                    $('.visitor-profile-show-map').click();
                });
            });

            page.wait(1000);
        }, done);
    });

    // opt out page
    it('should load the opt out page correctly', function (done) {
        expect.screenshot('opt_out').to.be.capture(function (page) {
            testEnvironment.testUseMockAuth = 0;
            testEnvironment.save();

            page.load("?module=CoreAdminHome&action=optOut&language=en");
        }, done);
    });

    // extra segment tests
    it('should load the row evolution page correctly when a segment is selected', function (done) {
        var url = "?module=CoreHome&action=index&idSite=1&period=year&date=2012-01-13#?module=CustomVariables&action=menuGetCustomVariables&idSite=1&period=year&date=2012-01-13";
        expect.page(url).contains('.ui-dialog > .ui-dialog-content > div.rowevolution:visible', 'segmented_rowevolution', function (page) {
            page.click('.segmentationTitle');
            page.click('.segname:contains(From Europe)');

            page.mouseMove('table.dataTable tbody tr:first-child');
            page.mouseMove('a.actionRowEvolution:visible'); // necessary to get popover to display
            page.click('a.actionRowEvolution:visible');
            page.wait(1000);

        }, done);
    });

    it('should load the segmented visitor log correctly when a segment is selected', function (done) {
        this.retries(3);

        expect.screenshot("segmented_visitorlog").to.be.skippedOnAbort();
        
        var url = "?module=CoreHome&action=index&idSite=1&period=year&date=2012-01-13#?category=General_Visitors&subcategory=CustomVariables_CustomVariables&idSite=1&period=year&date=2012-01-13";
        expect.page(url).contains('.ui-dialog > .ui-dialog-content > div.dataTableVizVisitorLog:visible', 'segmented_visitorlog', function (page) {
            page.click('.segmentationTitle');
            page.click('.segname:contains(From Europe)');

            page.mouseMove('table.dataTable tbody tr:first-child');
            page.mouseMove('a.actionSegmentVisitorLog:visible'); // necessary to get popover to display
            page.click('a.actionSegmentVisitorLog:visible');

<<<<<<< HEAD
            page.wait(3000);
=======
            page.wait(1000);
>>>>>>> 9243b9a7

        }, done);
    });

    it('should not apply current segmented when opening visitor log', function (done) {
        this.retries(3);

        var url = "?" + widgetizeParams + "&" + generalParams + "&moduleToWidgetize=Live&actionToWidgetize=getVisitorLog&segment=visitCount==2&enableAnimation=0";

        delete testEnvironment.queryParamOverride.visitorId;
        testEnvironment.save();

        expect.screenshot("visitor_profile_not_segmented").to.be.similar(0.002).to.capture(function (page) {
            page.load(url);

            page.evaluate(function () {
                $('.visitor-log-visitor-profile-link').first().click();
            });

            page.wait(1000);
        }, done);
    });


});<|MERGE_RESOLUTION|>--- conflicted
+++ resolved
@@ -373,8 +373,6 @@
     });
 
     it('should load the widgetized all websites dashboard correctly', function (done) {
-        this.retries(3);
-
         expect.screenshot('widgetize_allwebsites').to.be.capture(function (page) {
             page.load("?" + widgetizeParams + "&" + generalParams + "&moduleToWidgetize=MultiSites&actionToWidgetize=standalone");
         }, done);
@@ -713,11 +711,7 @@
             page.mouseMove('a.actionSegmentVisitorLog:visible'); // necessary to get popover to display
             page.click('a.actionSegmentVisitorLog:visible');
 
-<<<<<<< HEAD
             page.wait(3000);
-=======
-            page.wait(1000);
->>>>>>> 9243b9a7
 
         }, done);
     });
