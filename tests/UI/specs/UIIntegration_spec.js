/*!
 * Piwik - free/libre analytics platform
 *
 * Screenshot integration tests.
 *
 * @link http://piwik.org
 * @license http://www.gnu.org/licenses/gpl-3.0.html GPL v3 or later
 */

describe("UIIntegrationTest", function () { // TODO: Rename to Piwik?
    this.timeout(0);

    var generalParams = 'idSite=1&period=year&date=2012-08-09',
        idSite2Params = 'idSite=2&period=year&date=2012-08-09',
        evolutionParams = 'idSite=1&period=day&date=2012-01-31&evolution_day_last_n=30',
        urlBase = 'module=CoreHome&action=index&' + generalParams,
        widgetizeParams = "module=Widgetize&action=iframe",
        segment = encodeURIComponent("browserCode==FF") // from OmniFixture
        ;

    before(function (done) {
        testEnvironment.queryParamOverride = {
            forceNowValue: testEnvironment.forcedNowTimestamp,
            visitorId: testEnvironment.forcedIdVisitor,
            realtimeWindow: 'false'
        };
        testEnvironment.save();

        testEnvironment.callApi("SitesManager.setSiteAliasUrls", {idSite: 3, urls: []}, done);
    });

    beforeEach(function () {
        delete testEnvironment.configOverride;
        testEnvironment.testUseMockAuth = 1;
        testEnvironment.save();
    });

    after(function () {
        delete testEnvironment.queryParamOverride;
        testEnvironment.testUseMockAuth = 1;
        testEnvironment.save();
    });

    // dashboard tests
    it("should load dashboard1 correctly", function (done) {
        expect.screenshot("dashboard1").to.be.captureSelector('.pageWrap,.expandDataTableFooterDrawer', function (page) {
            page.load("?" + urlBase + "#?" + generalParams + "&category=Dashboard_Dashboard&subcategory=1");

            page.evaluate(function () {
                // Prevent random sizing error eg. http://builds-artifacts.piwik.org/ui-tests.master/2301.1/screenshot-diffs/diffviewer.html
                $("[widgetid=widgetActionsgetOutlinks] .widgetContent").text('Displays different at random -> hidden');
            });
        }, done);
    });

    it("should load dashboard2 correctly", function (done) {
        expect.screenshot("dashboard2").to.be.captureSelector('.pageWrap,.expandDataTableFooterDrawer', function (page) {
            page.load("?" + urlBase + "#?" + generalParams + "&category=Dashboard_Dashboard&subcategory=2");
        }, done);
    });

    it("should load dashboard3 correctly", function (done) {
        expect.screenshot("dashboard3").to.be.captureSelector('.pageWrap,.expandDataTableFooterDrawer', function (page) {
            page.load("?" + urlBase + "#?" + generalParams + "&category=Dashboard_Dashboard&subcategory=3");
        }, done);
    });

    it("should load dashboard4 correctly", function (done) {
        expect.screenshot("dashboard4").to.be.captureSelector('.pageWrap,.expandDataTableFooterDrawer', function (page) {
            page.load("?" + urlBase + "#?" + generalParams + "&category=Dashboard_Dashboard&subcategory=4");
        }, done);
    });

    it("should display dashboard correctly on a mobile phone", function (done) {
        expect.screenshot("dashboard5_mobile").to.be.capture(function (page) { // capture with menu
            page.setViewportSize(480, 320);
            page.load("?" + urlBase + "#?" + generalParams + "&category=Dashboard_Dashboard&subcategory=5");
        }, done);
    });

    // visitors pages
    it('should load visitors > overview page correctly', function (done) {
        expect.screenshot("visitors_overview").to.be.captureSelector('.pageWrap,.expandDataTableFooterDrawer', function (page) {
            // use columns query param to make sure columns works when supplied in URL fragment
            page.load("?" + urlBase + "#?" + generalParams + "&category=General_Visitors&subcategory=General_Overview&columns=nb_visits,nb_actions");
        }, done);
    });

    it('should load visitors > visitor log page correctly', function (done) {
        expect.screenshot("visitors_visitorlog").to.be.captureSelector('.pageWrap,.expandDataTableFooterDrawer', function (page) {
            page.load("?" + urlBase + "#?" + generalParams + "&category=General_Visitors&subcategory=Live_VisitorLog");
        }, done);
    });

    it('should load the visitors > devices page correctly', function (done) {
        expect.screenshot("visitors_devices").to.be.captureSelector('.pageWrap,.expandDataTableFooterDrawer', function (page) {
            page.load("?" + urlBase + "#?" + generalParams + "&category=General_Visitors&subcategory=DevicesDetection_Devices");
        }, done);
    });

    it('should load visitors > locations & provider page correctly', function (done) {
        expect.screenshot("visitors_locations_provider").to.be.captureSelector('.pageWrap,.expandDataTableFooterDrawer', function (page) {
            page.load("?" + urlBase + "#?" + generalParams + "&category=General_Visitors&subcategory=UserCountry_SubmenuLocations");
        }, done);
    });

    it('should load the visitors > software page correctly', function (done) {
        expect.screenshot("visitors_software").to.be.captureSelector('.pageWrap,.expandDataTableFooterDrawer', function (page) {
            page.load("?" + urlBase + "#?" + generalParams + "&category=General_Visitors&subcategory=DevicesDetection_Software");
        }, done);
    });

    it('should redirect the old UserSettings index to visitors > software', function (done) {
        expect.screenshot('usersettings_index').to.be.captureSelector('.pageWrap,.expandDataTableFooterDrawer', function (page) {
            page.load("?" + urlBase + "#" + generalParams + "&module=UserSettings&action=index");
        }, done);
    });

    it('should load the visitors > times page correctly', function (done) {
        expect.screenshot("visitors_times").to.be.captureSelector('.pageWrap,.expandDataTableFooterDrawer', function (page) {
            page.load("?" + urlBase + "#?" + generalParams + "&category=General_Visitors&subcategory=VisitTime_SubmenuTimes");
        }, done);
    });

    it('should load the visitors > engagement page correctly', function (done) {
        expect.screenshot("visitors_engagement").to.be.captureSelector('.pageWrap,.expandDataTableFooterDrawer', function (page) {
            page.load("?" + urlBase + "#?" + generalParams + "&category=General_Visitors&subcategory=VisitorInterest_Engagement");
        }, done);
    });

    it('should load the visitors > custom variables page correctly', function (done) {
        expect.screenshot('visitors_custom_vars').to.be.captureSelector('.pageWrap,.expandDataTableFooterDrawer', function (page) {
            page.load("?" + urlBase + "#?" + generalParams + "&category=General_Visitors&subcategory=CustomVariables_CustomVariables");
        }, done);
    });

    it('should load the visitors > real-time map page correctly', function (done) {
        expect.screenshot('visitors_realtime_map').to.be.captureSelector('.pageWrap,.expandDataTableFooterDrawer', function (page) {
            page.load("?" + urlBase + "#?" + idSite2Params + "&category=General_Visitors&subcategory=UserCountryMap_RealTimeMap"
                    + "&showDateTime=0&realtimeWindow=last2&changeVisitAlpha=0&enableAnimation=0&doNotRefreshVisits=1"
                    + "&removeOldVisits=0");
        }, done);
    });

    // actions pages
    it('should load the actions > pages page correctly', function (done) {
        expect.screenshot('actions_pages').to.be.captureSelector('.pageWrap,.expandDataTableFooterDrawer', function (page) {
            page.load("?" + urlBase + "#?" + generalParams + "&category=General_Actions&subcategory=General_Pages");
        }, done);
    });

    it('should load the actions > entry pages page correctly', function (done) {
        expect.screenshot('actions_entry_pages').to.be.captureSelector('.pageWrap,.expandDataTableFooterDrawer', function (page) {
            page.load("?" + urlBase + "#?" + generalParams + "&category=General_Actions&subcategory=Actions_SubmenuPagesEntry");
        }, done);
    });

    it('should load the actions > exit pages page correctly', function (done) {
        expect.screenshot('actions_exit_pages').to.be.captureSelector('.pageWrap,.expandDataTableFooterDrawer', function (page) {
            page.load("?" + urlBase + "#?" + generalParams + "&category=General_Actions&subcategory=Actions_SubmenuPagesExit");
        }, done);
    });

    it('should load the actions > page titles page correctly', function (done) {
        expect.screenshot('actions_page_titles').to.be.captureSelector('.pageWrap,.expandDataTableFooterDrawer', function (page) {
            page.load("?" + urlBase + "#?" + generalParams + "&category=General_Actions&subcategory=Actions_SubmenuPageTitles");
        }, done);
    });

    it('should load the actions > site search page correctly', function (done) {
        expect.screenshot('actions_site_search').to.be.captureSelector('.pageWrap,.expandDataTableFooterDrawer', function (page) {
            page.load("?" + urlBase + "#?" + generalParams + "&category=General_Actions&subcategory=Actions_SubmenuSitesearch");
        }, done);
    });

    it('should load the actions > outlinks page correctly', function (done) {
        expect.screenshot('actions_outlinks').to.be.captureSelector('.pageWrap,.expandDataTableFooterDrawer', function (page) {
            page.load("?" + urlBase + "#?" + generalParams + "&category=General_Actions&subcategory=General_Outlinks");
        }, done);
    });

    it('should load the actions > downloads page correctly', function (done) {
        expect.screenshot('actions_downloads').to.be.captureSelector('.pageWrap,.expandDataTableFooterDrawer', function (page) {
            page.load("?" + urlBase + "#?" + generalParams + "&category=General_Actions&subcategory=General_Downloads");
        }, done);
    });

    it('should load the actions > contents page correctly', function (done) {
        expect.screenshot('actions_contents').to.be.captureSelector('.pageWrap,.expandDataTableFooterDrawer', function (page) {
            page.load("?" + urlBase + "#?" + generalParams + "&category=General_Actions&subcategory=Contents_Contents&period=day&date=2012-01-01");
        }, done);
    });

    it("should show all corresponding content pieces when clicking on a content name", function (done) {
        expect.screenshot("actions_content_name_piece").to.be.captureSelector('.pageWrap', function (page) {
            page.click('.dataTable .subDataTable .value:contains(ImageAd)');
        }, done);
    });

    it("should show all tracked content pieces when clicking on the table", function (done) {
        expect.screenshot("actions_content_piece").to.be.captureSelector('.pageWrap', function (page) {
            page.click('.reportDimension .dimension:contains(Content Piece)');
        }, done);
    });

    it("should show all corresponding content names when clicking on a content piece", function (done) {
        expect.screenshot("actions_content_piece_name").to.be.captureSelector('.pageWrap', function (page) {
            page.click('.dataTable .subDataTable .value:contains(Click NOW)');
        }, done);
    });

    // referrers pages
    it('should load the referrers > overview page correctly', function (done) {
        expect.screenshot('referrers_overview').to.be.captureSelector('.pageWrap,.expandDataTableFooterDrawer', function (page) {
            page.load("?" + urlBase + "#?" + generalParams + "&category=Referrers_Referrers&subcategory=General_Overview");
        }, done);
    });

    // referrers pages
    it('should load the referrers > overview page correctly', function (done) {
        expect.screenshot('referrers_allreferrers').to.be.captureSelector('.pageWrap,.expandDataTableFooterDrawer', function (page) {
            page.load("?" + urlBase + "#?" + generalParams + "&category=Referrers_Referrers&subcategory=Referrers_WidgetGetAll");
        }, done);
    });

    it('should load the referrers > search engines & keywords page correctly', function (done) {
        expect.screenshot('referrers_search_engines_keywords').to.be.captureSelector('.pageWrap,.expandDataTableFooterDrawer', function (page) {
            page.load("?" + urlBase + "#?" + generalParams + "&category=Referrers_Referrers&subcategory=Referrers_SubmenuSearchEngines");
        }, done);
    });

    it('should load the referrers > websites & social page correctly', function (done) {
        expect.screenshot('referrers_websites_social').to.be.captureSelector('.pageWrap,.expandDataTableFooterDrawer', function (page) {
            page.load("?" + urlBase + "#?" + generalParams + "&category=Referrers_Referrers&subcategory=Referrers_SubmenuWebsites");
        }, done);
    });

    it('should load the referrers > campaigns page correctly', function (done) {
        expect.screenshot('referrers_campaigns').to.be.captureSelector('.pageWrap,.expandDataTableFooterDrawer', function (page) {
            page.load("?" + urlBase + "#?" + generalParams + "&category=Referrers_Referrers&subcategory=Referrers_Campaigns");
        }, done);
    });

    // goals pages
<<<<<<< HEAD
    it('should load the goals > overview page correctly', function (done) {
        expect.screenshot('goals_overview').to.be.captureSelector('.pageWrap,.expandDataTableFooterDrawer', function (page) {
            page.load( "?" + urlBase + "#?" + generalParams + "&category=Goals_Goals&subcategory=General_Overview");
=======
    it('should load the goals > ecommerce page correctly', function (done) {
        expect.screenshot('goals_ecommerce').to.be.captureSelector('.pageWrap,.expandDataTableFooterDrawer,.dataTable', function (page) {
            page.load("?" + urlBase + "#" + generalParams + "&module=Ecommerce&action=ecommerceReport&idGoal=ecommerceOrder");
        }, done);
    });

    it('should load the goals > overview page correctly', function (done) {
        expect.screenshot('goals_overview').to.be.captureSelector('.pageWrap,.expandDataTableFooterDrawer,.dataTable', function (page) {
            page.load( "?" + urlBase + "#" + generalParams + "&module=Goals&action=index");
>>>>>>> 1e139be2
        }, done);
    });

    it('should load the goals > management page correctly', function (done) {
        expect.screenshot('goals_manage').to.be.captureSelector('#content,.top_bar_sites_selector,.entityContainer', function (page) {
            page.load("?" + generalParams + "&module=Goals&action=manage");
            page.wait(200);
        }, done);
    });

    it('should load the goals > single goal page correctly', function (done) {
<<<<<<< HEAD
        expect.screenshot('goals_individual_goal').to.be.captureSelector('.pageWrap,.expandDataTableFooterDrawer', function (page) {
            page.load("?" + urlBase + "#?" + generalParams + "&category=Goals_Goals&subcategory=1");
=======
        expect.screenshot('goals_individual_goal').to.be.captureSelector('.pageWrap,.expandDataTableFooterDrawer,.dataTable', function (page) {
            page.load("?" + urlBase + "#" + generalParams + "&module=Goals&action=goalReport&idGoal=1");
>>>>>>> 1e139be2
        }, done);
    });

    // one page w/ segment
    it('should load the visitors > overview page correctly when a segment is specified', function (done) {
        expect.screenshot('visitors_overview_segment').to.be.captureSelector('.pageWrap,.expandDataTableFooterDrawer', function (page) {
            page.load("?" + urlBase + "#?" + generalParams + "&category=General_Visitors&subcategory=General_Overview&segment=" + segment);
        }, done);
    });

    // example ui pages
    it('should load the example ui > dataTables page correctly', function (done) {
        expect.screenshot('exampleui_dataTables').to.be.captureSelector('.pageWrap,.expandDataTableFooterDrawer', function (page) {
            page.load("?" + urlBase + "#?" + generalParams + "&category=ExampleUI_UiFramework&subcategory=ExampleUI_GetTemperaturesDataTable");
        }, done);
    });

    it('should load the example ui > barGraph page correctly', function (done) {
        expect.screenshot('exampleui_barGraph').to.be.captureSelector('.pageWrap,.expandDataTableFooterDrawer', function (page) {
            page.load("?" + urlBase + "#?" + generalParams + "&category=ExampleUI_UiFramework&subcategory=Bar%20graph");
        }, done);
    });

    it('should load the example ui > pieGraph page correctly', function (done) {
        expect.screenshot('exampleui_pieGraph').to.be.captureSelector('.pageWrap,.expandDataTableFooterDrawer', function (page) {
            page.load("?" + urlBase + "#?" + generalParams + "&category=ExampleUI_UiFramework&subcategory=Pie%20graph");
        }, done);
    });

    it('should load the example ui > tagClouds page correctly', function (done) {
        expect.screenshot('exampleui_tagClouds').to.be.captureSelector('.pageWrap,.expandDataTableFooterDrawer', function (page) {
            page.load("?" + urlBase + "#?" + generalParams + "&category=ExampleUI_UiFramework&subcategory=Tag%20clouds");
        }, done);
    });

    it('should load the example ui > sparklines page correctly', function (done) {
        expect.screenshot('exampleui_sparklines').to.be.captureSelector('.pageWrap,.expandDataTableFooterDrawer', function (page) {
            page.load("?" + urlBase + "#?" + generalParams + "&category=ExampleUI_UiFramework&subcategory=Sparklines");
        }, done);
    });

    it('should load the example ui > evolution graph page correctly', function (done) {
        expect.screenshot('exampleui_evolutionGraph').to.be.captureSelector('.pageWrap,.expandDataTableFooterDrawer', function (page) {
            page.load("?" + urlBase + "#?" + generalParams + "&category=ExampleUI_UiFramework&subcategory=Evolution%20Graph");
        }, done);
    });

    it('should load the example ui > treemap page correctly', function (done) {
        expect.screenshot('exampleui_treemap').to.be.captureSelector('.pageWrap,.expandDataTableFooterDrawer', function (page) {
            page.load("?" + urlBase + "#?" + generalParams + "&category=ExampleUI_UiFramework&subcategory=Treemap");
            page.wait(2000);
        }, done);
    });

    // widgetize
    it('should load the widgetized visitor log correctly', function (done) {
        expect.screenshot('widgetize_visitor_log').to.be.capture(function (page) {
            page.load("?" + widgetizeParams + "&" + generalParams + "&moduleToWidgetize=Live&actionToWidgetize=getVisitorLog");
            page.evaluate(function () {
                $('.expandDataTableFooterDrawer').click();
            });
        }, done);
    });

    it('should load the widgetized all websites dashboard correctly', function (done) {
        expect.screenshot('widgetize_allwebsites').to.be.capture(function (page) {
            page.load("?" + widgetizeParams + "&" + generalParams + "&moduleToWidgetize=MultiSites&actionToWidgetize=standalone");
        }, done);
    });

    it('should widgetize the ecommerce log correctly', function (done) {
        expect.screenshot('widgetize_ecommercelog').to.be.capture(function (page) {
            page.load("?" + widgetizeParams + "&" + generalParams + "&moduleToWidgetize=Ecommerce&actionToWidgetize=getEcommerceLog&filter_limit=-1");
        }, done);
    });

    // Do not allow API response to be displayed
    it('should not allow to widgetize an API call', function (done) {
        expect.screenshot('widgetize_apidisallowed').to.be.capture(function (page) {
            page.load("?" + widgetizeParams + "&" + generalParams + "&moduleToWidgetize=API&actionToWidgetize=index&method=SitesManager.getImageTrackingCode&piwikUrl=test");
        }, done);
    });

    it('should not display API response in the content', function (done) {
        expect.screenshot('menu_apidisallowed').to.be.captureSelector('#content', function (page) {
            page.load("?" + urlBase + "#?" + generalParams + "&module=API&action=SitesManager.getImageTrackingCode");
        }, done);
    });

    // Ecommerce
    it('should load the ecommerce overview page', function (done) {
<<<<<<< HEAD
        expect.screenshot('ecommerce_overview').to.be.captureSelector('.pageWrap,.expandDataTableFooterDrawer', function (page) {
            page.load("?" + urlBase + "#?" + generalParams + "&category=Goals_Ecommerce&subcategory=General_Overview");
=======
        expect.screenshot('ecommerce_overview').to.be.captureSelector('.pageWrap,.expandDataTableFooterDrawer,.dataTable', function (page) {
            page.load("?" + urlBase + "#" + generalParams + "&module=Ecommerce&action=ecommerceReport&idGoal=ecommerceOrder");
>>>>>>> 1e139be2
        }, done);
    });

    it('should load the ecommerce log page', function (done) {
        expect.screenshot('ecommerce_log').to.be.captureSelector('.pageWrap,.expandDataTableFooterDrawer', function (page) {
            page.load("?" + urlBase + "#?" + generalParams + "&category=Goals_Ecommerce&subcategory=Goals_EcommerceLog");
        }, done);
    });

    it('should load the ecommerce products page', function (done) {
<<<<<<< HEAD
        expect.screenshot('ecommerce_products').to.be.captureSelector('.pageWrap,.expandDataTableFooterDrawer', function (page) {
            page.load("?" + urlBase + "#?" + generalParams + "&category=Goals_Ecommerce&subcategory=Goals_Products");
=======
        expect.screenshot('ecommerce_products').to.be.captureSelector('.pageWrap,.expandDataTableFooterDrawer,.dataTable', function (page) {
            page.load("?" + urlBase + "#" + generalParams + "&module=Ecommerce&action=products&idGoal=ecommerceOrder");
>>>>>>> 1e139be2
        }, done);
    });

    it('should load the ecommerce sales page', function (done) {
<<<<<<< HEAD
        expect.screenshot('ecommerce_sales').to.be.captureSelector('.pageWrap,.expandDataTableFooterDrawer', function (page) {
            page.load("?" + urlBase + "#?" + generalParams + "&category=Goals_Ecommerce&subcategory=Ecommerce_Sales");
=======
        expect.screenshot('ecommerce_sales').to.be.captureSelector('.pageWrap,.expandDataTableFooterDrawer,.dataTable', function (page) {
            page.load("?" + urlBase + "#" + generalParams + "&module=Ecommerce&action=sales&idGoal=ecommerceOrder");
>>>>>>> 1e139be2
        }, done);
    });

    // Admin user settings (plugins not displayed)
    it('should load the Manage > Websites admin page correctly', function (done) {
        expect.screenshot('admin_manage_websites').to.be.captureSelector('.pageWrap', function (page) {
            page.load("?" + generalParams + "&module=SitesManager&action=index");
            page.evaluate(function () {
                $('.form-help:contains(UTC time is)').hide();
            });
        }, done);
    });

    it('should load the Manage > Users admin page correctly', function (done) {
        expect.screenshot('admin_manage_users').to.be.captureSelector('.pageWrap', function (page) {
            page.load("?" + generalParams + "&module=UsersManager&action=index");

            // remove token auth which can be random
            page.evaluate(function () {
                $('td#token_auth').each(function () {
                    $(this).text('');
                });
                $('td#last_seen').each(function () {
                    $(this).text( '' )
                });
            });
        }, done);
    });

    it('should load the user settings admin page correctly', function (done) {
        expect.screenshot('admin_user_settings').to.be.captureSelector('.pageWrap', function (page) {
            page.load("?" + generalParams + "&module=UsersManager&action=userSettings");
        }, done);
    });

    it('should load the Manage > Tracking Code admin page correctly', function (done) {
        expect.screenshot('admin_manage_tracking_code').to.be.captureSelector('.pageWrap', function (page) {
            page.load("?" + generalParams + "&module=CoreAdminHome&action=trackingCodeGenerator");
        }, done);
    });

    it('should load the Settings > General Settings admin page correctly', function (done) {
        expect.screenshot('admin_settings_general').to.be.captureSelector('.pageWrap', function (page) {
            page.load("?" + generalParams + "&module=CoreAdminHome&action=generalSettings");
        }, done);
    });

    it('should load the Settings > Privacy admin page correctly', function (done) {
        expect.screenshot('admin_privacy_settings').to.be.captureSelector('.pageWrap,.ui-inline-help', function (page) {
            page.load("?" + generalParams + "&module=PrivacyManager&action=privacySettings");
        }, done);
    });

    it('should load the Privacy Opt out iframe correctly', function (done) {
        expect.screenshot('admin_privacy_optout_iframe').to.be.capture(function (page) {
            page.load("?module=CoreAdminHome&action=optOut&language=de");
        }, done);
    });

    it('should load the Settings > Mobile Messaging admin page correctly', function (done) {
        expect.screenshot('admin_settings_mobilemessaging').to.be.captureSelector('.pageWrap', function (page) {
            page.load("?" + generalParams + "&module=MobileMessaging&action=index");
        }, done);
    });

    it('should load the Settings > Mobile Messaging user page correctly', function (done) {
        expect.screenshot('user_settings_mobilemessaging').to.be.captureSelector('.pageWrap', function (page) {
            page.load("?" + generalParams + "&module=MobileMessaging&action=userSettings");
        }, done);
    });

    it('should load the themes admin page correctly', function (done) {
        expect.screenshot('admin_themes').to.be.captureSelector('.pageWrap', function (page) {
            page.load("?" + generalParams + "&module=CorePluginsAdmin&action=themes");
        }, done);
    });

    it('should load the plugins admin page correctly', function (done) {
        expect.screenshot('admin_plugins').to.be.captureSelector('.pageWrap', function (page) {
            page.load("?" + generalParams + "&module=CorePluginsAdmin&action=plugins");
        }, done);
    });

    it('should load the plugin settings admin page correctly', function (done) {
        expect.screenshot('admin_plugin_settings').to.be.captureSelector('.pageWrap', function (page) {
            page.load("?" + generalParams + "&module=CoreAdminHome&action=adminPluginSettings");
        }, done);
    });

    it('should load the plugin settings user page correctly', function (done) {
        expect.screenshot('user_plugin_settings').to.be.captureSelector('.pageWrap', function (page) {
            page.load("?" + generalParams + "&module=CoreAdminHome&action=userPluginSettings");
        }, done);
    });

    it('should load the Settings > Visitor Generator admin page correctly', function (done) {
        expect.screenshot('admin_visitor_generator').to.be.captureSelector('.pageWrap', function (page) {
            page.load("?" + generalParams + "&module=VisitorGenerator&action=index");

            page.evaluate(function () {
                var $p = $('#content p:eq(1)');
                $p.text($p.text().replace(/\(change .*\)/g, ''));
            });
        }, done);
    });

    // Notifications
    it('should load the notifications page correctly', function (done) {
        expect.screenshot('notifications').to.be.captureSelector('.pageWrap', function (page) {
            page.load("?" + generalParams + "&module=ExampleUI&action=notifications&idSite=1&period=day&date=yesterday");
            page.evaluate(function () {
                $('#header').hide();
            });
        }, done);
    });

    // Fatal error safemode
    it('should load the safemode fatal error page correctly', function (done) {
        var message = "Call%20to%20undefined%20function%20Piwik%5CPlugins%5CFoobar%5CPiwik_Translate()",
            file = "%2Fhome%2Fvagrant%2Fwww%2Fpiwik%2Fplugins%2FFoobar%2FFoobar.php%20line%205",
            line = 58;

        expect.screenshot('fatal_error_safemode').to.be.capture(function (page) {
            page.load("?" + generalParams + "&module=CorePluginsAdmin&action=safemode&idSite=1&period=day&date=yesterday&activated"
                    + "&error_message=" + message + "&error_file=" + file + "&error_line=" + line + "&tests_hide_piwik_version=1");
        }, done);
    });

    // DB error message
    it('should fail correctly when db information in config is incorrect', function (done) {
        testEnvironment.configOverride = {
            database: {
                host: '127.50.50.50',
                username: 'slkdfjsdlkfj',
                password: 'slkdfjsldkfj',
                dbname: 'abcdefg',
                tables_prefix: 'gfedcba'
            }
        };
        testEnvironment.save();

        expect.screenshot('db_connect_error').to.be.capture(function (page) {
            page.load("");
        }, done);
    });

    // CustomAlerts plugin TODO: move to CustomAlerts plugin
    it('should load the custom alerts list correctly', function (done) {
        expect.screenshot('customalerts_list').to.be.captureSelector('.pageWrap', function (page) {
            page.load("?" + generalParams + "&module=CustomAlerts&action=index&idSite=1&period=day&date=yesterday&tests_hide_piwik_version=1");
        }, done);
    });

    it('should load the triggered custom alerts list correctly', function (done) {
        expect.screenshot('customalerts_list_triggered').to.be.captureSelector('.pageWrap', function (page) {
            page.load("?" + generalParams + "&module=CustomAlerts&action=historyTriggeredAlerts&idSite=1&period=day&date=yesterday&tests_hide_piwik_version=1");
        }, done);
    });

    // top bar pages
    it('should load the widgets listing page correctly', function (done) {
        expect.screenshot('widgets_listing').to.be.captureSelector('.pageWrap', function (page) {
            page.load("?" + generalParams + "&module=Widgetize&action=index");
            page.mouseMove('.widgetpreview-categorylist>li:contains(Visitors)');
            page.mouseMove('li[uniqueid="widgetVisitsSummarygetEvolutionGraphforceView1viewDataTablegraphEvolution"]');
        }, done);
    });

    it('should load the API listing page correctly', function (done) {
        expect.screenshot('api_listing').to.be.captureSelector('.pageWrap', function (page) {
            page.load("?" + generalParams + "&module=API&action=listAllAPI");
            page.evaluate(function () { // remove token_auth since it can change on each test run
                $('span#token_auth>strong').text('dummytokenauth');
            });
        }, done);
    });

    it('should load the email reports page correctly', function (done) {
        expect.screenshot('email_reports').to.be.captureSelector('.pageWrap', function (page) {
            page.load("?" + generalParams + "&module=ScheduledReports&action=index");
            page.evaluate(function () {
                $('#header').hide();
            });
        }, done);
    });

    it('should load the feedback form when the feedback form link is clicked', function (done) {
        expect.screenshot('feedback_form').to.be.captureSelector('.pageWrap', function (page) {

            page.load("?" + generalParams + "&module=Feedback&action=index");

            page.evaluate(function () {
                $('h2 span').each(function () {
                    if ($(this).text().indexOf("Piwik") !== -1) {
                        var replace = $(this).text().replace(/Piwik\s*\d+\.\d+(\.\d+)?([\-a-z]*\d+)?/g, 'Piwik');
                        $(this).text(replace);
                    }
                });

                $('#header').hide();
            });
        }, done);
    });

    // date range clicked
    it('should reload to the correct date when a date range is selected in the period selector', function (done) {
        expect.screenshot('period_select_date_range_click').to.be.capture(function (page) {
<<<<<<< HEAD
            page.load("?" + urlBase + "#?" + generalParams + "&category=General_Visitors&subcategory=VisitTime_SubmenuTimes");
=======
            page.load("?" + urlBase + "#" + generalParams + "&module=VisitTime&action=index");
            page.wait(1000);
            page.click('#date.title');
            // we need to make sure there to wait for a bit till date is opened and period selected
            page.click('#period_id_range');
>>>>>>> 1e139be2
            page.evaluate(function () {
                $(document).ready(function () {
                    $('#inputCalendarFrom').val('2012-08-02');
                    $('#inputCalendarTo').val('2012-08-12');
                    setTimeout(function () {$('#calendarApply').click();}, 500);
                });
            });
        }, done);
    });

    // visitor profile popup
    it('should load the visitor profile popup correctly', function (done) {
        expect.screenshot('visitor_profile_popup').to.be.capture(function (page) {
            page.load("?" + widgetizeParams + "&" + idSite2Params + "&moduleToWidgetize=Live&actionToWidgetize=getVisitorProfilePopup"
                    + "&enableAnimation=0");

            page.evaluate(function () {
                $(document).ready(function () {
                    $('.visitor-profile-show-map').click();
                });
            });

            page.wait(1000);
        }, done);
    });

    // opt out page
    it('should load the opt out page correctly', function (done) {
        expect.screenshot('opt_out').to.be.capture(function (page) {
            testEnvironment.testUseMockAuth = 0;
            testEnvironment.save();

            page.load("?module=CoreAdminHome&action=optOut&language=en");
        }, done);
    });

    // extra segment tests
    it('should load the row evolution page correctly when a segment is selected', function (done) {
        var url = "?module=CoreHome&action=index&idSite=1&period=year&date=2012-01-13#?module=CustomVariables&action=menuGetCustomVariables&idSite=1&period=year&date=2012-01-13";
        expect.page(url).contains('.ui-dialog > .ui-dialog-content > div.rowevolution:visible', 'segmented_rowevolution', function (page) {
            page.click('.segmentationTitle');
            page.click('.segname:contains(From Europe)');

            page.mouseMove('table.dataTable tbody tr:first-child');
            page.mouseMove('a.actionRowEvolution:visible'); // necessary to get popover to display
            page.click('a.actionRowEvolution:visible');
        }, done);
    });

    it('should load the segmented visitor log correctly when a segment is selected', function (done) {
        var url = "?module=CoreHome&action=index&idSite=1&period=year&date=2012-01-13#?category=General_Visitors&subcategory=CustomVariables_CustomVariables&idSite=1&period=year&date=2012-01-13";
        expect.page(url).contains('.ui-dialog > .ui-dialog-content > div.dataTableVizVisitorLog:visible', 'segmented_visitorlog', function (page) {
            page.click('.segmentationTitle');
            page.click('.segname:contains(From Europe)');

            page.mouseMove('table.dataTable tbody tr:first-child');
            page.mouseMove('a.actionSegmentVisitorLog:visible'); // necessary to get popover to display
            page.click('a.actionSegmentVisitorLog:visible');
        }, done);
    });
});<|MERGE_RESOLUTION|>--- conflicted
+++ resolved
@@ -242,21 +242,15 @@
     });
 
     // goals pages
-<<<<<<< HEAD
-    it('should load the goals > overview page correctly', function (done) {
-        expect.screenshot('goals_overview').to.be.captureSelector('.pageWrap,.expandDataTableFooterDrawer', function (page) {
-            page.load( "?" + urlBase + "#?" + generalParams + "&category=Goals_Goals&subcategory=General_Overview");
-=======
     it('should load the goals > ecommerce page correctly', function (done) {
         expect.screenshot('goals_ecommerce').to.be.captureSelector('.pageWrap,.expandDataTableFooterDrawer,.dataTable', function (page) {
-            page.load("?" + urlBase + "#" + generalParams + "&module=Ecommerce&action=ecommerceReport&idGoal=ecommerceOrder");
+            page.load( "?" + urlBase + "#?" + generalParams + "&category=Goals_Ecommerce&subcategory=General_Overview")
         }, done);
     });
 
     it('should load the goals > overview page correctly', function (done) {
         expect.screenshot('goals_overview').to.be.captureSelector('.pageWrap,.expandDataTableFooterDrawer,.dataTable', function (page) {
-            page.load( "?" + urlBase + "#" + generalParams + "&module=Goals&action=index");
->>>>>>> 1e139be2
+            page.load( "?" + urlBase + "#?" + generalParams + "&category=Goals_Goals&subcategory=General_Overview");
         }, done);
     });
 
@@ -268,13 +262,8 @@
     });
 
     it('should load the goals > single goal page correctly', function (done) {
-<<<<<<< HEAD
-        expect.screenshot('goals_individual_goal').to.be.captureSelector('.pageWrap,.expandDataTableFooterDrawer', function (page) {
+        expect.screenshot('goals_individual_goal').to.be.captureSelector('.pageWrap,.expandDataTableFooterDrawer,.dataTable', function (page) {
             page.load("?" + urlBase + "#?" + generalParams + "&category=Goals_Goals&subcategory=1");
-=======
-        expect.screenshot('goals_individual_goal').to.be.captureSelector('.pageWrap,.expandDataTableFooterDrawer,.dataTable', function (page) {
-            page.load("?" + urlBase + "#" + generalParams + "&module=Goals&action=goalReport&idGoal=1");
->>>>>>> 1e139be2
         }, done);
     });
 
@@ -366,13 +355,8 @@
 
     // Ecommerce
     it('should load the ecommerce overview page', function (done) {
-<<<<<<< HEAD
-        expect.screenshot('ecommerce_overview').to.be.captureSelector('.pageWrap,.expandDataTableFooterDrawer', function (page) {
+        expect.screenshot('ecommerce_overview').to.be.captureSelector('.pageWrap,.expandDataTableFooterDrawer,.dataTable', function (page) {
             page.load("?" + urlBase + "#?" + generalParams + "&category=Goals_Ecommerce&subcategory=General_Overview");
-=======
-        expect.screenshot('ecommerce_overview').to.be.captureSelector('.pageWrap,.expandDataTableFooterDrawer,.dataTable', function (page) {
-            page.load("?" + urlBase + "#" + generalParams + "&module=Ecommerce&action=ecommerceReport&idGoal=ecommerceOrder");
->>>>>>> 1e139be2
         }, done);
     });
 
@@ -383,24 +367,14 @@
     });
 
     it('should load the ecommerce products page', function (done) {
-<<<<<<< HEAD
-        expect.screenshot('ecommerce_products').to.be.captureSelector('.pageWrap,.expandDataTableFooterDrawer', function (page) {
+        expect.screenshot('ecommerce_products').to.be.captureSelector('.pageWrap,.expandDataTableFooterDrawer,.dataTable', function (page) {
             page.load("?" + urlBase + "#?" + generalParams + "&category=Goals_Ecommerce&subcategory=Goals_Products");
-=======
-        expect.screenshot('ecommerce_products').to.be.captureSelector('.pageWrap,.expandDataTableFooterDrawer,.dataTable', function (page) {
-            page.load("?" + urlBase + "#" + generalParams + "&module=Ecommerce&action=products&idGoal=ecommerceOrder");
->>>>>>> 1e139be2
         }, done);
     });
 
     it('should load the ecommerce sales page', function (done) {
-<<<<<<< HEAD
-        expect.screenshot('ecommerce_sales').to.be.captureSelector('.pageWrap,.expandDataTableFooterDrawer', function (page) {
+        expect.screenshot('ecommerce_sales').to.be.captureSelector('.pageWrap,.expandDataTableFooterDrawer,.dataTable', function (page) {
             page.load("?" + urlBase + "#?" + generalParams + "&category=Goals_Ecommerce&subcategory=Ecommerce_Sales");
-=======
-        expect.screenshot('ecommerce_sales').to.be.captureSelector('.pageWrap,.expandDataTableFooterDrawer,.dataTable', function (page) {
-            page.load("?" + urlBase + "#" + generalParams + "&module=Ecommerce&action=sales&idGoal=ecommerceOrder");
->>>>>>> 1e139be2
         }, done);
     });
 
@@ -608,15 +582,11 @@
     // date range clicked
     it('should reload to the correct date when a date range is selected in the period selector', function (done) {
         expect.screenshot('period_select_date_range_click').to.be.capture(function (page) {
-<<<<<<< HEAD
             page.load("?" + urlBase + "#?" + generalParams + "&category=General_Visitors&subcategory=VisitTime_SubmenuTimes");
-=======
-            page.load("?" + urlBase + "#" + generalParams + "&module=VisitTime&action=index");
             page.wait(1000);
             page.click('#date.title');
             // we need to make sure there to wait for a bit till date is opened and period selected
             page.click('#period_id_range');
->>>>>>> 1e139be2
             page.evaluate(function () {
                 $(document).ready(function () {
                     $('#inputCalendarFrom').val('2012-08-02');
