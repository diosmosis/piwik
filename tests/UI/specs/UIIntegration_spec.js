--- conflicted
+++ resolved
@@ -82,17 +82,13 @@
     it('should load visitors > overview page correctly', function (done) {
         expect.screenshot("visitors_overview").to.be.captureSelector('.pageWrap,.expandDataTableFooterDrawer', function (page) {
             // use columns query param to make sure columns works when supplied in URL fragment
-<<<<<<< HEAD
             page.load("?" + urlBase + "#?" + generalParams + "&category=General_Visitors&subcategory=General_Overview&columns=nb_visits,nb_actions");
-=======
-            page.load("?" + urlBase + "#/?" + generalParams + "&module=VisitsSummary&action=index&columns=nb_visits,nb_actions");
         }, done);
     });
 
     it('should reload the visitors > overview page when clicking on the visitors overview page element again', function (done) {
         expect.screenshot("visitors_overview").to.be.captureSelector("visitors_overview_reloaded", '.pageWrap,.expandDataTableFooterDrawer', function (page) {
             page.click('#VisitsSummary_index > a.item');
->>>>>>> 48ca3329
         }, done);
     });
 
