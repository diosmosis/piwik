<?php
/**
 * Piwik - free/libre analytics platform
 *
 * @link http://piwik.org
 * @license http://www.gnu.org/licenses/gpl-3.0.html GPL v3 or later
 */

namespace Piwik\Tests\Framework\TestCase;

use Piwik\Console;
use Symfony\Component\Console\Application;
use Symfony\Component\Console\Tester\ApplicationTester;

/**
 * Base class for test cases that test Piwik console commands. Derives from SystemTestCase
 * so the entire Piwik environment is set up.
 *
 * This will create an ApplicationTester instance (provided by Symfony) which should be used to
 * test commands like this:
 *
 *     public function testThisAndThat()
 *     {
 *         $result = $this->applicationTester->run(array(
 *             'command' => 'my-command',
 *             'arg1' => 'value1',
 *             'arg2' => 'value2',
 *             '--option' => true,
 *             '--another-option' => 'value3'
 *         ));
 *         $this->assertEquals(0, $result, $this->getCommandDisplayOutputErrorMessage());
 *
 *         // other checks
 *     }
 *
 * @since 2.8.0
 */
class ConsoleCommandTestCase extends SystemTestCase
{
    /**
     * @var ApplicationTester
     */
    protected $applicationTester = null;

    /**
     * @var Console
     */
    protected $application;

    public function setUp()
    {
        parent::setUp();

        $this->application = new Console();
        $this->application->setAutoExit(false);
<<<<<<< HEAD

        $this->applicationTester = new ApplicationTester($this->application);
=======
>>>>>>> 649337c7

        $this->applicationTester = new ApplicationTester($this->application);
    }

    protected function getCommandDisplayOutputErrorMessage()
    {
        return "Command did not behave as expected. Command output: " . $this->applicationTester->getDisplay();
    }

    protected function getInputStream($input)
    {
        $stream = fopen('php://memory', 'r+', false);
        fputs($stream, $input);
        rewind($stream);

        return $stream;
    }
}<|MERGE_RESOLUTION|>--- conflicted
+++ resolved
@@ -53,11 +53,6 @@
 
         $this->application = new Console();
         $this->application->setAutoExit(false);
-<<<<<<< HEAD
-
-        $this->applicationTester = new ApplicationTester($this->application);
-=======
->>>>>>> 649337c7
 
         $this->applicationTester = new ApplicationTester($this->application);
     }
