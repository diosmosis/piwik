--- conflicted
+++ resolved
@@ -32,12 +32,8 @@
 		
 		
 		
-<<<<<<< HEAD
-
-=======
 		
 		<userId>userid.email@example.org</userId>
->>>>>>> 527a1c4d
 		<visitorType>new</visitorType>
 		<visitorTypeIcon />
 		<visitConverted>1</visitConverted>
@@ -184,12 +180,8 @@
 		
 		
 		
-<<<<<<< HEAD
-
-=======
 		
 		<userId />
->>>>>>> 527a1c4d
 		<visitorType>returningCustomer</visitorType>
 		<visitorTypeIcon>plugins/Live/images/returningVisitor.gif</visitorTypeIcon>
 		<visitConverted>1</visitConverted>
@@ -313,12 +305,8 @@
 		
 		
 		
-<<<<<<< HEAD
-
-=======
 		
 		<userId />
->>>>>>> 527a1c4d
 		<visitorType>returningCustomer</visitorType>
 		<visitorTypeIcon>plugins/Live/images/returningVisitor.gif</visitorTypeIcon>
 		<visitConverted>1</visitConverted>
@@ -456,12 +444,8 @@
 		
 		
 		
-<<<<<<< HEAD
-
-=======
 		
 		<userId />
->>>>>>> 527a1c4d
 		<visitorType>returningCustomer</visitorType>
 		<visitorTypeIcon>plugins/Live/images/returningVisitor.gif</visitorTypeIcon>
 		<visitConverted>1</visitConverted>
@@ -585,12 +569,8 @@
 		
 		
 		
-<<<<<<< HEAD
-
-=======
 		
 		<userId />
->>>>>>> 527a1c4d
 		<visitorType>returningCustomer</visitorType>
 		<visitorTypeIcon>plugins/Live/images/returningVisitor.gif</visitorTypeIcon>
 		<visitConverted>1</visitConverted>
@@ -745,12 +725,8 @@
 		
 		
 		
-<<<<<<< HEAD
-
-=======
 		
 		<userId />
->>>>>>> 527a1c4d
 		<visitorType>returningCustomer</visitorType>
 		<visitorTypeIcon>plugins/Live/images/returningVisitor.gif</visitorTypeIcon>
 		<visitConverted>1</visitConverted>
@@ -874,12 +850,8 @@
 		
 		
 		
-<<<<<<< HEAD
-
-=======
 		
 		<userId />
->>>>>>> 527a1c4d
 		<visitorType>returningCustomer</visitorType>
 		<visitorTypeIcon>plugins/Live/images/returningVisitor.gif</visitorTypeIcon>
 		<visitConverted>1</visitConverted>
@@ -1017,12 +989,8 @@
 		
 		
 		
-<<<<<<< HEAD
-
-=======
 		
 		<userId />
->>>>>>> 527a1c4d
 		<visitorType>returningCustomer</visitorType>
 		<visitorTypeIcon>plugins/Live/images/returningVisitor.gif</visitorTypeIcon>
 		<visitConverted>1</visitConverted>
@@ -1146,12 +1114,8 @@
 		
 		
 		
-<<<<<<< HEAD
-
-=======
 		
 		<userId />
->>>>>>> 527a1c4d
 		<visitorType>returningCustomer</visitorType>
 		<visitorTypeIcon>plugins/Live/images/returningVisitor.gif</visitorTypeIcon>
 		<visitConverted>1</visitConverted>
@@ -1306,12 +1270,8 @@
 		
 		
 		
-<<<<<<< HEAD
-
-=======
 		
 		<userId />
->>>>>>> 527a1c4d
 		<visitorType>returningCustomer</visitorType>
 		<visitorTypeIcon>plugins/Live/images/returningVisitor.gif</visitorTypeIcon>
 		<visitConverted>1</visitConverted>
@@ -1435,12 +1395,8 @@
 		
 		
 		
-<<<<<<< HEAD
-
-=======
 		
 		<userId />
->>>>>>> 527a1c4d
 		<visitorType>returningCustomer</visitorType>
 		<visitorTypeIcon>plugins/Live/images/returningVisitor.gif</visitorTypeIcon>
 		<visitConverted>1</visitConverted>
@@ -1578,12 +1534,8 @@
 		
 		
 		
-<<<<<<< HEAD
-
-=======
 		
 		<userId />
->>>>>>> 527a1c4d
 		<visitorType>returningCustomer</visitorType>
 		<visitorTypeIcon>plugins/Live/images/returningVisitor.gif</visitorTypeIcon>
 		<visitConverted>1</visitConverted>
@@ -1721,12 +1673,8 @@
 		
 		
 		
-<<<<<<< HEAD
-
-=======
 		
 		<userId />
->>>>>>> 527a1c4d
 		<visitorType>returningCustomer</visitorType>
 		<visitorTypeIcon>plugins/Live/images/returningVisitor.gif</visitorTypeIcon>
 		<visitConverted>1</visitConverted>
@@ -1842,12 +1790,8 @@
 		
 		
 		
-<<<<<<< HEAD
-
-=======
 		
 		<userId />
->>>>>>> 527a1c4d
 		<visitorType>returningCustomer</visitorType>
 		<visitorTypeIcon>plugins/Live/images/returningVisitor.gif</visitorTypeIcon>
 		<visitConverted>1</visitConverted>
@@ -1971,12 +1915,8 @@
 		
 		
 		
-<<<<<<< HEAD
-
-=======
 		
 		<userId />
->>>>>>> 527a1c4d
 		<visitorType>returningCustomer</visitorType>
 		<visitorTypeIcon>plugins/Live/images/returningVisitor.gif</visitorTypeIcon>
 		<visitConverted>1</visitConverted>
@@ -2131,12 +2071,8 @@
 		
 		
 		
-<<<<<<< HEAD
-
-=======
 		
 		<userId />
->>>>>>> 527a1c4d
 		<visitorType>returningCustomer</visitorType>
 		<visitorTypeIcon>plugins/Live/images/returningVisitor.gif</visitorTypeIcon>
 		<visitConverted>1</visitConverted>
@@ -2291,12 +2227,8 @@
 		
 		
 		
-<<<<<<< HEAD
-
-=======
 		
 		<userId />
->>>>>>> 527a1c4d
 		<visitorType>returningCustomer</visitorType>
 		<visitorTypeIcon>plugins/Live/images/returningVisitor.gif</visitorTypeIcon>
 		<visitConverted>1</visitConverted>
@@ -2412,12 +2344,8 @@
 		
 		
 		
-<<<<<<< HEAD
-
-=======
 		
 		<userId />
->>>>>>> 527a1c4d
 		<visitorType>returningCustomer</visitorType>
 		<visitorTypeIcon>plugins/Live/images/returningVisitor.gif</visitorTypeIcon>
 		<visitConverted>1</visitConverted>
@@ -2541,12 +2469,8 @@
 		
 		
 		
-<<<<<<< HEAD
-
-=======
 		
 		<userId />
->>>>>>> 527a1c4d
 		<visitorType>returningCustomer</visitorType>
 		<visitorTypeIcon>plugins/Live/images/returningVisitor.gif</visitorTypeIcon>
 		<visitConverted>1</visitConverted>
@@ -2684,12 +2608,8 @@
 		
 		
 		
-<<<<<<< HEAD
-
-=======
 		
 		<userId />
->>>>>>> 527a1c4d
 		<visitorType>returningCustomer</visitorType>
 		<visitorTypeIcon>plugins/Live/images/returningVisitor.gif</visitorTypeIcon>
 		<visitConverted>1</visitConverted>
@@ -2827,12 +2747,8 @@
 		
 		
 		
-<<<<<<< HEAD
-
-=======
 		
 		<userId />
->>>>>>> 527a1c4d
 		<visitorType>returningCustomer</visitorType>
 		<visitorTypeIcon>plugins/Live/images/returningVisitor.gif</visitorTypeIcon>
 		<visitConverted>1</visitConverted>
@@ -2970,12 +2886,8 @@
 		
 		
 		
-<<<<<<< HEAD
-
-=======
 		
 		<userId />
->>>>>>> 527a1c4d
 		<visitorType>returningCustomer</visitorType>
 		<visitorTypeIcon>plugins/Live/images/returningVisitor.gif</visitorTypeIcon>
 		<visitConverted>1</visitConverted>
@@ -3105,12 +3017,8 @@
 		
 		
 		
-<<<<<<< HEAD
-
-=======
 		
 		<userId />
->>>>>>> 527a1c4d
 		<visitorType>returningCustomer</visitorType>
 		<visitorTypeIcon>plugins/Live/images/returningVisitor.gif</visitorTypeIcon>
 		<visitConverted>1</visitConverted>
@@ -3234,12 +3142,8 @@
 		
 		
 		
-<<<<<<< HEAD
-
-=======
 		
 		<userId />
->>>>>>> 527a1c4d
 		<visitorType>returningCustomer</visitorType>
 		<visitorTypeIcon>plugins/Live/images/returningVisitor.gif</visitorTypeIcon>
 		<visitConverted>1</visitConverted>
@@ -3363,12 +3267,8 @@
 		
 		
 		
-<<<<<<< HEAD
-
-=======
 		
 		<userId />
->>>>>>> 527a1c4d
 		<visitorType>returningCustomer</visitorType>
 		<visitorTypeIcon>plugins/Live/images/returningVisitor.gif</visitorTypeIcon>
 		<visitConverted>1</visitConverted>
@@ -3492,12 +3392,8 @@
 		
 		
 		
-<<<<<<< HEAD
-
-=======
 		
 		<userId />
->>>>>>> 527a1c4d
 		<visitorType>returningCustomer</visitorType>
 		<visitorTypeIcon>plugins/Live/images/returningVisitor.gif</visitorTypeIcon>
 		<visitConverted>1</visitConverted>
@@ -3621,12 +3517,8 @@
 		
 		
 		
-<<<<<<< HEAD
-
-=======
 		
 		<userId />
->>>>>>> 527a1c4d
 		<visitorType>returningCustomer</visitorType>
 		<visitorTypeIcon>plugins/Live/images/returningVisitor.gif</visitorTypeIcon>
 		<visitConverted>1</visitConverted>
@@ -3781,12 +3673,8 @@
 		
 		
 		
-<<<<<<< HEAD
-
-=======
 		
 		<userId />
->>>>>>> 527a1c4d
 		<visitorType>returningCustomer</visitorType>
 		<visitorTypeIcon>plugins/Live/images/returningVisitor.gif</visitorTypeIcon>
 		<visitConverted>1</visitConverted>
@@ -3941,12 +3829,8 @@
 		
 		
 		
-<<<<<<< HEAD
-
-=======
 		
 		<userId />
->>>>>>> 527a1c4d
 		<visitorType>returningCustomer</visitorType>
 		<visitorTypeIcon>plugins/Live/images/returningVisitor.gif</visitorTypeIcon>
 		<visitConverted>1</visitConverted>
@@ -4101,12 +3985,8 @@
 		
 		
 		
-<<<<<<< HEAD
-
-=======
 		
 		<userId />
->>>>>>> 527a1c4d
 		<visitorType>returningCustomer</visitorType>
 		<visitorTypeIcon>plugins/Live/images/returningVisitor.gif</visitorTypeIcon>
 		<visitConverted>1</visitConverted>
@@ -4253,12 +4133,8 @@
 		
 		
 		
-<<<<<<< HEAD
-
-=======
 		
 		<userId />
->>>>>>> 527a1c4d
 		<visitorType>returningCustomer</visitorType>
 		<visitorTypeIcon>plugins/Live/images/returningVisitor.gif</visitorTypeIcon>
 		<visitConverted>1</visitConverted>
@@ -4382,12 +4258,8 @@
 		
 		
 		
-<<<<<<< HEAD
-
-=======
 		
 		<userId />
->>>>>>> 527a1c4d
 		<visitorType>new</visitorType>
 		<visitorTypeIcon />
 		<visitConverted>1</visitConverted>
@@ -4511,12 +4383,8 @@
 		
 		
 		
-<<<<<<< HEAD
-
-=======
 		
 		<userId />
->>>>>>> 527a1c4d
 		<visitorType>new</visitorType>
 		<visitorTypeIcon />
 		<visitConverted>1</visitConverted>
@@ -4640,12 +4508,8 @@
 		
 		
 		
-<<<<<<< HEAD
-
-=======
 		
 		<userId />
->>>>>>> 527a1c4d
 		<visitorType>new</visitorType>
 		<visitorTypeIcon />
 		<visitConverted>1</visitConverted>
@@ -4769,12 +4633,8 @@
 		
 		
 		
-<<<<<<< HEAD
-
-=======
 		
 		<userId />
->>>>>>> 527a1c4d
 		<visitorType>new</visitorType>
 		<visitorTypeIcon />
 		<visitConverted>1</visitConverted>
