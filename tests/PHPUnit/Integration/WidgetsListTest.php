<?php
/**
 * Piwik - free/libre analytics platform
 *
 * @link http://piwik.org
 * @license http://www.gnu.org/licenses/gpl-3.0.html GPL v3 or later
 */

namespace Piwik\Tests\Integration;

use Piwik\Widget\WidgetConfig;
use Piwik\Plugins\Goals\API;
use Piwik\Tests\Framework\Mock\FakeAccess;
use Piwik\Translate;
use Piwik\Widget\WidgetsList;
use Piwik\Tests\Framework\Fixture;
use Piwik\Tests\Framework\TestCase\IntegrationTestCase;

/**
 * @group Core
 */
class WidgetsListTest extends IntegrationTestCase
{
    public function setIp()
    {
        parent::setUp();

        FakeAccess::$superUser = true;
    }

    public function testGet()
    {
        Fixture::createWebsite('2009-01-04 00:11:42');

        $_GET['idSite'] = 1;

        $widgets = WidgetsList::get();

        $widgetsPerCategory = $this->getWidgetsPerCategory($widgets);

        // check if each category has the right number of widgets
        $numberOfWidgets = array(
<<<<<<< HEAD
            'Dashboard_Dashboard' => 1,
            'General_Actions' => 15,
            'General_Visitors' => 34,
            'SEO' => 2,
            'Goals_Goals' => 3,
            'Live!' => 2,
            'Insights_WidgetCategory' => 2,
            'ExampleUI_UiFramework' => 8,
            'Referrers_Referrers' => 9,
            'About Piwik' => 10,
=======
            'VisitsSummary_VisitsSummary'  => 6,
            'Live!'                        => 4,
            'General_Visitors'             => 12,
            'General_VisitorSettings'      => 5,
            'General_Actions'              => 10,
            'Events_Events'                => 3,
            'Actions_SubmenuSitesearch'    => 5,
            'Referrers_Referrers'          => 7,
            'Goals_Goals'                  => 1,
            'SEO'                          => 2,
            'About Piwik'                  => 5,
            'DevicesDetection_DevicesDetection' => 8,
            'Insights_WidgetCategory' => 2
>>>>>>> 4b395d23
        );
        // number of main categories
        $this->assertEquals(count($numberOfWidgets), count($widgetsPerCategory));

        foreach ($numberOfWidgets as $category => $widgetCount) {
            $this->assertEquals($widgetCount, count($widgetsPerCategory[$category]), sprintf("Widget: %s", $category));
        }
    }

    private function getWidgetsPerCategory(WidgetsList $list)
    {
        $widgetsPerCategory = array();
        foreach ($list->getWidgetConfigs() as $widgetConfig) {
            $category = $widgetConfig->getCategoryId();
            if (!isset($widgetsPerCategory[$category])) {
                $widgetsPerCategory[$category] = array();
            }

            $widgetsPerCategory[$category][] = $widgetConfig;
        }

        return $widgetsPerCategory;
    }

    public function testGetWithGoals()
    {
        Fixture::createWebsite('2009-01-04 00:11:42');

        $initialGoalsWidgets = 3;

        $_GET['idSite'] = 1;

        $perCategory = $this->getWidgetsPerCategory(WidgetsList::get());
        $this->assertEquals($initialGoalsWidgets, count($perCategory['Goals_Goals']));


        API::getInstance()->addGoal(1, 'Goal 1 - Thank you', 'title', 'Thank you', 'contains', $caseSensitive = false, $revenue = 10, $allowMultipleConversions = 1);

        $perCategory = $this->getWidgetsPerCategory(WidgetsList::get());

        // number of main categories
        $this->assertEquals(10, count($perCategory));
        $this->assertEquals($initialGoalsWidgets + 2, count($perCategory['Goals_Goals'])); // make sure widgets for that goal were added
    }

    public function testGetWithGoalsAndEcommerce()
    {
        Fixture::createWebsite('2009-01-04 00:11:42', true);
        API::getInstance()->addGoal(1, 'Goal 1 - Thank you', 'title', 'Thank you', 'contains', $caseSensitive = false, $revenue = 10, $allowMultipleConversions = 1);

        $_GET['idSite'] = 1;

        $perCategory = $this->getWidgetsPerCategory(WidgetsList::get());

        // number of main categories
        $this->assertEquals(11, count($perCategory));

        // check if each category has the right number of widgets
        $numberOfWidgets = array(
            'Goals_Goals'     => 5,
            'Goals_Ecommerce' => 4,
        );

        foreach ($numberOfWidgets as $category => $widgetCount) {
            $this->assertEquals($widgetCount, count($perCategory[$category]));
        }
    }

    public function testRemove()
    {
        Fixture::createWebsite('2009-01-04 00:11:42', true);
        API::getInstance()->addGoal(1, 'Goal 1 - Thank you', 'title', 'Thank you', 'contains', $caseSensitive = false, $revenue = 10, $allowMultipleConversions = 1);

        $_GET['idSite'] = 1;

        $list = WidgetsList::get();

        $this->assertCount(11, $this->getWidgetsPerCategory($list));

        $list->remove('SEO', 'NoTeXiStInG');

        $perCategory = $this->getWidgetsPerCategory($list);
        $this->assertCount(11, $perCategory);

        $this->assertArrayHasKey('SEO', $perCategory);
        $this->assertCount(2, $perCategory['SEO']);

        $list->remove('SEO', 'SEO_SeoRankings');

        $perCategory = $this->getWidgetsPerCategory($list);
        $this->assertCount(1, $perCategory['SEO']);

        $list->remove('SEO');

        $perCategory = $this->getWidgetsPerCategory($list);
        $this->assertArrayNotHasKey('SEO', $perCategory);
    }

    public function testIsDefined()
    {
        Translate::loadAllTranslations();

        Fixture::createWebsite('2009-01-04 00:11:42', true);

        $_GET['idSite'] = 1;

        $config = new WidgetConfig();
        $config->setCategoryId('Actions');
        $config->setName('Pages');
        $config->setModule('Actions');
        $config->setAction('getPageUrls');
        $list = WidgetsList::get();
        $list->addWidgetConfig($config);

        $this->assertTrue($list->isDefined('Actions', 'getPageUrls'));
        $this->assertFalse($list->isDefined('Actions', 'inValiD'));

        Translate::reset();
    }

    public function provideContainerConfig()
    {
        return array(
            'Piwik\Access' => new FakeAccess()
        );
    }
}<|MERGE_RESOLUTION|>--- conflicted
+++ resolved
@@ -40,7 +40,6 @@
 
         // check if each category has the right number of widgets
         $numberOfWidgets = array(
-<<<<<<< HEAD
             'Dashboard_Dashboard' => 1,
             'General_Actions' => 15,
             'General_Visitors' => 34,
@@ -50,22 +49,7 @@
             'Insights_WidgetCategory' => 2,
             'ExampleUI_UiFramework' => 8,
             'Referrers_Referrers' => 9,
-            'About Piwik' => 10,
-=======
-            'VisitsSummary_VisitsSummary'  => 6,
-            'Live!'                        => 4,
-            'General_Visitors'             => 12,
-            'General_VisitorSettings'      => 5,
-            'General_Actions'              => 10,
-            'Events_Events'                => 3,
-            'Actions_SubmenuSitesearch'    => 5,
-            'Referrers_Referrers'          => 7,
-            'Goals_Goals'                  => 1,
-            'SEO'                          => 2,
-            'About Piwik'                  => 5,
-            'DevicesDetection_DevicesDetection' => 8,
-            'Insights_WidgetCategory' => 2
->>>>>>> 4b395d23
+            'About Piwik' => 7,
         );
         // number of main categories
         $this->assertEquals(count($numberOfWidgets), count($widgetsPerCategory));
