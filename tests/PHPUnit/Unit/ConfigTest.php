<?php
/**
 * Piwik - free/libre analytics platform
 *
 * @link http://piwik.org
 * @license http://www.gnu.org/licenses/gpl-3.0.html GPL v3 or later
 */

namespace Piwik\Tests\Unit;

use PHPUnit_Framework_TestCase;
use Piwik\Application\Kernel\GlobalSettingsProvider\IniSettingsProvider;
use Piwik\Config;
use Piwik\Tests\Framework\Mock\TestConfig;

class DumpConfigTestMockIniFileChain extends Config\IniFileChain
{
    public function __construct($settingsChain, $mergedSettings)
    {
        parent::__construct();

        $this->settingsChain = $settingsChain;
        $this->mergedSettings = $mergedSettings;
    }
}

class MockIniSettingsProvider extends IniSettingsProvider
{
    public function __construct($configLocal, $configGlobal, $configCommon, $configCache)
    {
        parent::__construct();

        $this->iniFileChain = new DumpConfigTestMockIniFileChain(
            array(
                $this->pathGlobal => $configGlobal,
                $this->pathCommon => $configCommon,
                $this->pathLocal => $configLocal,
            ),
            $configCache
        );
    }
}

class DumpConfigTestMockConfig extends Config
{
    public function __construct($configLocal, $configGlobal, $configCommon, $configCache)
    {
        parent::__construct();

        $this->settings = new MockIniSettingsProvider($configLocal, $configGlobal, $configCommon, $configCache);
    }
}

/**
 * @group Core
 */
class ConfigTest extends \PHPUnit_Framework_TestCase
{
    public function setUp()
    {
        parent::setUp();

        IniSettingsProvider::unsetSingletonInstance();
    }

    public function testUserConfigOverwritesSectionGlobalConfigValue()
    {
        $userFile = PIWIK_INCLUDE_PATH . '/tests/resources/Config/config.ini.php';
        $globalFile = PIWIK_INCLUDE_PATH . '/tests/resources/Config/global.ini.php';
        $commonFile = PIWIK_INCLUDE_PATH . '/tests/resources/Config/common.ini.php';
        $config = new Config($globalFile, $userFile, $commonFile);

        $this->assertEquals("value_overwritten", $config->Category['key1']);
        $this->assertEquals("value2", $config->Category['key2']);
        $this->assertEquals('tes"t', $config->GeneralSection['login']);
        $this->assertEquals("value3", $config->CategoryOnlyInGlobalFile['key3']);
        $this->assertEquals("value4", $config->CategoryOnlyInGlobalFile['key4']);

        $expectedArray = array('plugin"1', 'plugin2', 'plugin3');
        $array = $config->TestArray;
        $this->assertEquals($expectedArray, $array['installed']);

        $expectedArray = array('value1', 'value2');
        $array = $config->TestArrayOnlyInGlobalFile;
        $this->assertEquals($expectedArray, $array['my_array']);

        $expectedArray = array('value1', 'value2');
        $array = $config->TestArrayOnlyInGlobalFile;
        $this->assertEquals($expectedArray, $array['my_array']);

    }

    public function test_CommonConfig_Overrides()
    {
        $userFile = PIWIK_INCLUDE_PATH . '/tests/resources/Config/config.ini.php';
        $globalFile = PIWIK_INCLUDE_PATH . '/tests/resources/Config/global.ini.php';
        $commonFile = PIWIK_INCLUDE_PATH . '/tests/resources/Config/common.config.ini.php';

        $config = new Config($globalFile, $userFile, $commonFile);

        $this->assertEquals("valueCommon", $config->Category['key2'], var_export($config->Category['key2'], true));
        $this->assertEquals("test", $config->GeneralSection['password']);
        $this->assertEquals("commonValue", $config->TestOnlyInCommon['value']);

    }

    public function testWritingConfigWithSpecialCharacters()
    {
        $userFile = PIWIK_INCLUDE_PATH . '/tests/resources/Config/config.written.ini.php';
        $globalFile = PIWIK_INCLUDE_PATH . '/tests/resources/Config/global.ini.php';

        $config = new Config($globalFile, $userFile);

        $stringWritten = '&6^ geagea\'\'\'";;&';
        $config->Category = array('test' => $stringWritten);
        $this->assertEquals($stringWritten, $config->Category['test']);

        // This will write the file
        $config->forceSave();

        $config = new TestConfig($globalFile, $userFile);

        $this->assertEquals($stringWritten, $config->Category['test']);
        $config->Category = array(
            'test'  => $config->Category['test'],
            'test2' => $stringWritten,
        );
        $this->assertEquals($stringWritten, $config->Category['test']);
        $this->assertEquals($stringWritten, $config->Category['test2']);
    }

    public function testUserConfigOverwritesGlobalConfig()
    {
        $userFile = PIWIK_PATH_TEST_TO_ROOT . '/tests/resources/Config/config.ini.php';
        $globalFile = PIWIK_PATH_TEST_TO_ROOT . '/tests/resources/Config/global.ini.php';

        $config = new Config($globalFile, $userFile);

        $this->assertEquals("value_overwritten", $config->Category['key1']);
        $this->assertEquals("value2", $config->Category['key2']);
        $this->assertEquals("tes\"t", $config->GeneralSection['login']);
        $this->assertEquals("value3", $config->CategoryOnlyInGlobalFile['key3']);
        $this->assertEquals("value4", $config->CategoryOnlyInGlobalFile['key4']);

        $expectedArray = array('plugin"1', 'plugin2', 'plugin3');
        $array = $config->TestArray;
        $this->assertEquals($expectedArray, $array['installed']);

        $expectedArray = array('value1', 'value2');
        $array = $config->TestArrayOnlyInGlobalFile;
        $this->assertEquals($expectedArray, $array['my_array']);
    }

    /**
     * Dataprovider for testDumpConfig
     */
    public function getDumpConfigData()
    {
        $header = "; <?php exit; ?> DO NOT REMOVE THIS LINE\n" .
            "; file automatically generated or modified by Piwik; you can manually override the default values in global.ini.php by redefining them in this file.\n";

        return array(
            // Test name, array(
            //   LOCAL
            //   GLOBAL
            //   COMMON
            //   CACHE
            //   --> EXPECTED <--
            array('global only, not cached', array(
                array(),                                  // local
                array('General' => array('debug' => 1)),  // global
                array(),                                  // common
                array(),
                false,
            )),

            array('global only, cached get', array(
                array(),                                  // local
                array('General' => array('debug' => 1)),  // global
                array(),                                  // common
                array('General' => array('debug' => 1)),
                false,
            )),

            array('global only, cached set', array(
                array(),                                  // local
                array('General' => array('debug' => 1)),  // global
                array(),                                  // common
                array('General' => array('debug' => 2)),
                $header . "[General]\ndebug = 2\n\n",
            )),

            array('local copy (same), not cached', array(
                array('General' => array('debug' => 1)),  // local
                array('General' => array('debug' => 1)),  // global
                array(),                                  // common
                array(),
                false,
            )),

            array('local copy (same), cached get', array(
                array('General' => array('debug' => 1)),  // local
                array('General' => array('debug' => 1)),  // global
                array(),                                  // common
                array('General' => array('debug' => 1)),
                false,
            )),

            array('local copy (same), cached set', array(
                array('General' => array('debug' => 1)),  // local
                array('General' => array('debug' => 1)),  // global
                array(),                                    // common
                array('General' => array('debug' => 2)),
                $header . "[General]\ndebug = 2\n\n",
            )),

            array('local copy (different), not cached', array(
                array('General' => array('debug' => 2)),  // local
                array('General' => array('debug' => 1)),  // global
                array(),                                  // common
                array(),
                false,
            )),

            array('local copy (different), cached get', array(
                array('General' => array('debug' => 2)),  // local
                array('General' => array('debug' => 1)),  // global
                array(),                                  // common
                array('General' => array('debug' => 2)),
                false,
            )),

            array('local copy (different), cached set', array(
                array('General' => array('debug' => 2)),  // local
                array('General' => array('debug' => 1)),  // global
                array(),                                  // common
                array('General' => array('debug' => 3)),
                $header . "[General]\ndebug = 3\n\n",
            )),

            array('local copy, not cached, new section', array(
                array('Tracker' => array('anonymize' => 1)),  // local
                array('General' => array('debug' => 1)),      // global
                array(),                                      // common
                array(),
                false,
            )),

            array('local copy, cached get, new section', array(
                array('Tracker' => array('anonymize' => 1)),  // local
                array('General' => array('debug' => 1)),      // global
                array(),                                      // common
                array('Tracker' => array('anonymize' => 1)),
                false,
            )),

            array('local copy, cached set local, new section', array(
                array('Tracker' => array('anonymize' => 1)),  // local
                array('General' => array('debug' => 1)),      // global
                array(),                                      // common
                array('Tracker' => array('anonymize' => 2)),
                $header . "[Tracker]\nanonymize = 2\n\n",
            )),

            array('local copy, cached set global, new section', array(
                array('Tracker' => array('anonymize' => 1)),  // local
                array('General' => array('debug' => 1)),      // global
                array(),                                      // common
                array('General' => array('debug' => 2), 'Tracker' => array('anonymize' => 1)),
                $header . "[General]\ndebug = 2\n\n[Tracker]\nanonymize = 1\n\n",
            )),

            array('sort, common sections', array(
                array('Tracker' => array('anonymize' => 1),   // local
                      'General' => array('debug' => 1)),
                array('General' => array('debug' => 0),       // global
                      'Tracker' => array('anonymize' => 0)),
                array(),                                      // common
                array('Tracker' => array('anonymize' => 2),
                      'General' => array('debug' => 1)),
                $header . "[General]\ndebug = 1\n\n[Tracker]\nanonymize = 2\n\n",
            )),

            array('sort, common sections before new section', array(
                array('Tracker' => array('anonymize' => 1),   // local
                      'General' => array('debug' => 1)),
                array('General' => array('debug' => 0),       // global
                      'Tracker' => array('anonymize' => 0)),
                array(),                                      // common
                array('Segment' => array('dimension' => 'foo'),
                      'Tracker' => array('anonymize' => 1),   // local
                      'General' => array('debug' => 1)),
                $header . "[General]\ndebug = 1\n\n[Tracker]\nanonymize = 1\n\n[Segment]\ndimension = \"foo\"\n\n",
            )),

            array('change back to default', array(
                array('Tracker' => array('anonymize' => 1)),  // local
                array('Tracker' => array('anonymize' => 0),   // global
                      'General' => array('debug' => 1)),
                array(),                                        // common
                array('Tracker' => array('anonymize' => 0)),
                $header
            )),

            array('[General] trusted_hosts has been updated and only this one is written', array(
                array('General' => array('trusted_hosts' => 'someRandomHostToOverwrite')),  // local
                array('General' => array('settingGlobal' => 'global',   // global
                                         'settingCommon' => 'global',
                                         'trusted_hosts' => 'none')),
                array('General' => array('settingCommon' => 'common',       // common
                                         'settingCommon2' => 'common')),
                array('General' => array('trusted_hosts' => 'works')),
                $header . "[General]\ntrusted_hosts = \"works\"\n\n",
            )),

            // Same as above but without trusted_hosts default value in global.ini.php
            // Also, settingCommon3 is the same in the local file as in common, so it is not written out
            array('trusted_hosts and settingCommon3 changed ', array(
                array('General' => array('trusted_hosts' => 'someRandomHostToOverwrite')), // local
                array('General' => array('settingGlobal' => 'global',                   // global
                                         'settingCommon' => 'global')),
                array('General' => array('settingCommon' => 'common',                   // common
                                         'settingCommon2' => 'common',
                                         'settingCommon3' => 'common3')),
                array('General' => array('trusted_hosts' => 'works',               // common
                                         'settingCommon2' => 'common', // will be cleared since it's same as in common
                                         'settingCommon3' => 'commonOverridenByLocal')),
                $header . "[General]\ntrusted_hosts = \"works\"\nsettingCommon3 = \"commonOverridenByLocal\"\n\n",
            )),

            // the value in [General]->key has changed
            // the value in [CommonCategory]->newSetting has changed,
            //         but  [CommonCategory]->settingCommon2 hasn't so it is not written
            array('Common tests file', array(
                array('General' => array('key' => 'value')),                            // local
                array('General' => array('key' => 'global'),                            // global
                      'CommonCategory' => array('settingGlobal' => 'valueGlobal')),
                array('CommonCategory' => array('settingCommon' => 'common',            // common
                                                'settingCommon2' => 'common2')),
                array('CommonCategory' => array('settingCommon2' => 'common2',
                                                'newSetting' => 'newValue'),
                      'General' => array('key' => 'value')),
                $header . "[General]\nkey = \"value\"\n\n[CommonCategory]\nnewSetting = \"newValue\"\n\n",
            )),

            array('Converts Dollar Sign To Dollar Entity', array(
                array('General' => array('key' => '$value', 'key2' => '${value}')),      // local
                array('General' => array('key' => '$global'),                            // global
                    'CommonCategory' => array('settingGlobal' => 'valueGlobal')),
                array('CommonCategory' => array('settingCommon' => 'common',            // common
                    'settingCommon2' => 'common2')),
                array('CommonCategory' => array('settingCommon2' => 'common2',
                                                'newSetting' => 'newValue'),
                    'General' => array('key' => '$value', 'key2' => '${value}')),
                $header . "[General]\nkey = \"&#36;value\"\nkey2 = \"&#36;{value}\"\n\n[CommonCategory]\nnewSetting = \"newValue\"\n\n",
            )),
        );

    }

    /**
     * @dataProvider getDumpConfigData
     */
    public function testDumpConfig($description, $test)
    {
        list($configLocal, $configGlobal, $configCommon, $configCache, $expected) = $test;

        $config = new DumpConfigTestMockConfig($configLocal, $configGlobal, $configCommon, $configCache);

        $output = $config->dumpConfig();
        $this->assertEquals($expected, $output, $description);
    }

    public function testDollarEntityGetsConvertedToDollarSign()
    {
        $userFile = PIWIK_INCLUDE_PATH . '/tests/resources/Config/config.ini.php';
        $globalFile = PIWIK_INCLUDE_PATH . '/tests/resources/Config/global.ini.php';
        $commonFile = PIWIK_INCLUDE_PATH . '/tests/resources/Config/common.config.ini.php';

        $config = new Config($globalFile, $userFile, $commonFile);

        $this->assertEquals('${@piwik(crash))}', $config->Category['key3']);
    }

    public function test_forceSave_writesNothingIfThereAreNoChanges()
    {
        $sourceConfigFile = PIWIK_INCLUDE_PATH . '/tests/resources/Config/config.ini.php';
        $configFile = PIWIK_INCLUDE_PATH . '/tmp/tmp.config.ini.php';

        @unlink($configFile);
        copy($sourceConfigFile, $configFile);

        $config = new Config($sourceConfigFile, $configFile);
        $config->forceSave();

        $this->assertEquals(file_get_contents($sourceConfigFile), file_get_contents($configFile));

        @unlink($configFile);
    }
<<<<<<< HEAD
}
=======
    
    public function testFromGlobalConfig()
    {
        $userFile = PIWIK_INCLUDE_PATH . '/tests/resources/Config/config.ini.php';
        $globalFile = PIWIK_INCLUDE_PATH . '/tests/resources/Config/global.ini.php';
        $commonFile = PIWIK_INCLUDE_PATH . '/tests/resources/Config/common.config.ini.php';
        
        $config = new Config($globalFile, $userFile, $commonFile);
        $config->reload();
        
        $configCategory = $config->getFromGlobalConfig('Category');
        $this->assertEquals('value1', $configCategory['key1']);
        $this->assertEquals('value2', $configCategory['key2']);
        $this->assertEquals(array('key1' => 'value1', 'key2' => 'value2'), $configCategory);
    }
    
    public function testFromCommonConfig()
    {
        $userFile = PIWIK_INCLUDE_PATH . '/tests/resources/Config/config.ini.php';
        $globalFile = PIWIK_INCLUDE_PATH . '/tests/resources/Config/global.ini.php';
        $commonFile = PIWIK_INCLUDE_PATH . '/tests/resources/Config/common.config.ini.php';
    
        $config = new Config($globalFile, $userFile, $commonFile);
        $config->reload();
    
        $configCategory = $config->getFromCommonConfig('Category');
        $this->assertEquals(array('key2' => 'valueCommon', 'key3' => '${@piwik(crash))}'), $configCategory);
    }
    
    public function testFromLocalConfig()
    {
        $userFile = PIWIK_INCLUDE_PATH . '/tests/resources/Config/config.ini.php';
        $globalFile = PIWIK_INCLUDE_PATH . '/tests/resources/Config/global.ini.php';
        $commonFile = PIWIK_INCLUDE_PATH . '/tests/resources/Config/common.config.ini.php';
    
        $config = new Config($globalFile, $userFile, $commonFile);
        $config->reload();
        
        $configCategory = $config->getFromLocalConfig('Category');
        $this->assertEquals(array('key1' => 'value_overwritten'), $configCategory);
    }
}
>>>>>>> 898afb80
<|MERGE_RESOLUTION|>--- conflicted
+++ resolved
@@ -397,10 +397,7 @@
 
         @unlink($configFile);
     }
-<<<<<<< HEAD
-}
-=======
-    
+
     public function testFromGlobalConfig()
     {
         $userFile = PIWIK_INCLUDE_PATH . '/tests/resources/Config/config.ini.php';
@@ -408,8 +405,7 @@
         $commonFile = PIWIK_INCLUDE_PATH . '/tests/resources/Config/common.config.ini.php';
         
         $config = new Config($globalFile, $userFile, $commonFile);
-        $config->reload();
-        
+
         $configCategory = $config->getFromGlobalConfig('Category');
         $this->assertEquals('value1', $configCategory['key1']);
         $this->assertEquals('value2', $configCategory['key2']);
@@ -423,8 +419,7 @@
         $commonFile = PIWIK_INCLUDE_PATH . '/tests/resources/Config/common.config.ini.php';
     
         $config = new Config($globalFile, $userFile, $commonFile);
-        $config->reload();
-    
+
         $configCategory = $config->getFromCommonConfig('Category');
         $this->assertEquals(array('key2' => 'valueCommon', 'key3' => '${@piwik(crash))}'), $configCategory);
     }
@@ -436,10 +431,8 @@
         $commonFile = PIWIK_INCLUDE_PATH . '/tests/resources/Config/common.config.ini.php';
     
         $config = new Config($globalFile, $userFile, $commonFile);
-        $config->reload();
-        
+
         $configCategory = $config->getFromLocalConfig('Category');
         $this->assertEquals(array('key1' => 'value_overwritten'), $configCategory);
     }
-}
->>>>>>> 898afb80
+}