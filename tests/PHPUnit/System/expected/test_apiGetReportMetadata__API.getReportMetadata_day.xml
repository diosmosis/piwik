<?xml version="1.0" encoding="utf-8" ?>
<result>
	<row>
		<category>All Websites</category>
		<name>All Websites dashboard</name>
		<module>MultiSites</module>
		<action>getAll</action>
		<dimension>Website</dimension>
		<metrics>
			<nb_visits>Visits</nb_visits>
			<nb_actions>Actions</nb_actions>
			<nb_pageviews>Pageviews</nb_pageviews>
			<revenue>Revenue</revenue>
			<nb_conversions>Conversions</nb_conversions>
			<orders>Ecommerce Orders</orders>
			<ecommerce_revenue>Product Revenue</ecommerce_revenue>
		</metrics>
		<metricsDocumentation>
			<nb_visits>If a visitor comes to your website for the first time or if he visits a page more than 30 minutes after his last page view, this will be recorded as a new visit.</nb_visits>
			<nb_actions>The number of actions performed by your visitors. Actions can be page views, internal site searches, downloads or outlinks.</nb_actions>
			<nb_pageviews>The number of times this page was visited.</nb_pageviews>
		</metricsDocumentation>
		<processedMetrics>
			<visits_evolution>Visits Evolution</visits_evolution>
			<actions_evolution>Actions Evolution</actions_evolution>
			<pageviews_evolution>Pageviews Evolution</pageviews_evolution>
			<revenue_evolution>Revenue Evolution</revenue_evolution>
			<nb_conversions_evolution>Conversions Evolution</nb_conversions_evolution>
			<orders_evolution>Ecommerce Orders Evolution</orders_evolution>
			<ecommerce_revenue_evolution>Product Revenue Evolution</ecommerce_revenue_evolution>
		</processedMetrics>
		<imageGraphUrl>index.php?module=API&amp;method=ImageGraph.get&amp;idSite=1&amp;apiModule=MultiSites&amp;apiAction=getAll&amp;period=day&amp;date=2009-01-04</imageGraphUrl>
		<imageGraphEvolutionUrl>index.php?module=API&amp;method=ImageGraph.get&amp;idSite=1&amp;apiModule=MultiSites&amp;apiAction=getAll&amp;period=day&amp;date=2008-12-06,2009-01-04</imageGraphEvolutionUrl>
		<uniqueId>MultiSites_getAll</uniqueId>
	</row>
	<row>
		<category>All Websites</category>
		<name>Single Website dashboard</name>
		<module>MultiSites</module>
		<action>getOne</action>
		<dimension>Website</dimension>
		<metrics>
			<nb_visits>Visits</nb_visits>
			<nb_actions>Actions</nb_actions>
			<nb_pageviews>Pageviews</nb_pageviews>
			<revenue>Revenue</revenue>
			<nb_conversions>Conversions</nb_conversions>
			<orders>Ecommerce Orders</orders>
			<ecommerce_revenue>Product Revenue</ecommerce_revenue>
		</metrics>
		<metricsDocumentation>
			<nb_visits>If a visitor comes to your website for the first time or if he visits a page more than 30 minutes after his last page view, this will be recorded as a new visit.</nb_visits>
			<nb_actions>The number of actions performed by your visitors. Actions can be page views, internal site searches, downloads or outlinks.</nb_actions>
			<nb_pageviews>The number of times this page was visited.</nb_pageviews>
		</metricsDocumentation>
		<processedMetrics>
			<visits_evolution>Visits Evolution</visits_evolution>
			<actions_evolution>Actions Evolution</actions_evolution>
			<pageviews_evolution>Pageviews Evolution</pageviews_evolution>
			<revenue_evolution>Revenue Evolution</revenue_evolution>
			<nb_conversions_evolution>Conversions Evolution</nb_conversions_evolution>
			<orders_evolution>Ecommerce Orders Evolution</orders_evolution>
			<ecommerce_revenue_evolution>Product Revenue Evolution</ecommerce_revenue_evolution>
		</processedMetrics>
		<imageGraphUrl>index.php?module=API&amp;method=ImageGraph.get&amp;idSite=1&amp;apiModule=MultiSites&amp;apiAction=getOne&amp;period=day&amp;date=2009-01-04</imageGraphUrl>
		<imageGraphEvolutionUrl>index.php?module=API&amp;method=ImageGraph.get&amp;idSite=1&amp;apiModule=MultiSites&amp;apiAction=getOne&amp;period=day&amp;date=2008-12-06,2009-01-04</imageGraphEvolutionUrl>
		<uniqueId>MultiSites_getOne</uniqueId>
	</row>
	<row>
		<category>Visitors</category>
		<subcategory>Overview</subcategory>
		<name>Visits Summary</name>
		<module>VisitsSummary</module>
		<action>get</action>
		<metrics>
			<nb_uniq_visitors>Unique visitors</nb_uniq_visitors>
			<nb_visits>Visits</nb_visits>
			<nb_users>Users</nb_users>
			<nb_actions>Actions</nb_actions>
			<max_actions>Maximum actions in one visit</max_actions>
		</metrics>
		<metricsDocumentation>
			<nb_uniq_visitors>The number of unduplicated visitors coming to your website. Every user is only counted once, even if he visits the website multiple times a day.</nb_uniq_visitors>
			<nb_visits>If a visitor comes to your website for the first time or if he visits a page more than 30 minutes after his last page view, this will be recorded as a new visit.</nb_visits>
			<nb_users>The number of users logged in your website. It is the number of unique active users that have a User ID set (via the Tracking code function 'setUserId').</nb_users>
			<nb_actions>The number of actions performed by your visitors. Actions can be page views, internal site searches, downloads or outlinks.</nb_actions>
			<bounce_rate>The percentage of visits that only had a single pageview. This means, that the visitor left the website directly from the entrance page.</bounce_rate>
			<nb_actions_per_visit>The average number of actions (page views, site searches, downloads or outlinks) that were performed during the visits.</nb_actions_per_visit>
			<avg_time_on_site>The average duration of a visit.</avg_time_on_site>
		</metricsDocumentation>
		<processedMetrics>
			<bounce_rate>Bounce Rate</bounce_rate>
			<nb_actions_per_visit>Actions per Visit</nb_actions_per_visit>
			<avg_time_on_site>Avg. Visit Duration (in seconds)</avg_time_on_site>
		</processedMetrics>
		<imageGraphUrl>index.php?module=API&amp;method=ImageGraph.get&amp;idSite=1&amp;apiModule=VisitsSummary&amp;apiAction=get&amp;period=day&amp;date=2008-12-06,2009-01-04</imageGraphUrl>
		<imageGraphEvolutionUrl>index.php?module=API&amp;method=ImageGraph.get&amp;idSite=1&amp;apiModule=VisitsSummary&amp;apiAction=get&amp;period=day&amp;date=2008-12-06,2009-01-04</imageGraphEvolutionUrl>
		<uniqueId>VisitsSummary_get</uniqueId>
	</row>
	<row>
		<category>Visitors</category>
		<subcategory>Custom Variables</subcategory>
		<name>Custom Variables</name>
		<module>CustomVariables</module>
		<action>getCustomVariables</action>
		<dimension>Custom Variable name</dimension>
		<documentation>This report contains information about your Custom Variables. Click on a variable name to see the distribution of the values. &lt;br /&gt; For more information about Custom Variables in general, read the &lt;a href=&quot;http://piwik.org/docs/custom-variables/&quot; rel=&quot;noreferrer&quot;  target=&quot;_blank&quot;&gt;Custom Variables documentation on piwik.org&lt;/a&gt;</documentation>
		<metrics>
			<nb_visits>Visits</nb_visits>
			<nb_uniq_visitors>Unique visitors</nb_uniq_visitors>
			<nb_actions>Actions</nb_actions>
			<nb_users>Users</nb_users>
		</metrics>
		<metricsDocumentation>
			<nb_visits>If a visitor comes to your website for the first time or if he visits a page more than 30 minutes after his last page view, this will be recorded as a new visit.</nb_visits>
			<nb_uniq_visitors>The number of unduplicated visitors coming to your website. Every user is only counted once, even if he visits the website multiple times a day.</nb_uniq_visitors>
			<nb_actions>The number of actions performed by your visitors. Actions can be page views, internal site searches, downloads or outlinks.</nb_actions>
			<nb_users>The number of users logged in your website. It is the number of unique active users that have a User ID set (via the Tracking code function 'setUserId').</nb_users>
			<nb_actions_per_visit>The average number of actions (page views, site searches, downloads or outlinks) that were performed during the visits.</nb_actions_per_visit>
			<avg_time_on_site>The average duration of a visit.</avg_time_on_site>
			<bounce_rate>The percentage of visits that only had a single pageview. This means, that the visitor left the website directly from the entrance page.</bounce_rate>
			<conversion_rate>The percentage of visits that triggered a goal conversion.</conversion_rate>
		</metricsDocumentation>
		<processedMetrics>
			<nb_actions_per_visit>Actions per Visit</nb_actions_per_visit>
			<avg_time_on_site>Avg. Time on Website</avg_time_on_site>
			<bounce_rate>Bounce Rate</bounce_rate>
		</processedMetrics>
		<actionToLoadSubTables>getCustomVariablesValuesFromNameId</actionToLoadSubTables>
		<metricsGoal>
			<nb_conversions>Conversions</nb_conversions>
			<revenue>Revenue</revenue>
		</metricsGoal>
		<processedMetricsGoal>
			<revenue_per_visit>Revenue per Visit</revenue_per_visit>
		</processedMetricsGoal>
		<imageGraphUrl>index.php?module=API&amp;method=ImageGraph.get&amp;idSite=1&amp;apiModule=CustomVariables&amp;apiAction=getCustomVariables&amp;period=day&amp;date=2009-01-04</imageGraphUrl>
		<imageGraphEvolutionUrl>index.php?module=API&amp;method=ImageGraph.get&amp;idSite=1&amp;apiModule=CustomVariables&amp;apiAction=getCustomVariables&amp;period=day&amp;date=2008-12-06,2009-01-04</imageGraphEvolutionUrl>
		<uniqueId>CustomVariables_getCustomVariables</uniqueId>
	</row>
	<row>
		<category>Visitors</category>
		<subcategory>Devices</subcategory>
		<name>Device type</name>
		<module>DevicesDetection</module>
		<action>getType</action>
		<dimension>Device type</dimension>
		<metrics>
			<nb_visits>Visits</nb_visits>
			<nb_uniq_visitors>Unique visitors</nb_uniq_visitors>
			<nb_actions>Actions</nb_actions>
			<nb_users>Users</nb_users>
		</metrics>
		<metricsDocumentation>
			<nb_visits>If a visitor comes to your website for the first time or if he visits a page more than 30 minutes after his last page view, this will be recorded as a new visit.</nb_visits>
			<nb_uniq_visitors>The number of unduplicated visitors coming to your website. Every user is only counted once, even if he visits the website multiple times a day.</nb_uniq_visitors>
			<nb_actions>The number of actions performed by your visitors. Actions can be page views, internal site searches, downloads or outlinks.</nb_actions>
			<nb_users>The number of users logged in your website. It is the number of unique active users that have a User ID set (via the Tracking code function 'setUserId').</nb_users>
			<nb_actions_per_visit>The average number of actions (page views, site searches, downloads or outlinks) that were performed during the visits.</nb_actions_per_visit>
			<avg_time_on_site>The average duration of a visit.</avg_time_on_site>
			<bounce_rate>The percentage of visits that only had a single pageview. This means, that the visitor left the website directly from the entrance page.</bounce_rate>
			<conversion_rate>The percentage of visits that triggered a goal conversion.</conversion_rate>
		</metricsDocumentation>
		<processedMetrics>
			<nb_actions_per_visit>Actions per Visit</nb_actions_per_visit>
			<avg_time_on_site>Avg. Time on Website</avg_time_on_site>
			<bounce_rate>Bounce Rate</bounce_rate>
			<conversion_rate>Conversion Rate</conversion_rate>
		</processedMetrics>
		<imageGraphUrl>index.php?module=API&amp;method=ImageGraph.get&amp;idSite=1&amp;apiModule=DevicesDetection&amp;apiAction=getType&amp;period=day&amp;date=2009-01-04</imageGraphUrl>
		<imageGraphEvolutionUrl>index.php?module=API&amp;method=ImageGraph.get&amp;idSite=1&amp;apiModule=DevicesDetection&amp;apiAction=getType&amp;period=day&amp;date=2008-12-06,2009-01-04</imageGraphEvolutionUrl>
		<uniqueId>DevicesDetection_getType</uniqueId>
	</row>
	<row>
		<category>Visitors</category>
		<subcategory>Devices</subcategory>
		<name>Device model</name>
		<module>DevicesDetection</module>
		<action>getModel</action>
		<dimension>Device model</dimension>
		<metrics>
			<nb_visits>Visits</nb_visits>
			<nb_uniq_visitors>Unique visitors</nb_uniq_visitors>
			<nb_actions>Actions</nb_actions>
			<nb_users>Users</nb_users>
		</metrics>
		<metricsDocumentation>
			<nb_visits>If a visitor comes to your website for the first time or if he visits a page more than 30 minutes after his last page view, this will be recorded as a new visit.</nb_visits>
			<nb_uniq_visitors>The number of unduplicated visitors coming to your website. Every user is only counted once, even if he visits the website multiple times a day.</nb_uniq_visitors>
			<nb_actions>The number of actions performed by your visitors. Actions can be page views, internal site searches, downloads or outlinks.</nb_actions>
			<nb_users>The number of users logged in your website. It is the number of unique active users that have a User ID set (via the Tracking code function 'setUserId').</nb_users>
			<nb_actions_per_visit>The average number of actions (page views, site searches, downloads or outlinks) that were performed during the visits.</nb_actions_per_visit>
			<avg_time_on_site>The average duration of a visit.</avg_time_on_site>
			<bounce_rate>The percentage of visits that only had a single pageview. This means, that the visitor left the website directly from the entrance page.</bounce_rate>
			<conversion_rate>The percentage of visits that triggered a goal conversion.</conversion_rate>
		</metricsDocumentation>
		<processedMetrics>
			<nb_actions_per_visit>Actions per Visit</nb_actions_per_visit>
			<avg_time_on_site>Avg. Time on Website</avg_time_on_site>
			<bounce_rate>Bounce Rate</bounce_rate>
			<conversion_rate>Conversion Rate</conversion_rate>
		</processedMetrics>
		<imageGraphUrl>index.php?module=API&amp;method=ImageGraph.get&amp;idSite=1&amp;apiModule=DevicesDetection&amp;apiAction=getModel&amp;period=day&amp;date=2009-01-04</imageGraphUrl>
		<imageGraphEvolutionUrl>index.php?module=API&amp;method=ImageGraph.get&amp;idSite=1&amp;apiModule=DevicesDetection&amp;apiAction=getModel&amp;period=day&amp;date=2008-12-06,2009-01-04</imageGraphEvolutionUrl>
		<uniqueId>DevicesDetection_getModel</uniqueId>
	</row>
	<row>
		<category>Visitors</category>
		<subcategory>Devices</subcategory>
		<name>Device brand</name>
		<module>DevicesDetection</module>
		<action>getBrand</action>
		<dimension>Device brand</dimension>
		<metrics>
			<nb_visits>Visits</nb_visits>
			<nb_uniq_visitors>Unique visitors</nb_uniq_visitors>
			<nb_actions>Actions</nb_actions>
			<nb_users>Users</nb_users>
		</metrics>
		<metricsDocumentation>
			<nb_visits>If a visitor comes to your website for the first time or if he visits a page more than 30 minutes after his last page view, this will be recorded as a new visit.</nb_visits>
			<nb_uniq_visitors>The number of unduplicated visitors coming to your website. Every user is only counted once, even if he visits the website multiple times a day.</nb_uniq_visitors>
			<nb_actions>The number of actions performed by your visitors. Actions can be page views, internal site searches, downloads or outlinks.</nb_actions>
			<nb_users>The number of users logged in your website. It is the number of unique active users that have a User ID set (via the Tracking code function 'setUserId').</nb_users>
			<nb_actions_per_visit>The average number of actions (page views, site searches, downloads or outlinks) that were performed during the visits.</nb_actions_per_visit>
			<avg_time_on_site>The average duration of a visit.</avg_time_on_site>
			<bounce_rate>The percentage of visits that only had a single pageview. This means, that the visitor left the website directly from the entrance page.</bounce_rate>
			<conversion_rate>The percentage of visits that triggered a goal conversion.</conversion_rate>
		</metricsDocumentation>
		<processedMetrics>
			<nb_actions_per_visit>Actions per Visit</nb_actions_per_visit>
			<avg_time_on_site>Avg. Time on Website</avg_time_on_site>
			<bounce_rate>Bounce Rate</bounce_rate>
			<conversion_rate>Conversion Rate</conversion_rate>
		</processedMetrics>
		<imageGraphUrl>index.php?module=API&amp;method=ImageGraph.get&amp;idSite=1&amp;apiModule=DevicesDetection&amp;apiAction=getBrand&amp;period=day&amp;date=2009-01-04</imageGraphUrl>
		<imageGraphEvolutionUrl>index.php?module=API&amp;method=ImageGraph.get&amp;idSite=1&amp;apiModule=DevicesDetection&amp;apiAction=getBrand&amp;period=day&amp;date=2008-12-06,2009-01-04</imageGraphEvolutionUrl>
		<uniqueId>DevicesDetection_getBrand</uniqueId>
	</row>
	<row>
		<category>Visitors</category>
		<subcategory>Devices</subcategory>
		<name>Screen Resolution</name>
		<module>Resolution</module>
		<action>getResolution</action>
		<dimension>Resolution</dimension>
		<metrics>
			<nb_visits>Visits</nb_visits>
			<nb_uniq_visitors>Unique visitors</nb_uniq_visitors>
			<nb_actions>Actions</nb_actions>
			<nb_users>Users</nb_users>
		</metrics>
		<metricsDocumentation>
			<nb_visits>If a visitor comes to your website for the first time or if he visits a page more than 30 minutes after his last page view, this will be recorded as a new visit.</nb_visits>
			<nb_uniq_visitors>The number of unduplicated visitors coming to your website. Every user is only counted once, even if he visits the website multiple times a day.</nb_uniq_visitors>
			<nb_actions>The number of actions performed by your visitors. Actions can be page views, internal site searches, downloads or outlinks.</nb_actions>
			<nb_users>The number of users logged in your website. It is the number of unique active users that have a User ID set (via the Tracking code function 'setUserId').</nb_users>
			<nb_actions_per_visit>The average number of actions (page views, site searches, downloads or outlinks) that were performed during the visits.</nb_actions_per_visit>
			<avg_time_on_site>The average duration of a visit.</avg_time_on_site>
			<bounce_rate>The percentage of visits that only had a single pageview. This means, that the visitor left the website directly from the entrance page.</bounce_rate>
			<conversion_rate>The percentage of visits that triggered a goal conversion.</conversion_rate>
		</metricsDocumentation>
		<processedMetrics>
			<nb_actions_per_visit>Actions per Visit</nb_actions_per_visit>
			<avg_time_on_site>Avg. Time on Website</avg_time_on_site>
			<bounce_rate>Bounce Rate</bounce_rate>
			<conversion_rate>Conversion Rate</conversion_rate>
		</processedMetrics>
		<relatedReports>
			<row>
				<name>Configurations</name>
				<module>Resolution</module>
				<action>getConfiguration</action>
			</row>
		</relatedReports>
		<imageGraphUrl>index.php?module=API&amp;method=ImageGraph.get&amp;idSite=1&amp;apiModule=Resolution&amp;apiAction=getResolution&amp;period=day&amp;date=2009-01-04</imageGraphUrl>
		<imageGraphEvolutionUrl>index.php?module=API&amp;method=ImageGraph.get&amp;idSite=1&amp;apiModule=Resolution&amp;apiAction=getResolution&amp;period=day&amp;date=2008-12-06,2009-01-04</imageGraphEvolutionUrl>
		<uniqueId>Resolution_getResolution</uniqueId>
	</row>
	<row>
		<category>Visitors</category>
		<subcategory>Software</subcategory>
		<name>Operating System versions</name>
		<module>DevicesDetection</module>
		<action>getOsVersions</action>
		<dimension>Operating System versions</dimension>
		<metrics>
			<nb_visits>Visits</nb_visits>
			<nb_uniq_visitors>Unique visitors</nb_uniq_visitors>
			<nb_actions>Actions</nb_actions>
			<nb_users>Users</nb_users>
		</metrics>
		<metricsDocumentation>
			<nb_visits>If a visitor comes to your website for the first time or if he visits a page more than 30 minutes after his last page view, this will be recorded as a new visit.</nb_visits>
			<nb_uniq_visitors>The number of unduplicated visitors coming to your website. Every user is only counted once, even if he visits the website multiple times a day.</nb_uniq_visitors>
			<nb_actions>The number of actions performed by your visitors. Actions can be page views, internal site searches, downloads or outlinks.</nb_actions>
			<nb_users>The number of users logged in your website. It is the number of unique active users that have a User ID set (via the Tracking code function 'setUserId').</nb_users>
			<nb_actions_per_visit>The average number of actions (page views, site searches, downloads or outlinks) that were performed during the visits.</nb_actions_per_visit>
			<avg_time_on_site>The average duration of a visit.</avg_time_on_site>
			<bounce_rate>The percentage of visits that only had a single pageview. This means, that the visitor left the website directly from the entrance page.</bounce_rate>
			<conversion_rate>The percentage of visits that triggered a goal conversion.</conversion_rate>
		</metricsDocumentation>
		<processedMetrics>
			<nb_actions_per_visit>Actions per Visit</nb_actions_per_visit>
			<avg_time_on_site>Avg. Time on Website</avg_time_on_site>
			<bounce_rate>Bounce Rate</bounce_rate>
			<conversion_rate>Conversion Rate</conversion_rate>
		</processedMetrics>
		<relatedReports>
			<row>
				<name>Operating System families</name>
				<module>DevicesDetection</module>
				<action>getOsFamilies</action>
			</row>
		</relatedReports>
		<imageGraphUrl>index.php?module=API&amp;method=ImageGraph.get&amp;idSite=1&amp;apiModule=DevicesDetection&amp;apiAction=getOsVersions&amp;period=day&amp;date=2009-01-04</imageGraphUrl>
		<imageGraphEvolutionUrl>index.php?module=API&amp;method=ImageGraph.get&amp;idSite=1&amp;apiModule=DevicesDetection&amp;apiAction=getOsVersions&amp;period=day&amp;date=2008-12-06,2009-01-04</imageGraphEvolutionUrl>
		<uniqueId>DevicesDetection_getOsVersions</uniqueId>
	</row>
	<row>
		<category>Visitors</category>
		<subcategory>Software</subcategory>
		<name>Browsers</name>
		<module>DevicesDetection</module>
		<action>getBrowsers</action>
		<dimension>Browser</dimension>
		<documentation>This report contains information about what kind of browser your visitors were using. Each browser version is listed separately.</documentation>
		<metrics>
			<nb_visits>Visits</nb_visits>
			<nb_uniq_visitors>Unique visitors</nb_uniq_visitors>
			<nb_actions>Actions</nb_actions>
			<nb_users>Users</nb_users>
		</metrics>
		<metricsDocumentation>
			<nb_visits>If a visitor comes to your website for the first time or if he visits a page more than 30 minutes after his last page view, this will be recorded as a new visit.</nb_visits>
			<nb_uniq_visitors>The number of unduplicated visitors coming to your website. Every user is only counted once, even if he visits the website multiple times a day.</nb_uniq_visitors>
			<nb_actions>The number of actions performed by your visitors. Actions can be page views, internal site searches, downloads or outlinks.</nb_actions>
			<nb_users>The number of users logged in your website. It is the number of unique active users that have a User ID set (via the Tracking code function 'setUserId').</nb_users>
			<nb_actions_per_visit>The average number of actions (page views, site searches, downloads or outlinks) that were performed during the visits.</nb_actions_per_visit>
			<avg_time_on_site>The average duration of a visit.</avg_time_on_site>
			<bounce_rate>The percentage of visits that only had a single pageview. This means, that the visitor left the website directly from the entrance page.</bounce_rate>
			<conversion_rate>The percentage of visits that triggered a goal conversion.</conversion_rate>
		</metricsDocumentation>
		<processedMetrics>
			<nb_actions_per_visit>Actions per Visit</nb_actions_per_visit>
			<avg_time_on_site>Avg. Time on Website</avg_time_on_site>
			<bounce_rate>Bounce Rate</bounce_rate>
			<conversion_rate>Conversion Rate</conversion_rate>
		</processedMetrics>
		<relatedReports>
			<row>
				<name>Browser version</name>
				<module>DevicesDetection</module>
				<action>getBrowserVersions</action>
			</row>
		</relatedReports>
		<imageGraphUrl>index.php?module=API&amp;method=ImageGraph.get&amp;idSite=1&amp;apiModule=DevicesDetection&amp;apiAction=getBrowsers&amp;period=day&amp;date=2009-01-04</imageGraphUrl>
		<imageGraphEvolutionUrl>index.php?module=API&amp;method=ImageGraph.get&amp;idSite=1&amp;apiModule=DevicesDetection&amp;apiAction=getBrowsers&amp;period=day&amp;date=2008-12-06,2009-01-04</imageGraphEvolutionUrl>
		<uniqueId>DevicesDetection_getBrowsers</uniqueId>
	</row>
	<row>
		<category>Visitors</category>
		<subcategory>Software</subcategory>
		<name>Browser version</name>
		<module>DevicesDetection</module>
		<action>getBrowserVersions</action>
		<dimension>Browser version</dimension>
		<metrics>
			<nb_visits>Visits</nb_visits>
			<nb_uniq_visitors>Unique visitors</nb_uniq_visitors>
			<nb_actions>Actions</nb_actions>
			<nb_users>Users</nb_users>
		</metrics>
		<metricsDocumentation>
			<nb_visits>If a visitor comes to your website for the first time or if he visits a page more than 30 minutes after his last page view, this will be recorded as a new visit.</nb_visits>
			<nb_uniq_visitors>The number of unduplicated visitors coming to your website. Every user is only counted once, even if he visits the website multiple times a day.</nb_uniq_visitors>
			<nb_actions>The number of actions performed by your visitors. Actions can be page views, internal site searches, downloads or outlinks.</nb_actions>
			<nb_users>The number of users logged in your website. It is the number of unique active users that have a User ID set (via the Tracking code function 'setUserId').</nb_users>
			<nb_actions_per_visit>The average number of actions (page views, site searches, downloads or outlinks) that were performed during the visits.</nb_actions_per_visit>
			<avg_time_on_site>The average duration of a visit.</avg_time_on_site>
			<bounce_rate>The percentage of visits that only had a single pageview. This means, that the visitor left the website directly from the entrance page.</bounce_rate>
			<conversion_rate>The percentage of visits that triggered a goal conversion.</conversion_rate>
		</metricsDocumentation>
		<processedMetrics>
			<nb_actions_per_visit>Actions per Visit</nb_actions_per_visit>
			<avg_time_on_site>Avg. Time on Website</avg_time_on_site>
			<bounce_rate>Bounce Rate</bounce_rate>
			<conversion_rate>Conversion Rate</conversion_rate>
		</processedMetrics>
		<relatedReports>
			<row>
				<name>Browsers</name>
				<module>DevicesDetection</module>
				<action>getBrowsers</action>
			</row>
		</relatedReports>
		<imageGraphUrl>index.php?module=API&amp;method=ImageGraph.get&amp;idSite=1&amp;apiModule=DevicesDetection&amp;apiAction=getBrowserVersions&amp;period=day&amp;date=2009-01-04</imageGraphUrl>
		<imageGraphEvolutionUrl>index.php?module=API&amp;method=ImageGraph.get&amp;idSite=1&amp;apiModule=DevicesDetection&amp;apiAction=getBrowserVersions&amp;period=day&amp;date=2008-12-06,2009-01-04</imageGraphEvolutionUrl>
		<uniqueId>DevicesDetection_getBrowserVersions</uniqueId>
	</row>
	<row>
		<category>Visitors</category>
		<subcategory>Software</subcategory>
		<name>Configurations</name>
		<module>Resolution</module>
		<action>getConfiguration</action>
		<dimension>Configuration</dimension>
		<documentation>This report shows the most common overall configurations that your visitors had. A configuration is the combination of an operating system, a browser type and a screen resolution.</documentation>
		<metrics>
			<nb_visits>Visits</nb_visits>
			<nb_uniq_visitors>Unique visitors</nb_uniq_visitors>
			<nb_actions>Actions</nb_actions>
			<nb_users>Users</nb_users>
		</metrics>
		<metricsDocumentation>
			<nb_visits>If a visitor comes to your website for the first time or if he visits a page more than 30 minutes after his last page view, this will be recorded as a new visit.</nb_visits>
			<nb_uniq_visitors>The number of unduplicated visitors coming to your website. Every user is only counted once, even if he visits the website multiple times a day.</nb_uniq_visitors>
			<nb_actions>The number of actions performed by your visitors. Actions can be page views, internal site searches, downloads or outlinks.</nb_actions>
			<nb_users>The number of users logged in your website. It is the number of unique active users that have a User ID set (via the Tracking code function 'setUserId').</nb_users>
			<nb_actions_per_visit>The average number of actions (page views, site searches, downloads or outlinks) that were performed during the visits.</nb_actions_per_visit>
			<avg_time_on_site>The average duration of a visit.</avg_time_on_site>
			<bounce_rate>The percentage of visits that only had a single pageview. This means, that the visitor left the website directly from the entrance page.</bounce_rate>
			<conversion_rate>The percentage of visits that triggered a goal conversion.</conversion_rate>
		</metricsDocumentation>
		<processedMetrics>
			<nb_actions_per_visit>Actions per Visit</nb_actions_per_visit>
			<avg_time_on_site>Avg. Time on Website</avg_time_on_site>
			<bounce_rate>Bounce Rate</bounce_rate>
			<conversion_rate>Conversion Rate</conversion_rate>
		</processedMetrics>
		<relatedReports>
			<row>
				<name>Screen Resolution</name>
				<module>Resolution</module>
				<action>getResolution</action>
			</row>
		</relatedReports>
		<imageGraphUrl>index.php?module=API&amp;method=ImageGraph.get&amp;idSite=1&amp;apiModule=Resolution&amp;apiAction=getConfiguration&amp;period=day&amp;date=2009-01-04</imageGraphUrl>
		<imageGraphEvolutionUrl>index.php?module=API&amp;method=ImageGraph.get&amp;idSite=1&amp;apiModule=Resolution&amp;apiAction=getConfiguration&amp;period=day&amp;date=2008-12-06,2009-01-04</imageGraphEvolutionUrl>
		<uniqueId>Resolution_getConfiguration</uniqueId>
	</row>
	<row>
		<category>Visitors</category>
		<subcategory>Software</subcategory>
		<name>Operating System families</name>
		<module>DevicesDetection</module>
		<action>getOsFamilies</action>
		<dimension>Operating system family</dimension>
		<metrics>
			<nb_visits>Visits</nb_visits>
			<nb_uniq_visitors>Unique visitors</nb_uniq_visitors>
			<nb_actions>Actions</nb_actions>
			<nb_users>Users</nb_users>
		</metrics>
		<metricsDocumentation>
			<nb_visits>If a visitor comes to your website for the first time or if he visits a page more than 30 minutes after his last page view, this will be recorded as a new visit.</nb_visits>
			<nb_uniq_visitors>The number of unduplicated visitors coming to your website. Every user is only counted once, even if he visits the website multiple times a day.</nb_uniq_visitors>
			<nb_actions>The number of actions performed by your visitors. Actions can be page views, internal site searches, downloads or outlinks.</nb_actions>
			<nb_users>The number of users logged in your website. It is the number of unique active users that have a User ID set (via the Tracking code function 'setUserId').</nb_users>
			<nb_actions_per_visit>The average number of actions (page views, site searches, downloads or outlinks) that were performed during the visits.</nb_actions_per_visit>
			<avg_time_on_site>The average duration of a visit.</avg_time_on_site>
			<bounce_rate>The percentage of visits that only had a single pageview. This means, that the visitor left the website directly from the entrance page.</bounce_rate>
			<conversion_rate>The percentage of visits that triggered a goal conversion.</conversion_rate>
		</metricsDocumentation>
		<processedMetrics>
			<nb_actions_per_visit>Actions per Visit</nb_actions_per_visit>
			<avg_time_on_site>Avg. Time on Website</avg_time_on_site>
			<bounce_rate>Bounce Rate</bounce_rate>
			<conversion_rate>Conversion Rate</conversion_rate>
		</processedMetrics>
		<relatedReports>
			<row>
				<name>Operating System versions</name>
				<module>DevicesDetection</module>
				<action>getOsVersions</action>
			</row>
		</relatedReports>
		<imageGraphUrl>index.php?module=API&amp;method=ImageGraph.get&amp;idSite=1&amp;apiModule=DevicesDetection&amp;apiAction=getOsFamilies&amp;period=day&amp;date=2009-01-04</imageGraphUrl>
		<imageGraphEvolutionUrl>index.php?module=API&amp;method=ImageGraph.get&amp;idSite=1&amp;apiModule=DevicesDetection&amp;apiAction=getOsFamilies&amp;period=day&amp;date=2008-12-06,2009-01-04</imageGraphEvolutionUrl>
		<uniqueId>DevicesDetection_getOsFamilies</uniqueId>
	</row>
	<row>
		<category>Visitors</category>
		<subcategory>Software</subcategory>
		<name>Browser engines</name>
		<module>DevicesDetection</module>
		<action>getBrowserEngines</action>
		<dimension>Browser engine</dimension>
		<documentation>This report shows your visitors' browsers broken down into browser engines. &lt;br /&gt; The most important information for web developers is what kind of rendering engine their visitors are using. The labels contain the names of the engines followed by the most common browser using that engine in brackets.</documentation>
		<metrics>
			<nb_visits>Visits</nb_visits>
			<nb_uniq_visitors>Unique visitors</nb_uniq_visitors>
			<nb_actions>Actions</nb_actions>
			<nb_users>Users</nb_users>
		</metrics>
		<metricsDocumentation>
			<nb_visits>If a visitor comes to your website for the first time or if he visits a page more than 30 minutes after his last page view, this will be recorded as a new visit.</nb_visits>
			<nb_uniq_visitors>The number of unduplicated visitors coming to your website. Every user is only counted once, even if he visits the website multiple times a day.</nb_uniq_visitors>
			<nb_actions>The number of actions performed by your visitors. Actions can be page views, internal site searches, downloads or outlinks.</nb_actions>
			<nb_users>The number of users logged in your website. It is the number of unique active users that have a User ID set (via the Tracking code function 'setUserId').</nb_users>
			<nb_actions_per_visit>The average number of actions (page views, site searches, downloads or outlinks) that were performed during the visits.</nb_actions_per_visit>
			<avg_time_on_site>The average duration of a visit.</avg_time_on_site>
			<bounce_rate>The percentage of visits that only had a single pageview. This means, that the visitor left the website directly from the entrance page.</bounce_rate>
			<conversion_rate>The percentage of visits that triggered a goal conversion.</conversion_rate>
		</metricsDocumentation>
		<processedMetrics>
			<nb_actions_per_visit>Actions per Visit</nb_actions_per_visit>
			<avg_time_on_site>Avg. Time on Website</avg_time_on_site>
			<bounce_rate>Bounce Rate</bounce_rate>
			<conversion_rate>Conversion Rate</conversion_rate>
		</processedMetrics>
		<imageGraphUrl>index.php?module=API&amp;method=ImageGraph.get&amp;idSite=1&amp;apiModule=DevicesDetection&amp;apiAction=getBrowserEngines&amp;period=day&amp;date=2009-01-04</imageGraphUrl>
		<imageGraphEvolutionUrl>index.php?module=API&amp;method=ImageGraph.get&amp;idSite=1&amp;apiModule=DevicesDetection&amp;apiAction=getBrowserEngines&amp;period=day&amp;date=2008-12-06,2009-01-04</imageGraphEvolutionUrl>
		<uniqueId>DevicesDetection_getBrowserEngines</uniqueId>
	</row>
	<row>
		<category>Visitors</category>
		<subcategory>Software</subcategory>
		<name>Browser Plugins</name>
		<module>DevicePlugins</module>
		<action>getPlugin</action>
		<dimension>Plugin</dimension>
		<documentation>This report shows which browser plugins your visitors had enabled. This information might be important for choosing the right way to deliver your content.</documentation>
		<metrics>
			<nb_visits>Visits</nb_visits>
		</metrics>
		<metricsDocumentation>
			<nb_visits>If a visitor comes to your website for the first time or if he visits a page more than 30 minutes after his last page view, this will be recorded as a new visit.</nb_visits>
		</metricsDocumentation>
		<processedMetrics>
			<nb_visits_percentage>% Visits</nb_visits_percentage>
		</processedMetrics>
		<constantRowsCount>1</constantRowsCount>
		<imageGraphUrl>index.php?module=API&amp;method=ImageGraph.get&amp;idSite=1&amp;apiModule=DevicePlugins&amp;apiAction=getPlugin&amp;period=day&amp;date=2009-01-04</imageGraphUrl>
		<uniqueId>DevicePlugins_getPlugin</uniqueId>
	</row>
	<row>
		<category>Visitors</category>
		<subcategory>Locations</subcategory>
		<name>Country</name>
		<module>UserCountry</module>
		<action>getCountry</action>
		<dimension>Country</dimension>
		<documentation>This report shows which country your visitors were in when they accessed your website.</documentation>
		<metrics>
			<nb_visits>Visits</nb_visits>
			<nb_uniq_visitors>Unique visitors</nb_uniq_visitors>
			<nb_actions>Actions</nb_actions>
		</metrics>
		<metricsDocumentation>
			<nb_visits>If a visitor comes to your website for the first time or if he visits a page more than 30 minutes after his last page view, this will be recorded as a new visit.</nb_visits>
			<nb_uniq_visitors>The number of unduplicated visitors coming to your website. Every user is only counted once, even if he visits the website multiple times a day.</nb_uniq_visitors>
			<nb_actions>The number of actions performed by your visitors. Actions can be page views, internal site searches, downloads or outlinks.</nb_actions>
			<nb_actions_per_visit>The average number of actions (page views, site searches, downloads or outlinks) that were performed during the visits.</nb_actions_per_visit>
			<avg_time_on_site>The average duration of a visit.</avg_time_on_site>
			<bounce_rate>The percentage of visits that only had a single pageview. This means, that the visitor left the website directly from the entrance page.</bounce_rate>
			<conversion_rate>The percentage of visits that triggered a goal conversion.</conversion_rate>
		</metricsDocumentation>
		<processedMetrics>
			<nb_actions_per_visit>Actions per Visit</nb_actions_per_visit>
			<avg_time_on_site>Avg. Time on Website</avg_time_on_site>
			<bounce_rate>Bounce Rate</bounce_rate>
		</processedMetrics>
		<metricsGoal>
			<nb_conversions>Conversions</nb_conversions>
			<revenue>Revenue</revenue>
		</metricsGoal>
		<processedMetricsGoal>
			<revenue_per_visit>Revenue per Visit</revenue_per_visit>
		</processedMetricsGoal>
		<imageGraphUrl>index.php?module=API&amp;method=ImageGraph.get&amp;idSite=1&amp;apiModule=UserCountry&amp;apiAction=getCountry&amp;period=day&amp;date=2009-01-04</imageGraphUrl>
		<imageGraphEvolutionUrl>index.php?module=API&amp;method=ImageGraph.get&amp;idSite=1&amp;apiModule=UserCountry&amp;apiAction=getCountry&amp;period=day&amp;date=2008-12-06,2009-01-04</imageGraphEvolutionUrl>
		<uniqueId>UserCountry_getCountry</uniqueId>
	</row>
	<row>
		<category>Visitors</category>
		<subcategory>Locations</subcategory>
		<name>Continent</name>
		<module>UserCountry</module>
		<action>getContinent</action>
		<dimension>Continent</dimension>
		<documentation>This report shows which continent your visitors were in when they accessed your website.</documentation>
		<metrics>
			<nb_visits>Visits</nb_visits>
			<nb_uniq_visitors>Unique visitors</nb_uniq_visitors>
			<nb_actions>Actions</nb_actions>
		</metrics>
		<metricsDocumentation>
			<nb_visits>If a visitor comes to your website for the first time or if he visits a page more than 30 minutes after his last page view, this will be recorded as a new visit.</nb_visits>
			<nb_uniq_visitors>The number of unduplicated visitors coming to your website. Every user is only counted once, even if he visits the website multiple times a day.</nb_uniq_visitors>
			<nb_actions>The number of actions performed by your visitors. Actions can be page views, internal site searches, downloads or outlinks.</nb_actions>
			<nb_actions_per_visit>The average number of actions (page views, site searches, downloads or outlinks) that were performed during the visits.</nb_actions_per_visit>
			<avg_time_on_site>The average duration of a visit.</avg_time_on_site>
			<bounce_rate>The percentage of visits that only had a single pageview. This means, that the visitor left the website directly from the entrance page.</bounce_rate>
			<conversion_rate>The percentage of visits that triggered a goal conversion.</conversion_rate>
		</metricsDocumentation>
		<processedMetrics>
			<nb_actions_per_visit>Actions per Visit</nb_actions_per_visit>
			<avg_time_on_site>Avg. Time on Website</avg_time_on_site>
			<bounce_rate>Bounce Rate</bounce_rate>
		</processedMetrics>
		<metricsGoal>
			<nb_conversions>Conversions</nb_conversions>
			<revenue>Revenue</revenue>
		</metricsGoal>
		<processedMetricsGoal>
			<revenue_per_visit>Revenue per Visit</revenue_per_visit>
		</processedMetricsGoal>
		<imageGraphUrl>index.php?module=API&amp;method=ImageGraph.get&amp;idSite=1&amp;apiModule=UserCountry&amp;apiAction=getContinent&amp;period=day&amp;date=2009-01-04</imageGraphUrl>
		<imageGraphEvolutionUrl>index.php?module=API&amp;method=ImageGraph.get&amp;idSite=1&amp;apiModule=UserCountry&amp;apiAction=getContinent&amp;period=day&amp;date=2008-12-06,2009-01-04</imageGraphEvolutionUrl>
		<uniqueId>UserCountry_getContinent</uniqueId>
	</row>
	<row>
		<category>Visitors</category>
		<subcategory>Locations</subcategory>
		<name>Region</name>
		<module>UserCountry</module>
		<action>getRegion</action>
		<dimension>Region</dimension>
		<documentation>This report shows which region your visitors were in when they accessed your website.&lt;br/&gt;In order to see data for this report, you must setup GeoIP in the Geolocation admin tab. The commercial &lt;a rel=&quot;noreferrer&quot;  target=&quot;_blank&quot; href=&quot;http://www.maxmind.com/?rId=piwik&quot;&gt;Maxmind&lt;/a&gt; GeoIP databases are more accurate than the free ones. To see how accurate they are, click &lt;a rel=&quot;noreferrer&quot;  target=&quot;_blank&quot; href=&quot;http://www.maxmind.com/en/city_accuracy?rId=piwik&quot;&gt;here&lt;/a&gt;.</documentation>
		<metrics>
			<nb_visits>Visits</nb_visits>
			<nb_uniq_visitors>Unique visitors</nb_uniq_visitors>
			<nb_actions>Actions</nb_actions>
		</metrics>
		<metricsDocumentation>
			<nb_visits>If a visitor comes to your website for the first time or if he visits a page more than 30 minutes after his last page view, this will be recorded as a new visit.</nb_visits>
			<nb_uniq_visitors>The number of unduplicated visitors coming to your website. Every user is only counted once, even if he visits the website multiple times a day.</nb_uniq_visitors>
			<nb_actions>The number of actions performed by your visitors. Actions can be page views, internal site searches, downloads or outlinks.</nb_actions>
			<nb_actions_per_visit>The average number of actions (page views, site searches, downloads or outlinks) that were performed during the visits.</nb_actions_per_visit>
			<avg_time_on_site>The average duration of a visit.</avg_time_on_site>
			<bounce_rate>The percentage of visits that only had a single pageview. This means, that the visitor left the website directly from the entrance page.</bounce_rate>
			<conversion_rate>The percentage of visits that triggered a goal conversion.</conversion_rate>
		</metricsDocumentation>
		<processedMetrics>
			<nb_actions_per_visit>Actions per Visit</nb_actions_per_visit>
			<avg_time_on_site>Avg. Time on Website</avg_time_on_site>
			<bounce_rate>Bounce Rate</bounce_rate>
		</processedMetrics>
		<metricsGoal>
			<nb_conversions>Conversions</nb_conversions>
			<revenue>Revenue</revenue>
		</metricsGoal>
		<processedMetricsGoal>
			<revenue_per_visit>Revenue per Visit</revenue_per_visit>
		</processedMetricsGoal>
		<imageGraphUrl>index.php?module=API&amp;method=ImageGraph.get&amp;idSite=1&amp;apiModule=UserCountry&amp;apiAction=getRegion&amp;period=day&amp;date=2009-01-04</imageGraphUrl>
		<imageGraphEvolutionUrl>index.php?module=API&amp;method=ImageGraph.get&amp;idSite=1&amp;apiModule=UserCountry&amp;apiAction=getRegion&amp;period=day&amp;date=2008-12-06,2009-01-04</imageGraphEvolutionUrl>
		<uniqueId>UserCountry_getRegion</uniqueId>
	</row>
	<row>
		<category>Visitors</category>
		<subcategory>Locations</subcategory>
		<name>Browser language</name>
		<module>UserLanguage</module>
		<action>getLanguage</action>
		<dimension>Language</dimension>
		<metrics>
			<nb_visits>Visits</nb_visits>
			<nb_uniq_visitors>Unique visitors</nb_uniq_visitors>
			<nb_actions>Actions</nb_actions>
			<nb_users>Users</nb_users>
		</metrics>
		<metricsDocumentation>
			<nb_visits>If a visitor comes to your website for the first time or if he visits a page more than 30 minutes after his last page view, this will be recorded as a new visit.</nb_visits>
			<nb_uniq_visitors>The number of unduplicated visitors coming to your website. Every user is only counted once, even if he visits the website multiple times a day.</nb_uniq_visitors>
			<nb_actions>The number of actions performed by your visitors. Actions can be page views, internal site searches, downloads or outlinks.</nb_actions>
			<nb_users>The number of users logged in your website. It is the number of unique active users that have a User ID set (via the Tracking code function 'setUserId').</nb_users>
			<nb_actions_per_visit>The average number of actions (page views, site searches, downloads or outlinks) that were performed during the visits.</nb_actions_per_visit>
			<avg_time_on_site>The average duration of a visit.</avg_time_on_site>
			<bounce_rate>The percentage of visits that only had a single pageview. This means, that the visitor left the website directly from the entrance page.</bounce_rate>
			<conversion_rate>The percentage of visits that triggered a goal conversion.</conversion_rate>
		</metricsDocumentation>
		<processedMetrics>
			<nb_actions_per_visit>Actions per Visit</nb_actions_per_visit>
			<avg_time_on_site>Avg. Time on Website</avg_time_on_site>
			<bounce_rate>Bounce Rate</bounce_rate>
			<conversion_rate>Conversion Rate</conversion_rate>
		</processedMetrics>
		<relatedReports>
			<row>
				<name>Language code</name>
				<module>UserLanguage</module>
				<action>getLanguageCode</action>
			</row>
		</relatedReports>
		<imageGraphUrl>index.php?module=API&amp;method=ImageGraph.get&amp;idSite=1&amp;apiModule=UserLanguage&amp;apiAction=getLanguage&amp;period=day&amp;date=2009-01-04</imageGraphUrl>
		<imageGraphEvolutionUrl>index.php?module=API&amp;method=ImageGraph.get&amp;idSite=1&amp;apiModule=UserLanguage&amp;apiAction=getLanguage&amp;period=day&amp;date=2008-12-06,2009-01-04</imageGraphEvolutionUrl>
		<uniqueId>UserLanguage_getLanguage</uniqueId>
	</row>
	<row>
		<category>Visitors</category>
		<subcategory>Locations</subcategory>
		<name>City</name>
		<module>UserCountry</module>
		<action>getCity</action>
		<dimension>City</dimension>
		<documentation>This report shows the cities your visitors were in when they accessed your website.&lt;br/&gt;In order to see data for this report, you must setup GeoIP in the Geolocation admin tab. The commercial &lt;a rel=&quot;noreferrer&quot;  target=&quot;_blank&quot; href=&quot;http://www.maxmind.com/?rId=piwik&quot;&gt;Maxmind&lt;/a&gt; GeoIP databases are more accurate than the free ones. To see how accurate they are, click &lt;a rel=&quot;noreferrer&quot;  target=&quot;_blank&quot; href=&quot;http://www.maxmind.com/en/city_accuracy?rId=piwik&quot;&gt;here&lt;/a&gt;.</documentation>
		<metrics>
			<nb_visits>Visits</nb_visits>
			<nb_uniq_visitors>Unique visitors</nb_uniq_visitors>
			<nb_actions>Actions</nb_actions>
		</metrics>
		<metricsDocumentation>
			<nb_visits>If a visitor comes to your website for the first time or if he visits a page more than 30 minutes after his last page view, this will be recorded as a new visit.</nb_visits>
			<nb_uniq_visitors>The number of unduplicated visitors coming to your website. Every user is only counted once, even if he visits the website multiple times a day.</nb_uniq_visitors>
			<nb_actions>The number of actions performed by your visitors. Actions can be page views, internal site searches, downloads or outlinks.</nb_actions>
			<nb_actions_per_visit>The average number of actions (page views, site searches, downloads or outlinks) that were performed during the visits.</nb_actions_per_visit>
			<avg_time_on_site>The average duration of a visit.</avg_time_on_site>
			<bounce_rate>The percentage of visits that only had a single pageview. This means, that the visitor left the website directly from the entrance page.</bounce_rate>
			<conversion_rate>The percentage of visits that triggered a goal conversion.</conversion_rate>
		</metricsDocumentation>
		<processedMetrics>
			<nb_actions_per_visit>Actions per Visit</nb_actions_per_visit>
			<avg_time_on_site>Avg. Time on Website</avg_time_on_site>
			<bounce_rate>Bounce Rate</bounce_rate>
		</processedMetrics>
		<metricsGoal>
			<nb_conversions>Conversions</nb_conversions>
			<revenue>Revenue</revenue>
		</metricsGoal>
		<processedMetricsGoal>
			<revenue_per_visit>Revenue per Visit</revenue_per_visit>
		</processedMetricsGoal>
		<imageGraphUrl>index.php?module=API&amp;method=ImageGraph.get&amp;idSite=1&amp;apiModule=UserCountry&amp;apiAction=getCity&amp;period=day&amp;date=2009-01-04</imageGraphUrl>
		<imageGraphEvolutionUrl>index.php?module=API&amp;method=ImageGraph.get&amp;idSite=1&amp;apiModule=UserCountry&amp;apiAction=getCity&amp;period=day&amp;date=2008-12-06,2009-01-04</imageGraphEvolutionUrl>
		<uniqueId>UserCountry_getCity</uniqueId>
	</row>
	<row>
		<category>Visitors</category>
		<subcategory>Locations</subcategory>
		<name>Language code</name>
		<module>UserLanguage</module>
		<action>getLanguageCode</action>
		<dimension>Language</dimension>
		<metrics>
			<nb_visits>Visits</nb_visits>
			<nb_uniq_visitors>Unique visitors</nb_uniq_visitors>
			<nb_actions>Actions</nb_actions>
			<nb_users>Users</nb_users>
		</metrics>
		<metricsDocumentation>
			<nb_visits>If a visitor comes to your website for the first time or if he visits a page more than 30 minutes after his last page view, this will be recorded as a new visit.</nb_visits>
			<nb_uniq_visitors>The number of unduplicated visitors coming to your website. Every user is only counted once, even if he visits the website multiple times a day.</nb_uniq_visitors>
			<nb_actions>The number of actions performed by your visitors. Actions can be page views, internal site searches, downloads or outlinks.</nb_actions>
			<nb_users>The number of users logged in your website. It is the number of unique active users that have a User ID set (via the Tracking code function 'setUserId').</nb_users>
			<nb_actions_per_visit>The average number of actions (page views, site searches, downloads or outlinks) that were performed during the visits.</nb_actions_per_visit>
			<avg_time_on_site>The average duration of a visit.</avg_time_on_site>
			<bounce_rate>The percentage of visits that only had a single pageview. This means, that the visitor left the website directly from the entrance page.</bounce_rate>
			<conversion_rate>The percentage of visits that triggered a goal conversion.</conversion_rate>
		</metricsDocumentation>
		<processedMetrics>
			<nb_actions_per_visit>Actions per Visit</nb_actions_per_visit>
			<avg_time_on_site>Avg. Time on Website</avg_time_on_site>
			<bounce_rate>Bounce Rate</bounce_rate>
			<conversion_rate>Conversion Rate</conversion_rate>
		</processedMetrics>
		<relatedReports>
			<row>
				<name>Browser language</name>
				<module>UserLanguage</module>
				<action>getLanguage</action>
			</row>
		</relatedReports>
		<imageGraphUrl>index.php?module=API&amp;method=ImageGraph.get&amp;idSite=1&amp;apiModule=UserLanguage&amp;apiAction=getLanguageCode&amp;period=day&amp;date=2009-01-04</imageGraphUrl>
		<imageGraphEvolutionUrl>index.php?module=API&amp;method=ImageGraph.get&amp;idSite=1&amp;apiModule=UserLanguage&amp;apiAction=getLanguageCode&amp;period=day&amp;date=2008-12-06,2009-01-04</imageGraphEvolutionUrl>
		<uniqueId>UserLanguage_getLanguageCode</uniqueId>
	</row>
	<row>
		<category>Visitors</category>
		<subcategory>Engagement</subcategory>
		<name>Length of Visits</name>
		<module>VisitorInterest</module>
		<action>getNumberOfVisitsPerVisitDuration</action>
		<dimension>Visit duration</dimension>
		<documentation>In this report, you can see how many visits had a certain total duration. Initially, the report is shown as a tag cloud, more common durations are displayed in a larger font.&lt;br /&gt;Please note, that you can view the report in other ways than as a tag cloud. Use the controls at the bottom of the report to do so.</documentation>
		<metrics>
			<nb_visits>Visits</nb_visits>
		</metrics>
		<metricsDocumentation>
			<nb_visits>If a visitor comes to your website for the first time or if he visits a page more than 30 minutes after his last page view, this will be recorded as a new visit.</nb_visits>
		</metricsDocumentation>
		<constantRowsCount>1</constantRowsCount>
		<imageGraphUrl>index.php?module=API&amp;method=ImageGraph.get&amp;idSite=1&amp;apiModule=VisitorInterest&amp;apiAction=getNumberOfVisitsPerVisitDuration&amp;period=day&amp;date=2009-01-04</imageGraphUrl>
		<uniqueId>VisitorInterest_getNumberOfVisitsPerVisitDuration</uniqueId>
	</row>
	<row>
		<category>Visitors</category>
		<subcategory>Engagement</subcategory>
		<name>Pages per Visit</name>
		<module>VisitorInterest</module>
		<action>getNumberOfVisitsPerPage</action>
		<dimension>Pages per visit</dimension>
		<documentation>In this report, you can see how many visits involved a certain number of pageviews. Initially, the report is shown as a tag cloud, more common numbers of pages are displayed in a larger font.&lt;br /&gt;Please note, that you can view the report in other ways than as a tag cloud. Use the controls at the bottom of the report to do so.</documentation>
		<metrics>
			<nb_visits>Visits</nb_visits>
		</metrics>
		<metricsDocumentation>
			<nb_visits>If a visitor comes to your website for the first time or if he visits a page more than 30 minutes after his last page view, this will be recorded as a new visit.</nb_visits>
		</metricsDocumentation>
		<constantRowsCount>1</constantRowsCount>
		<imageGraphUrl>index.php?module=API&amp;method=ImageGraph.get&amp;idSite=1&amp;apiModule=VisitorInterest&amp;apiAction=getNumberOfVisitsPerPage&amp;period=day&amp;date=2009-01-04</imageGraphUrl>
		<uniqueId>VisitorInterest_getNumberOfVisitsPerPage</uniqueId>
	</row>
	<row>
		<category>Visitors</category>
		<subcategory>Engagement</subcategory>
		<name>Visits by Visit Number</name>
		<module>VisitorInterest</module>
		<action>getNumberOfVisitsByVisitCount</action>
		<dimension>Visits by Visit Number</dimension>
		<documentation>In this report, you can see the number of visits who were the Nth visit, ie. visitors who visited your website at least N times.&lt;br /&gt;Please note, that you can view the report in other ways than as a tag cloud. Use the controls at the bottom of the report to do so.</documentation>
		<metrics>
			<nb_visits>Visits</nb_visits>
		</metrics>
		<metricsDocumentation>
			<nb_visits>If a visitor comes to your website for the first time or if he visits a page more than 30 minutes after his last page view, this will be recorded as a new visit.</nb_visits>
		</metricsDocumentation>
		<processedMetrics>
			<nb_visits_percentage>% Visits</nb_visits_percentage>
		</processedMetrics>
		<constantRowsCount>1</constantRowsCount>
		<imageGraphUrl>index.php?module=API&amp;method=ImageGraph.get&amp;idSite=1&amp;apiModule=VisitorInterest&amp;apiAction=getNumberOfVisitsByVisitCount&amp;period=day&amp;date=2009-01-04</imageGraphUrl>
		<uniqueId>VisitorInterest_getNumberOfVisitsByVisitCount</uniqueId>
	</row>
	<row>
		<category>Visitors</category>
		<subcategory>Engagement</subcategory>
		<name>Visits by days since last visit</name>
		<module>VisitorInterest</module>
		<action>getNumberOfVisitsByDaysSinceLast</action>
		<dimension>Visits by days since last visit</dimension>
		<documentation>In this report, you can see how many visits were from visitors whose last visit was a certain number of days ago.</documentation>
		<metrics>
			<nb_visits>Visits</nb_visits>
		</metrics>
		<metricsDocumentation>
			<nb_visits>If a visitor comes to your website for the first time or if he visits a page more than 30 minutes after his last page view, this will be recorded as a new visit.</nb_visits>
		</metricsDocumentation>
		<constantRowsCount>1</constantRowsCount>
		<imageGraphUrl>index.php?module=API&amp;method=ImageGraph.get&amp;idSite=1&amp;apiModule=VisitorInterest&amp;apiAction=getNumberOfVisitsByDaysSinceLast&amp;period=day&amp;date=2009-01-04</imageGraphUrl>
		<uniqueId>VisitorInterest_getNumberOfVisitsByDaysSinceLast</uniqueId>
	</row>
	<row>
		<category>Visitors</category>
		<subcategory>Engagement</subcategory>
		<name>Returning Visits</name>
		<module>VisitFrequency</module>
		<action>get</action>
		<metrics>
			<nb_visits_returning>Returning Visits</nb_visits_returning>
			<nb_actions_returning>Actions by Returning Visits</nb_actions_returning>
			<nb_uniq_visitors_returning>Unique returning visitors</nb_uniq_visitors_returning>
			<nb_users_returning>Returning Users</nb_users_returning>
			<max_actions_returning>Maximum actions in one returning visit</max_actions_returning>
		</metrics>
		<processedMetrics>
			<avg_time_on_site_returning>Avg. Duration of a Returning Visit (in sec)</avg_time_on_site_returning>
			<nb_actions_per_visit_returning>Avg. Actions per Returning Visit</nb_actions_per_visit_returning>
			<bounce_rate_returning>Bounce Rate for Returning Visits</bounce_rate_returning>
		</processedMetrics>
		<imageGraphUrl>index.php?module=API&amp;method=ImageGraph.get&amp;idSite=1&amp;apiModule=VisitFrequency&amp;apiAction=get&amp;period=day&amp;date=2008-12-06,2009-01-04</imageGraphUrl>
		<imageGraphEvolutionUrl>index.php?module=API&amp;method=ImageGraph.get&amp;idSite=1&amp;apiModule=VisitFrequency&amp;apiAction=get&amp;period=day&amp;date=2008-12-06,2009-01-04</imageGraphEvolutionUrl>
		<uniqueId>VisitFrequency_get</uniqueId>
	</row>
	<row>
		<category>Visitors</category>
		<subcategory>Times</subcategory>
		<name>Visits per local time</name>
		<module>VisitTime</module>
		<action>getVisitInformationPerLocalTime</action>
		<dimension>Local time</dimension>
		<documentation>This graph shows what time it was in the &lt;strong&gt; visitors' time zones &lt;/strong&gt; during their visits.</documentation>
		<metrics>
			<nb_visits>Visits</nb_visits>
			<nb_uniq_visitors>Unique visitors</nb_uniq_visitors>
			<nb_actions>Actions</nb_actions>
			<nb_users>Users</nb_users>
		</metrics>
		<metricsDocumentation>
			<nb_visits>If a visitor comes to your website for the first time or if he visits a page more than 30 minutes after his last page view, this will be recorded as a new visit.</nb_visits>
			<nb_uniq_visitors>The number of unduplicated visitors coming to your website. Every user is only counted once, even if he visits the website multiple times a day.</nb_uniq_visitors>
			<nb_actions>The number of actions performed by your visitors. Actions can be page views, internal site searches, downloads or outlinks.</nb_actions>
			<nb_users>The number of users logged in your website. It is the number of unique active users that have a User ID set (via the Tracking code function 'setUserId').</nb_users>
			<nb_actions_per_visit>The average number of actions (page views, site searches, downloads or outlinks) that were performed during the visits.</nb_actions_per_visit>
			<avg_time_on_site>The average duration of a visit.</avg_time_on_site>
			<bounce_rate>The percentage of visits that only had a single pageview. This means, that the visitor left the website directly from the entrance page.</bounce_rate>
			<conversion_rate>The percentage of visits that triggered a goal conversion.</conversion_rate>
		</metricsDocumentation>
		<processedMetrics>
			<nb_actions_per_visit>Actions per Visit</nb_actions_per_visit>
			<avg_time_on_site>Avg. Time on Website</avg_time_on_site>
			<bounce_rate>Bounce Rate</bounce_rate>
			<conversion_rate>Conversion Rate</conversion_rate>
		</processedMetrics>
		<constantRowsCount>1</constantRowsCount>
		<relatedReports>
			<row>
				<name>Visits by Day of Week</name>
				<module>VisitTime</module>
				<action>getByDayOfWeek</action>
			</row>
		</relatedReports>
		<imageGraphUrl>index.php?module=API&amp;method=ImageGraph.get&amp;idSite=1&amp;apiModule=VisitTime&amp;apiAction=getVisitInformationPerLocalTime&amp;period=day&amp;date=2009-01-04</imageGraphUrl>
		<uniqueId>VisitTime_getVisitInformationPerLocalTime</uniqueId>
	</row>
	<row>
		<category>Visitors</category>
		<subcategory>Times</subcategory>
		<name>Visits per server time</name>
		<module>VisitTime</module>
		<action>getVisitInformationPerServerTime</action>
		<dimension>Server time</dimension>
		<documentation>This graph shows what time it was in the &lt;strong&gt; server's time zone &lt;/strong&gt; during the visits.</documentation>
		<metrics>
			<nb_visits>Visits</nb_visits>
			<nb_uniq_visitors>Unique visitors</nb_uniq_visitors>
			<nb_actions>Actions</nb_actions>
			<nb_users>Users</nb_users>
		</metrics>
		<metricsDocumentation>
			<nb_visits>If a visitor comes to your website for the first time or if he visits a page more than 30 minutes after his last page view, this will be recorded as a new visit.</nb_visits>
			<nb_uniq_visitors>The number of unduplicated visitors coming to your website. Every user is only counted once, even if he visits the website multiple times a day.</nb_uniq_visitors>
			<nb_actions>The number of actions performed by your visitors. Actions can be page views, internal site searches, downloads or outlinks.</nb_actions>
			<nb_users>The number of users logged in your website. It is the number of unique active users that have a User ID set (via the Tracking code function 'setUserId').</nb_users>
			<nb_actions_per_visit>The average number of actions (page views, site searches, downloads or outlinks) that were performed during the visits.</nb_actions_per_visit>
			<avg_time_on_site>The average duration of a visit.</avg_time_on_site>
			<bounce_rate>The percentage of visits that only had a single pageview. This means, that the visitor left the website directly from the entrance page.</bounce_rate>
			<conversion_rate>The percentage of visits that triggered a goal conversion.</conversion_rate>
		</metricsDocumentation>
		<processedMetrics>
			<nb_actions_per_visit>Actions per Visit</nb_actions_per_visit>
			<avg_time_on_site>Avg. Time on Website</avg_time_on_site>
			<bounce_rate>Bounce Rate</bounce_rate>
		</processedMetrics>
		<constantRowsCount>1</constantRowsCount>
		<metricsGoal>
			<nb_conversions>Conversions</nb_conversions>
			<revenue>Revenue</revenue>
		</metricsGoal>
		<processedMetricsGoal>
			<revenue_per_visit>Revenue per Visit</revenue_per_visit>
		</processedMetricsGoal>
		<imageGraphUrl>index.php?module=API&amp;method=ImageGraph.get&amp;idSite=1&amp;apiModule=VisitTime&amp;apiAction=getVisitInformationPerServerTime&amp;period=day&amp;date=2009-01-04</imageGraphUrl>
		<uniqueId>VisitTime_getVisitInformationPerServerTime</uniqueId>
	</row>
	<row>
		<category>Visitors</category>
		<subcategory>Times</subcategory>
		<name>Visits by Day of Week</name>
		<module>VisitTime</module>
		<action>getByDayOfWeek</action>
		<dimension>Day of the week</dimension>
		<documentation>This graph shows the number of visits your website received on each day of the week.</documentation>
		<metrics>
			<nb_visits>Visits</nb_visits>
			<nb_uniq_visitors>Unique visitors</nb_uniq_visitors>
			<nb_actions>Actions</nb_actions>
			<nb_users>Users</nb_users>
		</metrics>
		<metricsDocumentation>
			<nb_visits>If a visitor comes to your website for the first time or if he visits a page more than 30 minutes after his last page view, this will be recorded as a new visit.</nb_visits>
			<nb_uniq_visitors>The number of unduplicated visitors coming to your website. Every user is only counted once, even if he visits the website multiple times a day.</nb_uniq_visitors>
			<nb_actions>The number of actions performed by your visitors. Actions can be page views, internal site searches, downloads or outlinks.</nb_actions>
			<nb_users>The number of users logged in your website. It is the number of unique active users that have a User ID set (via the Tracking code function 'setUserId').</nb_users>
			<nb_actions_per_visit>The average number of actions (page views, site searches, downloads or outlinks) that were performed during the visits.</nb_actions_per_visit>
			<avg_time_on_site>The average duration of a visit.</avg_time_on_site>
			<bounce_rate>The percentage of visits that only had a single pageview. This means, that the visitor left the website directly from the entrance page.</bounce_rate>
			<conversion_rate>The percentage of visits that triggered a goal conversion.</conversion_rate>
		</metricsDocumentation>
		<processedMetrics>
			<nb_actions_per_visit>Actions per Visit</nb_actions_per_visit>
			<avg_time_on_site>Avg. Time on Website</avg_time_on_site>
			<bounce_rate>Bounce Rate</bounce_rate>
			<conversion_rate>Conversion Rate</conversion_rate>
		</processedMetrics>
		<constantRowsCount>1</constantRowsCount>
		<relatedReports>
			<row>
				<name>Visits per local time</name>
				<module>VisitTime</module>
				<action>getVisitInformationPerLocalTime</action>
			</row>
		</relatedReports>
		<imageGraphUrl>index.php?module=API&amp;method=ImageGraph.get&amp;idSite=1&amp;apiModule=VisitTime&amp;apiAction=getByDayOfWeek&amp;period=day&amp;date=2009-01-04</imageGraphUrl>
		<uniqueId>VisitTime_getByDayOfWeek</uniqueId>
	</row>
	<row>
		<category>Actions</category>
		<name>Actions - Main metrics</name>
		<module>Actions</module>
		<action>get</action>
		<metrics>
			<nb_pageviews>Pageviews</nb_pageviews>
			<nb_uniq_pageviews>Unique Pageviews</nb_uniq_pageviews>
			<nb_downloads>Downloads</nb_downloads>
			<nb_uniq_downloads>Unique Downloads</nb_uniq_downloads>
			<nb_outlinks>Outlinks</nb_outlinks>
			<nb_uniq_outlinks>Unique Outlinks</nb_uniq_outlinks>
			<nb_searches>Searches</nb_searches>
			<nb_keywords>Unique Keywords</nb_keywords>
		</metrics>
		<metricsDocumentation>
			<nb_pageviews>The number of times this page was visited.</nb_pageviews>
			<nb_uniq_pageviews>The number of visits that included this page. If a page was viewed multiple times during one visit, it is only counted once.</nb_uniq_pageviews>
			<nb_downloads>The number of times this link was clicked.</nb_downloads>
			<nb_uniq_downloads>The number of visits that involved a click on this link. If a link was clicked multiple times during one visit, it is only counted once.</nb_uniq_downloads>
			<nb_outlinks>The number of times this link was clicked.</nb_outlinks>
			<nb_uniq_outlinks>The number of visits that involved a click on this link. If a link was clicked multiple times during one visit, it is only counted once.</nb_uniq_outlinks>
			<nb_searches>The number of visits that searched for this keyword on your website's search engine.</nb_searches>
			<avg_time_generation>The average time it took to generate the page. This metric includes the time it took the server to generate the web page, plus the time it took for the visitor to download the response from the server. A lower 'Avg. generation time' means a faster website for your visitors!</avg_time_generation>
		</metricsDocumentation>
		<processedMetrics>
			<avg_time_generation>Avg. generation time</avg_time_generation>
		</processedMetrics>
		<imageGraphUrl>index.php?module=API&amp;method=ImageGraph.get&amp;idSite=1&amp;apiModule=Actions&amp;apiAction=get&amp;period=day&amp;date=2008-12-06,2009-01-04</imageGraphUrl>
		<imageGraphEvolutionUrl>index.php?module=API&amp;method=ImageGraph.get&amp;idSite=1&amp;apiModule=Actions&amp;apiAction=get&amp;period=day&amp;date=2008-12-06,2009-01-04</imageGraphEvolutionUrl>
		<uniqueId>Actions_get</uniqueId>
	</row>
	<row>
		<category>Actions</category>
		<subcategory>Pages</subcategory>
		<name>Page URLs</name>
		<module>Actions</module>
		<action>getPageUrls</action>
		<dimension>Page URL</dimension>
		<documentation>This report contains information about the page URLs that have been visited. &lt;br /&gt; The table is organized hierarchically, the URLs are displayed as a folder structure.&lt;br /&gt;Use the plus and minus icons on the left to navigate.</documentation>
		<metrics>
			<nb_hits>Pageviews</nb_hits>
			<nb_visits>Unique Pageviews</nb_visits>
		</metrics>
		<metricsDocumentation>
			<nb_hits>The number of times this page was visited.</nb_hits>
			<nb_visits>The number of visits that included this page. If a page was viewed multiple times during one visit, it is only counted once.</nb_visits>
			<avg_time_on_page>The average amount of time visitors spent on this page (only the page, not the entire website).</avg_time_on_page>
			<bounce_rate>The percentage of visits that started on this page and left the website straight away.</bounce_rate>
			<exit_rate>The percentage of visits that left the website after viewing this page.</exit_rate>
			<avg_time_generation>The average time it took to generate the page. This metric includes the time it took the server to generate the web page, plus the time it took for the visitor to download the response from the server. A lower 'Avg. generation time' means a faster website for your visitors!</avg_time_generation>
		</metricsDocumentation>
		<processedMetrics>
			<avg_time_on_page>Avg. time on page</avg_time_on_page>
			<bounce_rate>Bounce Rate</bounce_rate>
			<exit_rate>Exit rate</exit_rate>
			<avg_time_generation>Avg. generation time</avg_time_generation>
		</processedMetrics>
		<actionToLoadSubTables>getPageUrls</actionToLoadSubTables>
		<imageGraphUrl>index.php?module=API&amp;method=ImageGraph.get&amp;idSite=1&amp;apiModule=Actions&amp;apiAction=getPageUrls&amp;period=day&amp;date=2009-01-04</imageGraphUrl>
		<imageGraphEvolutionUrl>index.php?module=API&amp;method=ImageGraph.get&amp;idSite=1&amp;apiModule=Actions&amp;apiAction=getPageUrls&amp;period=day&amp;date=2008-12-06,2009-01-04</imageGraphEvolutionUrl>
		<uniqueId>Actions_getPageUrls</uniqueId>
	</row>
	<row>
		<category>Actions</category>
		<subcategory>Entry pages</subcategory>
		<name>Entry pages</name>
		<module>Actions</module>
		<action>getEntryPageUrls</action>
		<dimension>Entry Page URL</dimension>
		<documentation>This report contains information about the entry pages that were used during the specified period. An entry page is the first page that a user views during his visit. &lt;br /&gt; The entry URLs are displayed as a folder structure.&lt;br /&gt;Use the plus and minus icons on the left to navigate.</documentation>
		<metrics>
			<entry_nb_visits>Entrances</entry_nb_visits>
			<entry_bounce_count>Bounces</entry_bounce_count>
		</metrics>
		<metricsDocumentation>
			<entry_nb_visits>Number of visits that started on this page.</entry_nb_visits>
			<entry_bounce_count>Number of visits that started and ended on this page. This means that the visitor left the website after viewing only this page.</entry_bounce_count>
			<avg_time_on_page>The average amount of time visitors spent on this page (only the page, not the entire website).</avg_time_on_page>
			<avg_time_generation>The average time it took to generate the page. This metric includes the time it took the server to generate the web page, plus the time it took for the visitor to download the response from the server. A lower 'Avg. generation time' means a faster website for your visitors!</avg_time_generation>
		</metricsDocumentation>
		<processedMetrics>
			<bounce_rate>Bounce Rate</bounce_rate>
			<avg_time_generation>Avg. generation time</avg_time_generation>
		</processedMetrics>
		<actionToLoadSubTables>getEntryPageUrls</actionToLoadSubTables>
		<relatedReports>
			<row>
				<name>Entry page titles</name>
				<module>Actions</module>
				<action>getEntryPageTitles</action>
			</row>
		</relatedReports>
		<imageGraphUrl>index.php?module=API&amp;method=ImageGraph.get&amp;idSite=1&amp;apiModule=Actions&amp;apiAction=getEntryPageUrls&amp;period=day&amp;date=2009-01-04</imageGraphUrl>
		<imageGraphEvolutionUrl>index.php?module=API&amp;method=ImageGraph.get&amp;idSite=1&amp;apiModule=Actions&amp;apiAction=getEntryPageUrls&amp;period=day&amp;date=2008-12-06,2009-01-04</imageGraphEvolutionUrl>
		<uniqueId>Actions_getEntryPageUrls</uniqueId>
	</row>
	<row>
		<category>Actions</category>
		<subcategory>Entry pages</subcategory>
		<name>Entry page titles</name>
		<module>Actions</module>
		<action>getEntryPageTitles</action>
		<dimension>Entry Page title</dimension>
		<documentation>This report contains information about the titles of entry pages that were used during the specified period. Use the plus and minus icons on the left to navigate.</documentation>
		<metrics>
			<entry_nb_visits>Entrances</entry_nb_visits>
			<entry_bounce_count>Bounces</entry_bounce_count>
		</metrics>
		<metricsDocumentation>
			<entry_nb_visits>Number of visits that started on this page.</entry_nb_visits>
			<entry_bounce_count>Number of visits that started and ended on this page. This means that the visitor left the website after viewing only this page.</entry_bounce_count>
			<bounce_rate>The percentage of visits that started on this page and left the website straight away.</bounce_rate>
			<avg_time_generation>The average time it took to generate the page. This metric includes the time it took the server to generate the web page, plus the time it took for the visitor to download the response from the server. A lower 'Avg. generation time' means a faster website for your visitors!</avg_time_generation>
		</metricsDocumentation>
		<processedMetrics>
			<bounce_rate>Bounce Rate</bounce_rate>
			<avg_time_generation>Avg. generation time</avg_time_generation>
		</processedMetrics>
		<actionToLoadSubTables>getEntryPageTitles</actionToLoadSubTables>
		<relatedReports>
			<row>
				<name>Page titles</name>
				<module>Actions</module>
				<action>getPageTitles</action>
			</row>
			<row>
				<name>Entry pages</name>
				<module>Actions</module>
				<action>getEntryPageUrls</action>
			</row>
		</relatedReports>
		<imageGraphUrl>index.php?module=API&amp;method=ImageGraph.get&amp;idSite=1&amp;apiModule=Actions&amp;apiAction=getEntryPageTitles&amp;period=day&amp;date=2009-01-04</imageGraphUrl>
		<imageGraphEvolutionUrl>index.php?module=API&amp;method=ImageGraph.get&amp;idSite=1&amp;apiModule=Actions&amp;apiAction=getEntryPageTitles&amp;period=day&amp;date=2008-12-06,2009-01-04</imageGraphEvolutionUrl>
		<uniqueId>Actions_getEntryPageTitles</uniqueId>
	</row>
	<row>
		<category>Actions</category>
		<subcategory>Exit pages</subcategory>
		<name>Exit pages</name>
		<module>Actions</module>
		<action>getExitPageUrls</action>
		<dimension>Exit Page URL</dimension>
		<documentation>This report contains information about the exit pages that occurred during the specified period. An exit page is the last page that a user views during his visit. &lt;br /&gt; The exit URLs are displayed as a folder structure.&lt;br /&gt;Use the plus and minus icons on the left to navigate.</documentation>
		<metrics>
			<exit_nb_visits>Exits</exit_nb_visits>
			<nb_visits>Unique Pageviews</nb_visits>
		</metrics>
		<metricsDocumentation>
			<exit_nb_visits>Number of visits that ended on this page.</exit_nb_visits>
			<nb_visits>The number of visits that included this page. If a page was viewed multiple times during one visit, it is only counted once.</nb_visits>
			<avg_time_on_page>The average amount of time visitors spent on this page (only the page, not the entire website).</avg_time_on_page>
			<bounce_rate>The percentage of visits that only had a single pageview. This means, that the visitor left the website directly from the entrance page.</bounce_rate>
			<exit_rate>The percentage of visits that left the website after viewing this page.</exit_rate>
			<avg_time_generation>The average time it took to generate the page. This metric includes the time it took the server to generate the web page, plus the time it took for the visitor to download the response from the server. A lower 'Avg. generation time' means a faster website for your visitors!</avg_time_generation>
		</metricsDocumentation>
		<processedMetrics>
			<exit_rate>Exit rate</exit_rate>
			<avg_time_generation>Avg. generation time</avg_time_generation>
		</processedMetrics>
		<actionToLoadSubTables>getExitPageUrls</actionToLoadSubTables>
		<relatedReports>
			<row>
				<name>Exit page titles</name>
				<module>Actions</module>
				<action>getExitPageTitles</action>
			</row>
		</relatedReports>
		<imageGraphUrl>index.php?module=API&amp;method=ImageGraph.get&amp;idSite=1&amp;apiModule=Actions&amp;apiAction=getExitPageUrls&amp;period=day&amp;date=2009-01-04</imageGraphUrl>
		<imageGraphEvolutionUrl>index.php?module=API&amp;method=ImageGraph.get&amp;idSite=1&amp;apiModule=Actions&amp;apiAction=getExitPageUrls&amp;period=day&amp;date=2008-12-06,2009-01-04</imageGraphEvolutionUrl>
		<uniqueId>Actions_getExitPageUrls</uniqueId>
	</row>
	<row>
		<category>Actions</category>
		<subcategory>Exit pages</subcategory>
		<name>Exit page titles</name>
		<module>Actions</module>
		<action>getExitPageTitles</action>
		<dimension>Exit Page Title</dimension>
		<documentation>This report contains information about the titles of exit pages that occurred during the specified period. Use the plus and minus icons on the left to navigate.</documentation>
		<metrics>
			<exit_nb_visits>Exits</exit_nb_visits>
			<nb_visits>Unique Pageviews</nb_visits>
		</metrics>
		<metricsDocumentation>
			<exit_nb_visits>Number of visits that ended on this page.</exit_nb_visits>
			<nb_visits>The number of visits that included this page. If a page was viewed multiple times during one visit, it is only counted once.</nb_visits>
			<exit_rate>The percentage of visits that left the website after viewing this page.</exit_rate>
			<avg_time_generation>The average time it took to generate the page. This metric includes the time it took the server to generate the web page, plus the time it took for the visitor to download the response from the server. A lower 'Avg. generation time' means a faster website for your visitors!</avg_time_generation>
		</metricsDocumentation>
		<processedMetrics>
			<exit_rate>Exit rate</exit_rate>
			<avg_time_generation>Avg. generation time</avg_time_generation>
		</processedMetrics>
		<actionToLoadSubTables>getExitPageTitles</actionToLoadSubTables>
		<relatedReports>
			<row>
				<name>Page titles</name>
				<module>Actions</module>
				<action>getPageTitles</action>
			</row>
			<row>
				<name>Exit pages</name>
				<module>Actions</module>
				<action>getExitPageUrls</action>
			</row>
		</relatedReports>
		<imageGraphUrl>index.php?module=API&amp;method=ImageGraph.get&amp;idSite=1&amp;apiModule=Actions&amp;apiAction=getExitPageTitles&amp;period=day&amp;date=2009-01-04</imageGraphUrl>
		<imageGraphEvolutionUrl>index.php?module=API&amp;method=ImageGraph.get&amp;idSite=1&amp;apiModule=Actions&amp;apiAction=getExitPageTitles&amp;period=day&amp;date=2008-12-06,2009-01-04</imageGraphEvolutionUrl>
		<uniqueId>Actions_getExitPageTitles</uniqueId>
	</row>
	<row>
		<category>Actions</category>
		<subcategory>Page titles</subcategory>
		<name>Page titles</name>
		<module>Actions</module>
		<action>getPageTitles</action>
		<dimension>Page Name</dimension>
		<documentation>This report contains information about the titles of the pages that have been visited. &lt;br /&gt; The page title is the HTML &lt;title&gt; Tag that most browsers show in their window title.</documentation>
		<metrics>
			<nb_hits>Pageviews</nb_hits>
			<nb_visits>Unique Pageviews</nb_visits>
		</metrics>
		<metricsDocumentation>
			<nb_hits>The number of times this page was visited.</nb_hits>
			<nb_visits>The number of visits that included this page. If a page was viewed multiple times during one visit, it is only counted once.</nb_visits>
			<avg_time_on_page>The average amount of time visitors spent on this page (only the page, not the entire website).</avg_time_on_page>
			<bounce_rate>The percentage of visits that started on this page and left the website straight away.</bounce_rate>
			<exit_rate>The percentage of visits that left the website after viewing this page.</exit_rate>
			<avg_time_generation>The average time it took to generate the page. This metric includes the time it took the server to generate the web page, plus the time it took for the visitor to download the response from the server. A lower 'Avg. generation time' means a faster website for your visitors!</avg_time_generation>
		</metricsDocumentation>
		<processedMetrics>
			<avg_time_on_page>Avg. time on page</avg_time_on_page>
			<bounce_rate>Bounce Rate</bounce_rate>
			<exit_rate>Exit rate</exit_rate>
			<avg_time_generation>Avg. generation time</avg_time_generation>
		</processedMetrics>
		<actionToLoadSubTables>getPageTitles</actionToLoadSubTables>
		<relatedReports>
			<row>
				<name>Entry page titles</name>
				<module>Actions</module>
				<action>getEntryPageTitles</action>
			</row>
			<row>
				<name>Exit page titles</name>
				<module>Actions</module>
				<action>getExitPageTitles</action>
			</row>
		</relatedReports>
		<imageGraphUrl>index.php?module=API&amp;method=ImageGraph.get&amp;idSite=1&amp;apiModule=Actions&amp;apiAction=getPageTitles&amp;period=day&amp;date=2009-01-04</imageGraphUrl>
		<imageGraphEvolutionUrl>index.php?module=API&amp;method=ImageGraph.get&amp;idSite=1&amp;apiModule=Actions&amp;apiAction=getPageTitles&amp;period=day&amp;date=2008-12-06,2009-01-04</imageGraphEvolutionUrl>
		<uniqueId>Actions_getPageTitles</uniqueId>
	</row>
	<row>
		<category>Actions</category>
		<subcategory>Site Search</subcategory>
		<name>Site Search Keywords</name>
		<module>Actions</module>
		<action>getSiteSearchKeywords</action>
		<dimension>Keyword</dimension>
		<documentation>This report lists the Search Keywords that visitors searched for on your internal Search Engine.&lt;br/&gt;&lt;br/&gt;Tracking searches that visitors make on your website is a very effective way to learn more about what your audience is looking for, it can help find ideas for new content, new Ecommerce products that potential customers might be searching for, and generally improve the visitors' experience on your website.&lt;br/&gt;&lt;br/&gt;&lt;a href=&quot;http://piwik.org/docs/site-search/&quot; rel=&quot;noreferrer&quot;  target=&quot;_blank&quot;&gt;Learn more about Tracking how your visitors use your Search engine.&lt;/a&gt;</documentation>
		<metrics>
			<nb_visits>Searches</nb_visits>
			<nb_pages_per_search>Search Results pages</nb_pages_per_search>
		</metrics>
		<metricsDocumentation>
			<nb_visits>The number of visits that searched for this keyword on your website's search engine.</nb_visits>
			<nb_pages_per_search>Visitors will search on your website, and sometimes click &quot;next&quot; to view more results. This is the average number of search results pages viewed for this keyword.</nb_pages_per_search>
			<exit_rate>The percentage of visits that left the website after searching for this Keyword on your Site Search engine.</exit_rate>
		</metricsDocumentation>
		<processedMetrics>
			<exit_rate>% Search Exits</exit_rate>
		</processedMetrics>
		<imageGraphUrl>index.php?module=API&amp;method=ImageGraph.get&amp;idSite=1&amp;apiModule=Actions&amp;apiAction=getSiteSearchKeywords&amp;period=day&amp;date=2009-01-04</imageGraphUrl>
		<imageGraphEvolutionUrl>index.php?module=API&amp;method=ImageGraph.get&amp;idSite=1&amp;apiModule=Actions&amp;apiAction=getSiteSearchKeywords&amp;period=day&amp;date=2008-12-06,2009-01-04</imageGraphEvolutionUrl>
		<uniqueId>Actions_getSiteSearchKeywords</uniqueId>
	</row>
	<row>
		<category>Actions</category>
		<subcategory>Site Search</subcategory>
		<name>Pages Following a Site Search</name>
		<module>Actions</module>
		<action>getPageUrlsFollowingSiteSearch</action>
		<dimension>Destination Page</dimension>
		<documentation>When visitors search on your website, they are looking for a particular page, content, product, or service. This report lists the pages that were clicked the most after an internal search. In other words, the list of pages the most searched for by visitors already on your website.&lt;br/&gt;Use the plus and minus icons on the left to navigate.</documentation>
		<metrics>
			<nb_hits_following_search>Clicked in search results</nb_hits_following_search>
			<nb_hits>Total Pageviews</nb_hits>
		</metrics>
		<metricsDocumentation>
			<nb_hits_following_search>The number of times this Page was visited after a visitor did a search on your website, and clicked on this page in the search results.</nb_hits_following_search>
			<nb_hits>The number of times this page was visited.</nb_hits>
		</metricsDocumentation>
		<relatedReports>
			<row>
				<name>Page Titles Following a Site Search</name>
				<module>Actions</module>
				<action>getPageTitlesFollowingSiteSearch</action>
			</row>
		</relatedReports>
		<imageGraphUrl>index.php?module=API&amp;method=ImageGraph.get&amp;idSite=1&amp;apiModule=Actions&amp;apiAction=getPageUrlsFollowingSiteSearch&amp;period=day&amp;date=2009-01-04</imageGraphUrl>
		<imageGraphEvolutionUrl>index.php?module=API&amp;method=ImageGraph.get&amp;idSite=1&amp;apiModule=Actions&amp;apiAction=getPageUrlsFollowingSiteSearch&amp;period=day&amp;date=2008-12-06,2009-01-04</imageGraphEvolutionUrl>
		<uniqueId>Actions_getPageUrlsFollowingSiteSearch</uniqueId>
	</row>
	<row>
		<category>Actions</category>
		<subcategory>Site Search</subcategory>
		<name>Search Keywords with No Results</name>
		<module>Actions</module>
		<action>getSiteSearchNoResultKeywords</action>
		<dimension>Keyword with No Search Result</dimension>
		<documentation>Tracking searches that visitors make on your website is a very effective way to learn more about what your audience is looking for, it can help find ideas for new content, new Ecommerce products that potential customers might be searching for, and generally improve the visitors' experience on your website.&lt;br /&gt;&lt;br /&gt;This report lists the Search Keywords that did not return any Search result: maybe the search engine algorithm can be improved, or maybe your visitors are looking for content that is not (yet) on your website?</documentation>
		<metrics>
			<nb_visits>Searches</nb_visits>
		</metrics>
		<metricsDocumentation>
			<nb_visits>The number of visits that searched for this keyword on your website's search engine.</nb_visits>
			<exit_rate>The percentage of visits that left the website after searching for this Keyword on your Site Search engine.</exit_rate>
		</metricsDocumentation>
		<processedMetrics>
			<exit_rate>% Search Exits</exit_rate>
		</processedMetrics>
		<imageGraphUrl>index.php?module=API&amp;method=ImageGraph.get&amp;idSite=1&amp;apiModule=Actions&amp;apiAction=getSiteSearchNoResultKeywords&amp;period=day&amp;date=2009-01-04</imageGraphUrl>
		<imageGraphEvolutionUrl>index.php?module=API&amp;method=ImageGraph.get&amp;idSite=1&amp;apiModule=Actions&amp;apiAction=getSiteSearchNoResultKeywords&amp;period=day&amp;date=2008-12-06,2009-01-04</imageGraphEvolutionUrl>
		<uniqueId>Actions_getSiteSearchNoResultKeywords</uniqueId>
	</row>
	<row>
		<category>Actions</category>
		<subcategory>Site Search</subcategory>
		<name>Page Titles Following a Site Search</name>
		<module>Actions</module>
		<action>getPageTitlesFollowingSiteSearch</action>
		<dimension>Destination Page</dimension>
		<documentation>When visitors search on your website, they are looking for a particular page, content, product, or service. This report lists the pages that were clicked the most after an internal search. In other words, the list of pages the most searched for by visitors already on your website.&lt;br/&gt;Use the plus and minus icons on the left to navigate.</documentation>
		<metrics>
			<nb_hits_following_search>Clicked in search results</nb_hits_following_search>
			<nb_hits>Total Pageviews</nb_hits>
		</metrics>
		<metricsDocumentation>
			<nb_hits_following_search>The number of times this Page was visited after a visitor did a search on your website, and clicked on this page in the search results.</nb_hits_following_search>
			<nb_hits>The number of times this page was visited.</nb_hits>
		</metricsDocumentation>
		<relatedReports>
			<row>
				<name>Pages Following a Site Search</name>
				<module>Actions</module>
				<action>getPageUrlsFollowingSiteSearch</action>
			</row>
		</relatedReports>
		<imageGraphUrl>index.php?module=API&amp;method=ImageGraph.get&amp;idSite=1&amp;apiModule=Actions&amp;apiAction=getPageTitlesFollowingSiteSearch&amp;period=day&amp;date=2009-01-04</imageGraphUrl>
		<imageGraphEvolutionUrl>index.php?module=API&amp;method=ImageGraph.get&amp;idSite=1&amp;apiModule=Actions&amp;apiAction=getPageTitlesFollowingSiteSearch&amp;period=day&amp;date=2008-12-06,2009-01-04</imageGraphEvolutionUrl>
		<uniqueId>Actions_getPageTitlesFollowingSiteSearch</uniqueId>
	</row>
	<row>
		<category>Actions</category>
		<subcategory>Site Search</subcategory>
		<name>Search Categories</name>
		<module>Actions</module>
		<action>getSiteSearchCategories</action>
		<dimension>Search Category</dimension>
		<documentation>This report lists the Categories that visitors selected when they made a Search on your website.&lt;br/&gt;For example, Ecommerce websites typically have a &quot;Category&quot; selector so that visitors can restrict their searches to all products in a specific Category.</documentation>
		<metrics>
			<nb_visits>Searches</nb_visits>
			<nb_pages_per_search>Search Results pages</nb_pages_per_search>
			<exit_rate>% Search Exits</exit_rate>
		</metrics>
		<metricsDocumentation>
			<nb_visits>The number of visits that searched for this keyword on your website's search engine.</nb_visits>
			<nb_pages_per_search>Visitors will search on your website, and sometimes click &quot;next&quot; to view more results. This is the average number of search results pages viewed for this keyword.</nb_pages_per_search>
			<exit_rate>The percentage of visits that left the website after searching for this Keyword on your Site Search engine.</exit_rate>
		</metricsDocumentation>
		<imageGraphUrl>index.php?module=API&amp;method=ImageGraph.get&amp;idSite=1&amp;apiModule=Actions&amp;apiAction=getSiteSearchCategories&amp;period=day&amp;date=2009-01-04</imageGraphUrl>
		<imageGraphEvolutionUrl>index.php?module=API&amp;method=ImageGraph.get&amp;idSite=1&amp;apiModule=Actions&amp;apiAction=getSiteSearchCategories&amp;period=day&amp;date=2008-12-06,2009-01-04</imageGraphEvolutionUrl>
		<uniqueId>Actions_getSiteSearchCategories</uniqueId>
	</row>
	<row>
		<category>Actions</category>
		<subcategory>Outlinks</subcategory>
		<name>Outlinks</name>
		<module>Actions</module>
		<action>getOutlinks</action>
		<dimension>Clicked URL</dimension>
		<documentation>This report shows a hierarchical list of outlink URLs that were clicked by your visitors. An outlink is a link that leads the visitor away from your website (to another domain).&lt;br /&gt;Use the plus and minus icons on the left to navigate.</documentation>
		<metrics>
			<nb_visits>Unique Clicks</nb_visits>
			<nb_hits>Clicks</nb_hits>
		</metrics>
		<metricsDocumentation>
			<nb_visits>The number of visits that involved a click on this link. If a link was clicked multiple times during one visit, it is only counted once.</nb_visits>
			<nb_hits>The number of times this link was clicked.</nb_hits>
		</metricsDocumentation>
		<actionToLoadSubTables>getOutlinks</actionToLoadSubTables>
		<imageGraphUrl>index.php?module=API&amp;method=ImageGraph.get&amp;idSite=1&amp;apiModule=Actions&amp;apiAction=getOutlinks&amp;period=day&amp;date=2009-01-04</imageGraphUrl>
		<imageGraphEvolutionUrl>index.php?module=API&amp;method=ImageGraph.get&amp;idSite=1&amp;apiModule=Actions&amp;apiAction=getOutlinks&amp;period=day&amp;date=2008-12-06,2009-01-04</imageGraphEvolutionUrl>
		<uniqueId>Actions_getOutlinks</uniqueId>
	</row>
	<row>
		<category>Actions</category>
		<subcategory>Downloads</subcategory>
		<name>Downloads</name>
		<module>Actions</module>
		<action>getDownloads</action>
		<dimension>Download URL</dimension>
		<documentation>In this report, you can see which files your visitors have downloaded. &lt;br /&gt; What Piwik counts as a download is the click on a download link. Whether the download was completed or not isn't known to Piwik.</documentation>
		<metrics>
			<nb_visits>Unique Downloads</nb_visits>
			<nb_hits>Downloads</nb_hits>
		</metrics>
		<metricsDocumentation>
			<nb_visits>The number of visits that involved a click on this link. If a link was clicked multiple times during one visit, it is only counted once.</nb_visits>
			<nb_hits>The number of times this link was clicked.</nb_hits>
		</metricsDocumentation>
		<actionToLoadSubTables>getDownloads</actionToLoadSubTables>
		<imageGraphUrl>index.php?module=API&amp;method=ImageGraph.get&amp;idSite=1&amp;apiModule=Actions&amp;apiAction=getDownloads&amp;period=day&amp;date=2009-01-04</imageGraphUrl>
		<imageGraphEvolutionUrl>index.php?module=API&amp;method=ImageGraph.get&amp;idSite=1&amp;apiModule=Actions&amp;apiAction=getDownloads&amp;period=day&amp;date=2008-12-06,2009-01-04</imageGraphEvolutionUrl>
		<uniqueId>Actions_getDownloads</uniqueId>
	</row>
	<row>
		<category>Actions</category>
		<subcategory>Events</subcategory>
		<name>Event Categories</name>
		<module>Events</module>
		<action>getCategory</action>
		<dimension>Event Category</dimension>
		<metrics>
			<nb_events>Total events</nb_events>
			<sum_event_value>Total value</sum_event_value>
			<min_event_value>Minimum value</min_event_value>
			<max_event_value>Maximum value</max_event_value>
			<nb_events_with_value>Events with a value</nb_events_with_value>
		</metrics>
		<metricsDocumentation>
			<nb_events>Total number of events</nb_events>
			<sum_event_value>The sum of event values</sum_event_value>
			<min_event_value>The minimum value for this event</min_event_value>
			<max_event_value>The maximum value for this event</max_event_value>
			<nb_events_with_value>Number of events where an Event value was set</nb_events_with_value>
			<avg_event_value>The average of all values for this event</avg_event_value>
		</metricsDocumentation>
		<processedMetrics>
			<avg_event_value>The average of all values for this event</avg_event_value>
		</processedMetrics>
		<actionToLoadSubTables>getActionFromCategoryId</actionToLoadSubTables>
		<imageGraphUrl>index.php?module=API&amp;method=ImageGraph.get&amp;idSite=1&amp;apiModule=Events&amp;apiAction=getCategory&amp;period=day&amp;date=2009-01-04</imageGraphUrl>
		<imageGraphEvolutionUrl>index.php?module=API&amp;method=ImageGraph.get&amp;idSite=1&amp;apiModule=Events&amp;apiAction=getCategory&amp;period=day&amp;date=2008-12-06,2009-01-04</imageGraphEvolutionUrl>
		<uniqueId>Events_getCategory</uniqueId>
	</row>
	<row>
		<category>Actions</category>
		<subcategory>Events</subcategory>
		<name>Event Actions</name>
		<module>Events</module>
		<action>getAction</action>
		<dimension>Event Action</dimension>
		<metrics>
			<nb_events>Total events</nb_events>
			<sum_event_value>Total value</sum_event_value>
			<min_event_value>Minimum value</min_event_value>
			<max_event_value>Maximum value</max_event_value>
			<nb_events_with_value>Events with a value</nb_events_with_value>
		</metrics>
		<metricsDocumentation>
			<nb_events>Total number of events</nb_events>
			<sum_event_value>The sum of event values</sum_event_value>
			<min_event_value>The minimum value for this event</min_event_value>
			<max_event_value>The maximum value for this event</max_event_value>
			<nb_events_with_value>Number of events where an Event value was set</nb_events_with_value>
			<avg_event_value>The average of all values for this event</avg_event_value>
		</metricsDocumentation>
		<processedMetrics>
			<avg_event_value>The average of all values for this event</avg_event_value>
		</processedMetrics>
		<actionToLoadSubTables>getNameFromActionId</actionToLoadSubTables>
		<imageGraphUrl>index.php?module=API&amp;method=ImageGraph.get&amp;idSite=1&amp;apiModule=Events&amp;apiAction=getAction&amp;period=day&amp;date=2009-01-04</imageGraphUrl>
		<imageGraphEvolutionUrl>index.php?module=API&amp;method=ImageGraph.get&amp;idSite=1&amp;apiModule=Events&amp;apiAction=getAction&amp;period=day&amp;date=2008-12-06,2009-01-04</imageGraphEvolutionUrl>
		<uniqueId>Events_getAction</uniqueId>
	</row>
	<row>
		<category>Actions</category>
		<subcategory>Events</subcategory>
		<name>Event Names</name>
		<module>Events</module>
		<action>getName</action>
		<dimension>Event Name</dimension>
		<metrics>
			<nb_events>Total events</nb_events>
			<sum_event_value>Total value</sum_event_value>
			<min_event_value>Minimum value</min_event_value>
			<max_event_value>Maximum value</max_event_value>
			<nb_events_with_value>Events with a value</nb_events_with_value>
		</metrics>
		<metricsDocumentation>
			<nb_events>Total number of events</nb_events>
			<sum_event_value>The sum of event values</sum_event_value>
			<min_event_value>The minimum value for this event</min_event_value>
			<max_event_value>The maximum value for this event</max_event_value>
			<nb_events_with_value>Number of events where an Event value was set</nb_events_with_value>
			<avg_event_value>The average of all values for this event</avg_event_value>
		</metricsDocumentation>
		<processedMetrics>
			<avg_event_value>The average of all values for this event</avg_event_value>
		</processedMetrics>
		<actionToLoadSubTables>getActionFromNameId</actionToLoadSubTables>
		<imageGraphUrl>index.php?module=API&amp;method=ImageGraph.get&amp;idSite=1&amp;apiModule=Events&amp;apiAction=getName&amp;period=day&amp;date=2009-01-04</imageGraphUrl>
		<imageGraphEvolutionUrl>index.php?module=API&amp;method=ImageGraph.get&amp;idSite=1&amp;apiModule=Events&amp;apiAction=getName&amp;period=day&amp;date=2008-12-06,2009-01-04</imageGraphEvolutionUrl>
		<uniqueId>Events_getName</uniqueId>
	</row>
	<row>
		<category>Actions</category>
		<subcategory>Contents</subcategory>
		<name>Content Name</name>
		<module>Contents</module>
		<action>getContentNames</action>
		<dimension>Content Name</dimension>
		<metrics>
			<nb_impressions>Impressions</nb_impressions>
			<nb_interactions>Interactions</nb_interactions>
		</metrics>
		<metricsDocumentation>
			<nb_impressions>The number of times a content block, such as a banner or an ad, was displayed on a page.</nb_impressions>
			<nb_interactions>The number of times a content block was interacted with (eg, a 'click' on a banner or ad).</nb_interactions>
			<interaction_rate>The ratio of content impressions to interactions.</interaction_rate>
		</metricsDocumentation>
		<processedMetrics>
			<interaction_rate>Interaction Rate</interaction_rate>
		</processedMetrics>
		<actionToLoadSubTables>getContentNames</actionToLoadSubTables>
		<imageGraphUrl>index.php?module=API&amp;method=ImageGraph.get&amp;idSite=1&amp;apiModule=Contents&amp;apiAction=getContentNames&amp;period=day&amp;date=2009-01-04</imageGraphUrl>
		<imageGraphEvolutionUrl>index.php?module=API&amp;method=ImageGraph.get&amp;idSite=1&amp;apiModule=Contents&amp;apiAction=getContentNames&amp;period=day&amp;date=2008-12-06,2009-01-04</imageGraphEvolutionUrl>
		<uniqueId>Contents_getContentNames</uniqueId>
	</row>
	<row>
		<category>Actions</category>
		<subcategory>Contents</subcategory>
		<name>Content Piece</name>
		<module>Contents</module>
		<action>getContentPieces</action>
		<dimension>Content Piece</dimension>
		<metrics>
			<nb_impressions>Impressions</nb_impressions>
			<nb_interactions>Interactions</nb_interactions>
		</metrics>
		<metricsDocumentation>
			<nb_impressions>The number of times a content block, such as a banner or an ad, was displayed on a page.</nb_impressions>
			<nb_interactions>The number of times a content block was interacted with (eg, a 'click' on a banner or ad).</nb_interactions>
			<interaction_rate>The ratio of content impressions to interactions.</interaction_rate>
		</metricsDocumentation>
		<processedMetrics>
			<interaction_rate>Interaction Rate</interaction_rate>
		</processedMetrics>
		<actionToLoadSubTables>getContentPieces</actionToLoadSubTables>
		<imageGraphUrl>index.php?module=API&amp;method=ImageGraph.get&amp;idSite=1&amp;apiModule=Contents&amp;apiAction=getContentPieces&amp;period=day&amp;date=2009-01-04</imageGraphUrl>
		<imageGraphEvolutionUrl>index.php?module=API&amp;method=ImageGraph.get&amp;idSite=1&amp;apiModule=Contents&amp;apiAction=getContentPieces&amp;period=day&amp;date=2008-12-06,2009-01-04</imageGraphEvolutionUrl>
		<uniqueId>Contents_getContentPieces</uniqueId>
	</row>
	<row>
		<category>Referrers</category>
		<subcategory>All Referrers</subcategory>
		<name>Referrer Type</name>
		<module>Referrers</module>
		<action>getReferrerType</action>
		<dimension>Referrer Type</dimension>
		<documentation>This table contains information about the distribution of the referrer types.&lt;br /&gt;&lt;b&gt;Direct Entry:&lt;/b&gt; A visitor has entered the URL in his browser and started browsing on your website - he entered the website directly.&lt;br /&gt;&lt;b&gt;Search Engines:&lt;/b&gt; A visitor was referred to your website by a search engine. &lt;br /&gt; See the &quot;Search Engines &amp; Keywords&quot; report for more details.&lt;br /&gt;&lt;b&gt;Websites:&lt;/b&gt; The visitor followed a link on another website that led to your site. &lt;br /&gt; See the &quot;Websites &amp; Social&quot; report for more details.&lt;br /&gt;&lt;b&gt;Campaigns:&lt;/b&gt; Visitors that came to your website as the result of a campaign. &lt;br /&gt; See the &quot;Campaigns&quot; report for more details.</documentation>
		<metrics>
			<nb_visits>Visits</nb_visits>
			<nb_uniq_visitors>Unique visitors</nb_uniq_visitors>
			<nb_actions>Actions</nb_actions>
			<nb_users>Users</nb_users>
		</metrics>
		<metricsDocumentation>
			<nb_visits>If a visitor comes to your website for the first time or if he visits a page more than 30 minutes after his last page view, this will be recorded as a new visit.</nb_visits>
			<nb_uniq_visitors>The number of unduplicated visitors coming to your website. Every user is only counted once, even if he visits the website multiple times a day.</nb_uniq_visitors>
			<nb_actions>The number of actions performed by your visitors. Actions can be page views, internal site searches, downloads or outlinks.</nb_actions>
			<nb_users>The number of users logged in your website. It is the number of unique active users that have a User ID set (via the Tracking code function 'setUserId').</nb_users>
			<nb_actions_per_visit>The average number of actions (page views, site searches, downloads or outlinks) that were performed during the visits.</nb_actions_per_visit>
			<avg_time_on_site>The average duration of a visit.</avg_time_on_site>
			<bounce_rate>The percentage of visits that only had a single pageview. This means, that the visitor left the website directly from the entrance page.</bounce_rate>
			<conversion_rate>The percentage of visits that triggered a goal conversion.</conversion_rate>
		</metricsDocumentation>
		<processedMetrics>
			<nb_actions_per_visit>Actions per Visit</nb_actions_per_visit>
			<avg_time_on_site>Avg. Time on Website</avg_time_on_site>
			<bounce_rate>Bounce Rate</bounce_rate>
		</processedMetrics>
		<constantRowsCount>1</constantRowsCount>
		<metricsGoal>
			<nb_conversions>Conversions</nb_conversions>
			<revenue>Revenue</revenue>
		</metricsGoal>
		<processedMetricsGoal>
			<revenue_per_visit>Revenue per Visit</revenue_per_visit>
		</processedMetricsGoal>
		<imageGraphUrl>index.php?module=API&amp;method=ImageGraph.get&amp;idSite=1&amp;apiModule=Referrers&amp;apiAction=getReferrerType&amp;period=day&amp;date=2009-01-04</imageGraphUrl>
		<imageGraphEvolutionUrl>index.php?module=API&amp;method=ImageGraph.get&amp;idSite=1&amp;apiModule=Referrers&amp;apiAction=getReferrerType&amp;period=day&amp;date=2008-12-06,2009-01-04</imageGraphEvolutionUrl>
		<uniqueId>Referrers_getReferrerType</uniqueId>
	</row>
	<row>
		<category>Referrers</category>
		<subcategory>All Referrers</subcategory>
		<name>All Referrers</name>
		<module>Referrers</module>
		<action>getAll</action>
		<dimension>Referrer</dimension>
		<documentation>This report shows all your Referrers in one unified report, listing all Websites, Search keywords and Campaigns used by your visitors to find your website.</documentation>
		<metrics>
			<nb_visits>Visits</nb_visits>
			<nb_uniq_visitors>Unique visitors</nb_uniq_visitors>
			<nb_actions>Actions</nb_actions>
			<nb_users>Users</nb_users>
		</metrics>
		<metricsDocumentation>
			<nb_visits>If a visitor comes to your website for the first time or if he visits a page more than 30 minutes after his last page view, this will be recorded as a new visit.</nb_visits>
			<nb_uniq_visitors>The number of unduplicated visitors coming to your website. Every user is only counted once, even if he visits the website multiple times a day.</nb_uniq_visitors>
			<nb_actions>The number of actions performed by your visitors. Actions can be page views, internal site searches, downloads or outlinks.</nb_actions>
			<nb_users>The number of users logged in your website. It is the number of unique active users that have a User ID set (via the Tracking code function 'setUserId').</nb_users>
			<nb_actions_per_visit>The average number of actions (page views, site searches, downloads or outlinks) that were performed during the visits.</nb_actions_per_visit>
			<avg_time_on_site>The average duration of a visit.</avg_time_on_site>
			<bounce_rate>The percentage of visits that only had a single pageview. This means, that the visitor left the website directly from the entrance page.</bounce_rate>
			<conversion_rate>The percentage of visits that triggered a goal conversion.</conversion_rate>
		</metricsDocumentation>
		<processedMetrics>
			<nb_actions_per_visit>Actions per Visit</nb_actions_per_visit>
			<avg_time_on_site>Avg. Time on Website</avg_time_on_site>
			<bounce_rate>Bounce Rate</bounce_rate>
			<conversion_rate>Conversion Rate</conversion_rate>
		</processedMetrics>
		<imageGraphUrl>index.php?module=API&amp;method=ImageGraph.get&amp;idSite=1&amp;apiModule=Referrers&amp;apiAction=getAll&amp;period=day&amp;date=2009-01-04</imageGraphUrl>
		<uniqueId>Referrers_getAll</uniqueId>
	</row>
	<row>
		<category>Referrers</category>
		<subcategory>Search Engines &amp; Keywords</subcategory>
		<name>Keywords</name>
		<module>Referrers</module>
		<action>getKeywords</action>
		<dimension>Keyword</dimension>
		<documentation>This report shows which keywords users were searching for before they were referred to your website. &lt;br /&gt; By clicking on a row in the table, you can see the distribution of search engines that were queried for the keyword.</documentation>
		<metrics>
			<nb_visits>Visits</nb_visits>
			<nb_uniq_visitors>Unique visitors</nb_uniq_visitors>
			<nb_actions>Actions</nb_actions>
			<nb_users>Users</nb_users>
		</metrics>
		<metricsDocumentation>
			<nb_visits>If a visitor comes to your website for the first time or if he visits a page more than 30 minutes after his last page view, this will be recorded as a new visit.</nb_visits>
			<nb_uniq_visitors>The number of unduplicated visitors coming to your website. Every user is only counted once, even if he visits the website multiple times a day.</nb_uniq_visitors>
			<nb_actions>The number of actions performed by your visitors. Actions can be page views, internal site searches, downloads or outlinks.</nb_actions>
			<nb_users>The number of users logged in your website. It is the number of unique active users that have a User ID set (via the Tracking code function 'setUserId').</nb_users>
			<nb_actions_per_visit>The average number of actions (page views, site searches, downloads or outlinks) that were performed during the visits.</nb_actions_per_visit>
			<avg_time_on_site>The average duration of a visit.</avg_time_on_site>
			<bounce_rate>The percentage of visits that only had a single pageview. This means, that the visitor left the website directly from the entrance page.</bounce_rate>
			<conversion_rate>The percentage of visits that triggered a goal conversion.</conversion_rate>
		</metricsDocumentation>
		<processedMetrics>
			<nb_actions_per_visit>Actions per Visit</nb_actions_per_visit>
			<avg_time_on_site>Avg. Time on Website</avg_time_on_site>
			<bounce_rate>Bounce Rate</bounce_rate>
		</processedMetrics>
		<actionToLoadSubTables>getSearchEnginesFromKeywordId</actionToLoadSubTables>
		<metricsGoal>
			<nb_conversions>Conversions</nb_conversions>
			<revenue>Revenue</revenue>
		</metricsGoal>
		<processedMetricsGoal>
			<revenue_per_visit>Revenue per Visit</revenue_per_visit>
		</processedMetricsGoal>
		<imageGraphUrl>index.php?module=API&amp;method=ImageGraph.get&amp;idSite=1&amp;apiModule=Referrers&amp;apiAction=getKeywords&amp;period=day&amp;date=2009-01-04</imageGraphUrl>
		<imageGraphEvolutionUrl>index.php?module=API&amp;method=ImageGraph.get&amp;idSite=1&amp;apiModule=Referrers&amp;apiAction=getKeywords&amp;period=day&amp;date=2008-12-06,2009-01-04</imageGraphEvolutionUrl>
		<uniqueId>Referrers_getKeywords</uniqueId>
	</row>
	<row>
		<category>Referrers</category>
		<subcategory>Search Engines &amp; Keywords</subcategory>
		<name>Search Engines</name>
		<module>Referrers</module>
		<action>getSearchEngines</action>
		<dimension>Search Engine</dimension>
		<documentation>This report shows which search engines referred users to your website. &lt;br /&gt; By clicking on a row in the table, you can see what users were searching for using a specific search engine.</documentation>
		<metrics>
			<nb_visits>Visits</nb_visits>
			<nb_uniq_visitors>Unique visitors</nb_uniq_visitors>
			<nb_actions>Actions</nb_actions>
			<nb_users>Users</nb_users>
		</metrics>
		<metricsDocumentation>
			<nb_visits>If a visitor comes to your website for the first time or if he visits a page more than 30 minutes after his last page view, this will be recorded as a new visit.</nb_visits>
			<nb_uniq_visitors>The number of unduplicated visitors coming to your website. Every user is only counted once, even if he visits the website multiple times a day.</nb_uniq_visitors>
			<nb_actions>The number of actions performed by your visitors. Actions can be page views, internal site searches, downloads or outlinks.</nb_actions>
			<nb_users>The number of users logged in your website. It is the number of unique active users that have a User ID set (via the Tracking code function 'setUserId').</nb_users>
			<nb_actions_per_visit>The average number of actions (page views, site searches, downloads or outlinks) that were performed during the visits.</nb_actions_per_visit>
			<avg_time_on_site>The average duration of a visit.</avg_time_on_site>
			<bounce_rate>The percentage of visits that only had a single pageview. This means, that the visitor left the website directly from the entrance page.</bounce_rate>
			<conversion_rate>The percentage of visits that triggered a goal conversion.</conversion_rate>
		</metricsDocumentation>
		<processedMetrics>
			<nb_actions_per_visit>Actions per Visit</nb_actions_per_visit>
			<avg_time_on_site>Avg. Time on Website</avg_time_on_site>
			<bounce_rate>Bounce Rate</bounce_rate>
		</processedMetrics>
		<actionToLoadSubTables>getKeywordsFromSearchEngineId</actionToLoadSubTables>
		<metricsGoal>
			<nb_conversions>Conversions</nb_conversions>
			<revenue>Revenue</revenue>
		</metricsGoal>
		<processedMetricsGoal>
			<revenue_per_visit>Revenue per Visit</revenue_per_visit>
		</processedMetricsGoal>
		<imageGraphUrl>index.php?module=API&amp;method=ImageGraph.get&amp;idSite=1&amp;apiModule=Referrers&amp;apiAction=getSearchEngines&amp;period=day&amp;date=2009-01-04</imageGraphUrl>
		<imageGraphEvolutionUrl>index.php?module=API&amp;method=ImageGraph.get&amp;idSite=1&amp;apiModule=Referrers&amp;apiAction=getSearchEngines&amp;period=day&amp;date=2008-12-06,2009-01-04</imageGraphEvolutionUrl>
		<uniqueId>Referrers_getSearchEngines</uniqueId>
	</row>
	<row>
		<category>Referrers</category>
		<subcategory>Websites &amp; Social</subcategory>
		<name>Websites</name>
		<module>Referrers</module>
		<action>getWebsites</action>
		<dimension>Website</dimension>
		<documentation>In this table, you can see which websites referred visitors to your site. &lt;br /&gt; By clicking on a row in the table, you can see which URLs the links to your website were on.</documentation>
		<metrics>
			<nb_visits>Visits</nb_visits>
			<nb_uniq_visitors>Unique visitors</nb_uniq_visitors>
			<nb_actions>Actions</nb_actions>
			<nb_users>Users</nb_users>
		</metrics>
		<metricsDocumentation>
			<nb_visits>If a visitor comes to your website for the first time or if he visits a page more than 30 minutes after his last page view, this will be recorded as a new visit.</nb_visits>
			<nb_uniq_visitors>The number of unduplicated visitors coming to your website. Every user is only counted once, even if he visits the website multiple times a day.</nb_uniq_visitors>
			<nb_actions>The number of actions performed by your visitors. Actions can be page views, internal site searches, downloads or outlinks.</nb_actions>
			<nb_users>The number of users logged in your website. It is the number of unique active users that have a User ID set (via the Tracking code function 'setUserId').</nb_users>
			<nb_actions_per_visit>The average number of actions (page views, site searches, downloads or outlinks) that were performed during the visits.</nb_actions_per_visit>
			<avg_time_on_site>The average duration of a visit.</avg_time_on_site>
			<bounce_rate>The percentage of visits that only had a single pageview. This means, that the visitor left the website directly from the entrance page.</bounce_rate>
			<conversion_rate>The percentage of visits that triggered a goal conversion.</conversion_rate>
		</metricsDocumentation>
		<processedMetrics>
			<nb_actions_per_visit>Actions per Visit</nb_actions_per_visit>
			<avg_time_on_site>Avg. Time on Website</avg_time_on_site>
			<bounce_rate>Bounce Rate</bounce_rate>
		</processedMetrics>
		<actionToLoadSubTables>getUrlsFromWebsiteId</actionToLoadSubTables>
		<metricsGoal>
			<nb_conversions>Conversions</nb_conversions>
			<revenue>Revenue</revenue>
		</metricsGoal>
		<processedMetricsGoal>
			<revenue_per_visit>Revenue per Visit</revenue_per_visit>
		</processedMetricsGoal>
		<imageGraphUrl>index.php?module=API&amp;method=ImageGraph.get&amp;idSite=1&amp;apiModule=Referrers&amp;apiAction=getWebsites&amp;period=day&amp;date=2009-01-04</imageGraphUrl>
		<imageGraphEvolutionUrl>index.php?module=API&amp;method=ImageGraph.get&amp;idSite=1&amp;apiModule=Referrers&amp;apiAction=getWebsites&amp;period=day&amp;date=2008-12-06,2009-01-04</imageGraphEvolutionUrl>
		<uniqueId>Referrers_getWebsites</uniqueId>
	</row>
	<row>
		<category>Referrers</category>
		<subcategory>Websites &amp; Social</subcategory>
		<name>Social Networks</name>
		<module>Referrers</module>
		<action>getSocials</action>
		<dimension>Social network</dimension>
		<documentation>In this table, you can see which websites referred visitors to your site. &lt;br /&gt; By clicking on a row in the table, you can see which URLs the links to your website were on.</documentation>
		<metrics>
			<nb_visits>Visits</nb_visits>
			<nb_uniq_visitors>Unique visitors</nb_uniq_visitors>
			<nb_actions>Actions</nb_actions>
			<nb_users>Users</nb_users>
		</metrics>
		<metricsDocumentation>
			<nb_visits>If a visitor comes to your website for the first time or if he visits a page more than 30 minutes after his last page view, this will be recorded as a new visit.</nb_visits>
			<nb_uniq_visitors>The number of unduplicated visitors coming to your website. Every user is only counted once, even if he visits the website multiple times a day.</nb_uniq_visitors>
			<nb_actions>The number of actions performed by your visitors. Actions can be page views, internal site searches, downloads or outlinks.</nb_actions>
			<nb_users>The number of users logged in your website. It is the number of unique active users that have a User ID set (via the Tracking code function 'setUserId').</nb_users>
			<nb_actions_per_visit>The average number of actions (page views, site searches, downloads or outlinks) that were performed during the visits.</nb_actions_per_visit>
			<avg_time_on_site>The average duration of a visit.</avg_time_on_site>
			<bounce_rate>The percentage of visits that only had a single pageview. This means, that the visitor left the website directly from the entrance page.</bounce_rate>
			<conversion_rate>The percentage of visits that triggered a goal conversion.</conversion_rate>
		</metricsDocumentation>
		<processedMetrics>
			<nb_actions_per_visit>Actions per Visit</nb_actions_per_visit>
			<avg_time_on_site>Avg. Time on Website</avg_time_on_site>
			<bounce_rate>Bounce Rate</bounce_rate>
			<conversion_rate>Conversion Rate</conversion_rate>
		</processedMetrics>
		<actionToLoadSubTables>getUrlsForSocial</actionToLoadSubTables>
		<imageGraphUrl>index.php?module=API&amp;method=ImageGraph.get&amp;idSite=1&amp;apiModule=Referrers&amp;apiAction=getSocials&amp;period=day&amp;date=2009-01-04</imageGraphUrl>
		<imageGraphEvolutionUrl>index.php?module=API&amp;method=ImageGraph.get&amp;idSite=1&amp;apiModule=Referrers&amp;apiAction=getSocials&amp;period=day&amp;date=2008-12-06,2009-01-04</imageGraphEvolutionUrl>
		<uniqueId>Referrers_getSocials</uniqueId>
	</row>
	<row>
		<category>Referrers</category>
		<subcategory>Campaigns</subcategory>
		<name>Campaigns</name>
		<module>Referrers</module>
		<action>getCampaigns</action>
		<dimension>Campaign</dimension>
		<documentation>This report shows which campaigns led visitors to your website. &lt;br /&gt; For more information about tracking campaigns, read the &lt;a href=&quot;http://piwik.org/docs/tracking-campaigns/&quot; rel=&quot;noreferrer&quot;  target=&quot;_blank&quot;&gt;campaigns documentation on piwik.org&lt;/a&gt;</documentation>
		<metrics>
			<nb_visits>Visits</nb_visits>
			<nb_uniq_visitors>Unique visitors</nb_uniq_visitors>
			<nb_actions>Actions</nb_actions>
			<nb_users>Users</nb_users>
		</metrics>
		<metricsDocumentation>
			<nb_visits>If a visitor comes to your website for the first time or if he visits a page more than 30 minutes after his last page view, this will be recorded as a new visit.</nb_visits>
			<nb_uniq_visitors>The number of unduplicated visitors coming to your website. Every user is only counted once, even if he visits the website multiple times a day.</nb_uniq_visitors>
			<nb_actions>The number of actions performed by your visitors. Actions can be page views, internal site searches, downloads or outlinks.</nb_actions>
			<nb_users>The number of users logged in your website. It is the number of unique active users that have a User ID set (via the Tracking code function 'setUserId').</nb_users>
			<nb_actions_per_visit>The average number of actions (page views, site searches, downloads or outlinks) that were performed during the visits.</nb_actions_per_visit>
			<avg_time_on_site>The average duration of a visit.</avg_time_on_site>
			<bounce_rate>The percentage of visits that only had a single pageview. This means, that the visitor left the website directly from the entrance page.</bounce_rate>
			<conversion_rate>The percentage of visits that triggered a goal conversion.</conversion_rate>
		</metricsDocumentation>
		<processedMetrics>
			<nb_actions_per_visit>Actions per Visit</nb_actions_per_visit>
			<avg_time_on_site>Avg. Time on Website</avg_time_on_site>
			<bounce_rate>Bounce Rate</bounce_rate>
		</processedMetrics>
		<actionToLoadSubTables>getKeywordsFromCampaignId</actionToLoadSubTables>
		<metricsGoal>
			<nb_conversions>Conversions</nb_conversions>
			<revenue>Revenue</revenue>
		</metricsGoal>
		<processedMetricsGoal>
			<revenue_per_visit>Revenue per Visit</revenue_per_visit>
		</processedMetricsGoal>
		<imageGraphUrl>index.php?module=API&amp;method=ImageGraph.get&amp;idSite=1&amp;apiModule=Referrers&amp;apiAction=getCampaigns&amp;period=day&amp;date=2009-01-04</imageGraphUrl>
		<imageGraphEvolutionUrl>index.php?module=API&amp;method=ImageGraph.get&amp;idSite=1&amp;apiModule=Referrers&amp;apiAction=getCampaigns&amp;period=day&amp;date=2008-12-06,2009-01-04</imageGraphEvolutionUrl>
		<uniqueId>Referrers_getCampaigns</uniqueId>
	</row>
	<row>
		<category>Ecommerce</category>
		<name>Ecommerce Orders</name>
		<module>Goals</module>
		<action>get</action>
		<parameters>
			<idGoal>ecommerceOrder</idGoal>
		</parameters>
		<metrics>
			<nb_conversions>Ecommerce Orders</nb_conversions>
			<nb_visits_converted>Visits with Conversions</nb_visits_converted>
			<conversion_rate>Conversion Rate</conversion_rate>
			<revenue>Revenue</revenue>
			<revenue_subtotal>Subtotal</revenue_subtotal>
			<revenue_tax>Tax</revenue_tax>
			<revenue_shipping>Shipping</revenue_shipping>
			<revenue_discount>Discount</revenue_discount>
			<items>Purchased Products</items>
		</metrics>
		<metricsDocumentation>
			<conversion_rate>The percentage of visits that triggered a goal conversion.</conversion_rate>
		</metricsDocumentation>
		<processedMetrics>
			<avg_order_revenue>Average Order Value</avg_order_revenue>
		</processedMetrics>
		<imageGraphUrl>index.php?module=API&amp;method=ImageGraph.get&amp;idSite=1&amp;apiModule=Goals&amp;apiAction=get&amp;idGoal=ecommerceOrder&amp;period=day&amp;date=2008-12-06,2009-01-04</imageGraphUrl>
		<imageGraphEvolutionUrl>index.php?module=API&amp;method=ImageGraph.get&amp;idSite=1&amp;apiModule=Goals&amp;apiAction=get&amp;idGoal=ecommerceOrder&amp;period=day&amp;date=2008-12-06,2009-01-04</imageGraphEvolutionUrl>
		<uniqueId>Goals_get_idGoal--ecommerceOrder</uniqueId>
	</row>
	<row>
		<category>Ecommerce</category>
		<name>Ecommerce Orders - Visits to Conversion</name>
		<module>Goals</module>
		<action>getVisitsUntilConversion</action>
		<parameters>
			<idGoal>ecommerceOrder</idGoal>
		</parameters>
		<dimension>Visits to Conversion</dimension>
		<metrics>
			<nb_conversions>Conversions</nb_conversions>
		</metrics>
		<constantRowsCount>1</constantRowsCount>
		<imageGraphUrl>index.php?module=API&amp;method=ImageGraph.get&amp;idSite=1&amp;apiModule=Goals&amp;apiAction=getVisitsUntilConversion&amp;idGoal=ecommerceOrder&amp;period=day&amp;date=2009-01-04</imageGraphUrl>
		<uniqueId>Goals_getVisitsUntilConversion_idGoal--ecommerceOrder</uniqueId>
	</row>
	<row>
		<category>Ecommerce</category>
		<name>Ecommerce Orders - Days to Conversion</name>
		<module>Goals</module>
		<action>getDaysToConversion</action>
		<parameters>
			<idGoal>ecommerceOrder</idGoal>
		</parameters>
		<dimension>Days to Conversion</dimension>
		<metrics>
			<nb_conversions>Conversions</nb_conversions>
		</metrics>
		<constantRowsCount>1</constantRowsCount>
		<imageGraphUrl>index.php?module=API&amp;method=ImageGraph.get&amp;idSite=1&amp;apiModule=Goals&amp;apiAction=getDaysToConversion&amp;idGoal=ecommerceOrder&amp;period=day&amp;date=2009-01-04</imageGraphUrl>
		<uniqueId>Goals_getDaysToConversion_idGoal--ecommerceOrder</uniqueId>
	</row>
	<row>
		<category>Ecommerce</category>
		<name>Abandoned Carts</name>
		<module>Goals</module>
		<action>get</action>
		<parameters>
			<idGoal>ecommerceAbandonedCart</idGoal>
		</parameters>
		<metrics>
			<nb_conversions>Abandoned Carts</nb_conversions>
			<conversion_rate>Conversion Rate</conversion_rate>
			<revenue>Revenue left in cart</revenue>
			<items>Products left in cart</items>
		</metrics>
		<metricsDocumentation>
			<conversion_rate>The percentage of visits that triggered a goal conversion.</conversion_rate>
		</metricsDocumentation>
		<processedMetrics>
			<avg_order_revenue>Average Order Value</avg_order_revenue>
		</processedMetrics>
		<imageGraphUrl>index.php?module=API&amp;method=ImageGraph.get&amp;idSite=1&amp;apiModule=Goals&amp;apiAction=get&amp;idGoal=ecommerceAbandonedCart&amp;period=day&amp;date=2008-12-06,2009-01-04</imageGraphUrl>
		<imageGraphEvolutionUrl>index.php?module=API&amp;method=ImageGraph.get&amp;idSite=1&amp;apiModule=Goals&amp;apiAction=get&amp;idGoal=ecommerceAbandonedCart&amp;period=day&amp;date=2008-12-06,2009-01-04</imageGraphEvolutionUrl>
		<uniqueId>Goals_get_idGoal--ecommerceAbandonedCart</uniqueId>
	</row>
	<row>
		<category>Ecommerce</category>
		<name>Abandoned Carts - Visits to Conversion</name>
		<module>Goals</module>
		<action>getVisitsUntilConversion</action>
		<parameters>
			<idGoal>ecommerceAbandonedCart</idGoal>
		</parameters>
		<dimension>Visits to Conversion</dimension>
		<metrics>
			<nb_conversions>Conversions</nb_conversions>
		</metrics>
		<constantRowsCount>1</constantRowsCount>
		<imageGraphUrl>index.php?module=API&amp;method=ImageGraph.get&amp;idSite=1&amp;apiModule=Goals&amp;apiAction=getVisitsUntilConversion&amp;idGoal=ecommerceAbandonedCart&amp;period=day&amp;date=2009-01-04</imageGraphUrl>
		<uniqueId>Goals_getVisitsUntilConversion_idGoal--ecommerceAbandonedCart</uniqueId>
	</row>
	<row>
		<category>Ecommerce</category>
		<name>Abandoned Carts - Days to Conversion</name>
		<module>Goals</module>
		<action>getDaysToConversion</action>
		<parameters>
			<idGoal>ecommerceAbandonedCart</idGoal>
		</parameters>
		<dimension>Days to Conversion</dimension>
		<metrics>
			<nb_conversions>Conversions</nb_conversions>
		</metrics>
		<constantRowsCount>1</constantRowsCount>
		<imageGraphUrl>index.php?module=API&amp;method=ImageGraph.get&amp;idSite=1&amp;apiModule=Goals&amp;apiAction=getDaysToConversion&amp;idGoal=ecommerceAbandonedCart&amp;period=day&amp;date=2009-01-04</imageGraphUrl>
		<uniqueId>Goals_getDaysToConversion_idGoal--ecommerceAbandonedCart</uniqueId>
	</row>
	<row>
		<category>Ecommerce</category>
		<subcategory>Products</subcategory>
		<name>Product SKU</name>
		<module>Goals</module>
		<action>getItemsSku</action>
		<dimension>Product SKU</dimension>
		<metrics>
			<revenue>Product Revenue</revenue>
			<quantity>Quantity</quantity>
			<orders>Unique Purchases</orders>
			<nb_visits>Visits</nb_visits>
		</metrics>
		<processedMetrics>
			<avg_price>Average Price</avg_price>
			<avg_quantity>Average Quantity</avg_quantity>
			<conversion_rate>Product Conversion Rate</conversion_rate>
		</processedMetrics>
		<imageGraphUrl>index.php?module=API&amp;method=ImageGraph.get&amp;idSite=1&amp;apiModule=Goals&amp;apiAction=getItemsSku&amp;period=day&amp;date=2009-01-04</imageGraphUrl>
		<imageGraphEvolutionUrl>index.php?module=API&amp;method=ImageGraph.get&amp;idSite=1&amp;apiModule=Goals&amp;apiAction=getItemsSku&amp;period=day&amp;date=2008-12-06,2009-01-04</imageGraphEvolutionUrl>
		<uniqueId>Goals_getItemsSku</uniqueId>
	</row>
	<row>
		<category>Ecommerce</category>
		<subcategory>Products</subcategory>
		<name>Product Name</name>
		<module>Goals</module>
		<action>getItemsName</action>
		<dimension>Product Name</dimension>
		<metrics>
			<revenue>Product Revenue</revenue>
			<quantity>Quantity</quantity>
			<orders>Unique Purchases</orders>
			<nb_visits>Visits</nb_visits>
		</metrics>
		<processedMetrics>
			<avg_price>Average Price</avg_price>
			<avg_quantity>Average Quantity</avg_quantity>
			<conversion_rate>Product Conversion Rate</conversion_rate>
		</processedMetrics>
		<imageGraphUrl>index.php?module=API&amp;method=ImageGraph.get&amp;idSite=1&amp;apiModule=Goals&amp;apiAction=getItemsName&amp;period=day&amp;date=2009-01-04</imageGraphUrl>
		<imageGraphEvolutionUrl>index.php?module=API&amp;method=ImageGraph.get&amp;idSite=1&amp;apiModule=Goals&amp;apiAction=getItemsName&amp;period=day&amp;date=2008-12-06,2009-01-04</imageGraphEvolutionUrl>
		<uniqueId>Goals_getItemsName</uniqueId>
	</row>
	<row>
		<category>Ecommerce</category>
		<subcategory>Products</subcategory>
		<name>Product Category</name>
		<module>Goals</module>
		<action>getItemsCategory</action>
		<dimension>Product Category</dimension>
		<metrics>
			<revenue>Product Revenue</revenue>
			<quantity>Quantity</quantity>
			<orders>Unique Purchases</orders>
			<nb_visits>Visits</nb_visits>
		</metrics>
		<processedMetrics>
			<avg_price>Average Price</avg_price>
			<avg_quantity>Average Quantity</avg_quantity>
			<conversion_rate>Product Conversion Rate</conversion_rate>
		</processedMetrics>
		<imageGraphUrl>index.php?module=API&amp;method=ImageGraph.get&amp;idSite=1&amp;apiModule=Goals&amp;apiAction=getItemsCategory&amp;period=day&amp;date=2009-01-04</imageGraphUrl>
		<imageGraphEvolutionUrl>index.php?module=API&amp;method=ImageGraph.get&amp;idSite=1&amp;apiModule=Goals&amp;apiAction=getItemsCategory&amp;period=day&amp;date=2008-12-06,2009-01-04</imageGraphEvolutionUrl>
		<uniqueId>Goals_getItemsCategory</uniqueId>
	</row>
	<row>
		<category>Goals</category>
		<name>Goals</name>
		<module>Goals</module>
		<action>get</action>
		<metrics>
			<nb_conversions>Conversions</nb_conversions>
			<nb_visits_converted>Visits with Conversions</nb_visits_converted>
			<revenue>Revenue</revenue>
		</metrics>
		<metricsDocumentation>
			<conversion_rate>The percentage of visits that triggered a goal conversion.</conversion_rate>
		</metricsDocumentation>
		<processedMetrics>
			<conversion_rate>Conversion Rate</conversion_rate>
		</processedMetrics>
		<imageGraphUrl>index.php?module=API&amp;method=ImageGraph.get&amp;idSite=1&amp;apiModule=Goals&amp;apiAction=get&amp;period=day&amp;date=2008-12-06,2009-01-04</imageGraphUrl>
		<imageGraphEvolutionUrl>index.php?module=API&amp;method=ImageGraph.get&amp;idSite=1&amp;apiModule=Goals&amp;apiAction=get&amp;period=day&amp;date=2008-12-06,2009-01-04</imageGraphEvolutionUrl>
		<uniqueId>Goals_get</uniqueId>
	</row>
	<row>
		<category>Goals</category>
		<name>Visits to Conversion</name>
		<module>Goals</module>
		<action>getVisitsUntilConversion</action>
		<dimension>Visits to Conversion</dimension>
		<metrics>
			<nb_conversions>Conversions</nb_conversions>
		</metrics>
		<constantRowsCount>1</constantRowsCount>
		<metricsGoal>
			<nb_conversions>Conversions</nb_conversions>
			<revenue>Revenue</revenue>
		</metricsGoal>
		<processedMetricsGoal>
			<revenue_per_visit>Revenue per Visit</revenue_per_visit>
		</processedMetricsGoal>
		<imageGraphUrl>index.php?module=API&amp;method=ImageGraph.get&amp;idSite=1&amp;apiModule=Goals&amp;apiAction=getVisitsUntilConversion&amp;period=day&amp;date=2009-01-04</imageGraphUrl>
		<uniqueId>Goals_getVisitsUntilConversion</uniqueId>
	</row>
	<row>
		<category>Goals</category>
		<name>Days to Conversion</name>
		<module>Goals</module>
		<action>getDaysToConversion</action>
		<dimension>Days to Conversion</dimension>
		<metrics>
			<nb_conversions>Conversions</nb_conversions>
		</metrics>
		<constantRowsCount>1</constantRowsCount>
		<metricsGoal>
			<nb_conversions>Conversions</nb_conversions>
			<revenue>Revenue</revenue>
		</metricsGoal>
		<processedMetricsGoal>
			<revenue_per_visit>Revenue per Visit</revenue_per_visit>
		</processedMetricsGoal>
		<imageGraphUrl>index.php?module=API&amp;method=ImageGraph.get&amp;idSite=1&amp;apiModule=Goals&amp;apiAction=getDaysToConversion&amp;period=day&amp;date=2009-01-04</imageGraphUrl>
		<uniqueId>Goals_getDaysToConversion</uniqueId>
	</row>
	<row>
<<<<<<< HEAD
		<category>Goals</category>
		<name>Goal Goal 1 - Thank you</name>
		<module>Goals</module>
		<action>get</action>
		<parameters>
			<idGoal>1</idGoal>
		</parameters>
=======
		<category>Visitors</category>
		<name>Users</name>
		<module>UserId</module>
		<action>getUsers</action>
		<dimension>UserId</dimension>
		<metrics>
			<label>Label</label>
			<nb_visits>Visits</nb_visits>
			<nb_actions>Actions</nb_actions>
			<nb_visits_converted>Visits with Conversions</nb_visits_converted>
		</metrics>
		<metricsDocumentation>
			<nb_visits>If a visitor comes to your website for the first time or if he visits a page more than 30 minutes after his last page view, this will be recorded as a new visit.</nb_visits>
			<nb_actions>The number of actions performed by your visitors. Actions can be page views, internal site searches, downloads or outlinks.</nb_actions>
			<nb_actions_per_visit>The average number of actions (page views, site searches, downloads or outlinks) that were performed during the visits.</nb_actions_per_visit>
			<avg_time_on_site>The average duration of a visit.</avg_time_on_site>
			<bounce_rate>The percentage of visits that only had a single pageview. This means, that the visitor left the website directly from the entrance page.</bounce_rate>
			<conversion_rate>The percentage of visits that triggered a goal conversion.</conversion_rate>
		</metricsDocumentation>
		<processedMetrics>
			<nb_actions_per_visit>Actions per Visit</nb_actions_per_visit>
			<avg_time_on_site>Avg. Time on Website</avg_time_on_site>
			<bounce_rate>Bounce Rate</bounce_rate>
			<conversion_rate>Conversion Rate</conversion_rate>
		</processedMetrics>
		<imageGraphUrl>index.php?module=API&amp;method=ImageGraph.get&amp;idSite=1&amp;apiModule=UserId&amp;apiAction=getUsers&amp;period=day&amp;date=2009-01-04</imageGraphUrl>
		<imageGraphEvolutionUrl>index.php?module=API&amp;method=ImageGraph.get&amp;idSite=1&amp;apiModule=UserId&amp;apiAction=getUsers&amp;period=day&amp;date=2008-12-06,2009-01-04</imageGraphEvolutionUrl>
		<uniqueId>UserId_getUsers</uniqueId>
	</row>
	<row>
		<category>Visitors</category>
		<name>Custom Variables</name>
		<module>CustomVariables</module>
		<action>getCustomVariables</action>
		<dimension>Custom Variable name</dimension>
		<documentation>This report contains information about your Custom Variables. Click on a variable name to see the distribution of the values. &lt;br /&gt; For more information about Custom Variables in general, read the &lt;a href=&quot;http://piwik.org/docs/custom-variables/&quot; rel=&quot;noreferrer&quot;  target=&quot;_blank&quot;&gt;Custom Variables documentation on piwik.org&lt;/a&gt;</documentation>
>>>>>>> 4b395d23
		<metrics>
			<nb_conversions>Conversions</nb_conversions>
			<nb_visits_converted>Visits with Conversions</nb_visits_converted>
			<revenue>Revenue</revenue>
		</metrics>
		<metricsDocumentation>
			<conversion_rate>The percentage of visits that triggered a goal conversion.</conversion_rate>
		</metricsDocumentation>
		<processedMetrics>
			<conversion_rate>Conversion Rate</conversion_rate>
		</processedMetrics>
		<imageGraphUrl>index.php?module=API&amp;method=ImageGraph.get&amp;idSite=1&amp;apiModule=Goals&amp;apiAction=get&amp;idGoal=1&amp;period=day&amp;date=2008-12-06,2009-01-04</imageGraphUrl>
		<imageGraphEvolutionUrl>index.php?module=API&amp;method=ImageGraph.get&amp;idSite=1&amp;apiModule=Goals&amp;apiAction=get&amp;idGoal=1&amp;period=day&amp;date=2008-12-06,2009-01-04</imageGraphEvolutionUrl>
		<uniqueId>Goals_get_idGoal--1</uniqueId>
	</row>
	<row>
		<category>Goals</category>
		<name>Goal 1 - Thank you - Visits to Conversion</name>
		<module>Goals</module>
		<action>getVisitsUntilConversion</action>
		<parameters>
			<idGoal>1</idGoal>
		</parameters>
		<dimension>Visits to Conversion</dimension>
		<metrics>
			<nb_conversions>Conversions</nb_conversions>
		</metrics>
		<constantRowsCount>1</constantRowsCount>
		<imageGraphUrl>index.php?module=API&amp;method=ImageGraph.get&amp;idSite=1&amp;apiModule=Goals&amp;apiAction=getVisitsUntilConversion&amp;idGoal=1&amp;period=day&amp;date=2009-01-04</imageGraphUrl>
		<uniqueId>Goals_getVisitsUntilConversion_idGoal--1</uniqueId>
	</row>
	<row>
		<category>Goals</category>
		<name>Goal 1 - Thank you - Days to Conversion</name>
		<module>Goals</module>
		<action>getDaysToConversion</action>
		<parameters>
			<idGoal>1</idGoal>
		</parameters>
		<dimension>Days to Conversion</dimension>
		<metrics>
			<nb_conversions>Conversions</nb_conversions>
		</metrics>
		<constantRowsCount>1</constantRowsCount>
		<imageGraphUrl>index.php?module=API&amp;method=ImageGraph.get&amp;idSite=1&amp;apiModule=Goals&amp;apiAction=getDaysToConversion&amp;idGoal=1&amp;period=day&amp;date=2009-01-04</imageGraphUrl>
		<uniqueId>Goals_getDaysToConversion_idGoal--1</uniqueId>
	</row>
	<row>
		<category>Goals</category>
		<name>Goal Goal 2 - Hello</name>
		<module>Goals</module>
		<action>get</action>
		<parameters>
			<idGoal>2</idGoal>
		</parameters>
		<metrics>
			<nb_conversions>Conversions</nb_conversions>
			<nb_visits_converted>Visits with Conversions</nb_visits_converted>
			<revenue>Revenue</revenue>
		</metrics>
		<metricsDocumentation>
			<conversion_rate>The percentage of visits that triggered a goal conversion.</conversion_rate>
		</metricsDocumentation>
		<processedMetrics>
			<conversion_rate>Conversion Rate</conversion_rate>
		</processedMetrics>
		<imageGraphUrl>index.php?module=API&amp;method=ImageGraph.get&amp;idSite=1&amp;apiModule=Goals&amp;apiAction=get&amp;idGoal=2&amp;period=day&amp;date=2008-12-06,2009-01-04</imageGraphUrl>
		<imageGraphEvolutionUrl>index.php?module=API&amp;method=ImageGraph.get&amp;idSite=1&amp;apiModule=Goals&amp;apiAction=get&amp;idGoal=2&amp;period=day&amp;date=2008-12-06,2009-01-04</imageGraphEvolutionUrl>
		<uniqueId>Goals_get_idGoal--2</uniqueId>
	</row>
	<row>
		<category>Goals</category>
		<name>Goal 2 - Hello - Visits to Conversion</name>
		<module>Goals</module>
		<action>getVisitsUntilConversion</action>
		<parameters>
			<idGoal>2</idGoal>
		</parameters>
		<dimension>Visits to Conversion</dimension>
		<metrics>
			<nb_conversions>Conversions</nb_conversions>
		</metrics>
		<constantRowsCount>1</constantRowsCount>
		<imageGraphUrl>index.php?module=API&amp;method=ImageGraph.get&amp;idSite=1&amp;apiModule=Goals&amp;apiAction=getVisitsUntilConversion&amp;idGoal=2&amp;period=day&amp;date=2009-01-04</imageGraphUrl>
		<uniqueId>Goals_getVisitsUntilConversion_idGoal--2</uniqueId>
	</row>
	<row>
		<category>Goals</category>
		<name>Goal 2 - Hello - Days to Conversion</name>
		<module>Goals</module>
		<action>getDaysToConversion</action>
		<parameters>
			<idGoal>2</idGoal>
		</parameters>
		<dimension>Days to Conversion</dimension>
		<metrics>
			<nb_conversions>Conversions</nb_conversions>
		</metrics>
		<constantRowsCount>1</constantRowsCount>
		<imageGraphUrl>index.php?module=API&amp;method=ImageGraph.get&amp;idSite=1&amp;apiModule=Goals&amp;apiAction=getDaysToConversion&amp;idGoal=2&amp;period=day&amp;date=2009-01-04</imageGraphUrl>
		<uniqueId>Goals_getDaysToConversion_idGoal--2</uniqueId>
	</row>
	<row>
		<category>Goals</category>
		<name>Goal triggered js</name>
		<module>Goals</module>
		<action>get</action>
		<parameters>
			<idGoal>3</idGoal>
		</parameters>
		<metrics>
			<nb_conversions>Conversions</nb_conversions>
			<nb_visits_converted>Visits with Conversions</nb_visits_converted>
			<revenue>Revenue</revenue>
		</metrics>
		<metricsDocumentation>
			<conversion_rate>The percentage of visits that triggered a goal conversion.</conversion_rate>
		</metricsDocumentation>
		<processedMetrics>
			<conversion_rate>Conversion Rate</conversion_rate>
		</processedMetrics>
		<imageGraphUrl>index.php?module=API&amp;method=ImageGraph.get&amp;idSite=1&amp;apiModule=Goals&amp;apiAction=get&amp;idGoal=3&amp;period=day&amp;date=2008-12-06,2009-01-04</imageGraphUrl>
		<imageGraphEvolutionUrl>index.php?module=API&amp;method=ImageGraph.get&amp;idSite=1&amp;apiModule=Goals&amp;apiAction=get&amp;idGoal=3&amp;period=day&amp;date=2008-12-06,2009-01-04</imageGraphEvolutionUrl>
		<uniqueId>Goals_get_idGoal--3</uniqueId>
	</row>
	<row>
<<<<<<< HEAD
		<category>Goals</category>
		<name>triggered js - Visits to Conversion</name>
		<module>Goals</module>
		<action>getVisitsUntilConversion</action>
		<parameters>
			<idGoal>3</idGoal>
		</parameters>
		<dimension>Visits to Conversion</dimension>
=======
		<category>Visitor Devices</category>
		<name>Device brand</name>
		<module>DevicesDetection</module>
		<action>getBrand</action>
		<dimension>Device brand</dimension>
>>>>>>> 4b395d23
		<metrics>
			<nb_conversions>Conversions</nb_conversions>
		</metrics>
<<<<<<< HEAD
		<constantRowsCount>1</constantRowsCount>
		<imageGraphUrl>index.php?module=API&amp;method=ImageGraph.get&amp;idSite=1&amp;apiModule=Goals&amp;apiAction=getVisitsUntilConversion&amp;idGoal=3&amp;period=day&amp;date=2009-01-04</imageGraphUrl>
		<uniqueId>Goals_getVisitsUntilConversion_idGoal--3</uniqueId>
	</row>
	<row>
		<category>Goals</category>
		<name>triggered js - Days to Conversion</name>
		<module>Goals</module>
		<action>getDaysToConversion</action>
		<parameters>
			<idGoal>3</idGoal>
		</parameters>
		<dimension>Days to Conversion</dimension>
=======
		<metricsDocumentation>
			<nb_visits>If a visitor comes to your website for the first time or if he visits a page more than 30 minutes after his last page view, this will be recorded as a new visit.</nb_visits>
			<nb_uniq_visitors>The number of unduplicated visitors coming to your website. Every user is only counted once, even if he visits the website multiple times a day.</nb_uniq_visitors>
			<nb_actions>The number of actions performed by your visitors. Actions can be page views, internal site searches, downloads or outlinks.</nb_actions>
			<nb_users>The number of users logged in your website. It is the number of unique active users that have a User ID set (via the Tracking code function 'setUserId').</nb_users>
			<nb_actions_per_visit>The average number of actions (page views, site searches, downloads or outlinks) that were performed during the visits.</nb_actions_per_visit>
			<avg_time_on_site>The average duration of a visit.</avg_time_on_site>
			<bounce_rate>The percentage of visits that only had a single pageview. This means, that the visitor left the website directly from the entrance page.</bounce_rate>
			<conversion_rate>The percentage of visits that triggered a goal conversion.</conversion_rate>
		</metricsDocumentation>
		<processedMetrics>
			<nb_actions_per_visit>Actions per Visit</nb_actions_per_visit>
			<avg_time_on_site>Avg. Time on Website</avg_time_on_site>
			<bounce_rate>Bounce Rate</bounce_rate>
			<conversion_rate>Conversion Rate</conversion_rate>
		</processedMetrics>
		<imageGraphUrl>index.php?module=API&amp;method=ImageGraph.get&amp;idSite=1&amp;apiModule=DevicesDetection&amp;apiAction=getBrand&amp;period=day&amp;date=2009-01-04</imageGraphUrl>
		<imageGraphEvolutionUrl>index.php?module=API&amp;method=ImageGraph.get&amp;idSite=1&amp;apiModule=DevicesDetection&amp;apiAction=getBrand&amp;period=day&amp;date=2008-12-06,2009-01-04</imageGraphEvolutionUrl>
		<uniqueId>DevicesDetection_getBrand</uniqueId>
	</row>
	<row>
		<category>Visitor Devices</category>
		<name>Device model</name>
		<module>DevicesDetection</module>
		<action>getModel</action>
		<dimension>Device model</dimension>
>>>>>>> 4b395d23
		<metrics>
			<nb_conversions>Conversions</nb_conversions>
		</metrics>
<<<<<<< HEAD
		<constantRowsCount>1</constantRowsCount>
		<imageGraphUrl>index.php?module=API&amp;method=ImageGraph.get&amp;idSite=1&amp;apiModule=Goals&amp;apiAction=getDaysToConversion&amp;idGoal=3&amp;period=day&amp;date=2009-01-04</imageGraphUrl>
		<uniqueId>Goals_getDaysToConversion_idGoal--3</uniqueId>
	</row>
	<row>
		<category>UI Framework</category>
		<subcategory>Data tables</subcategory>
		<name>Data tables</name>
		<module>ExampleUI</module>
		<action>getTemperatures</action>
=======
		<metricsDocumentation>
			<nb_visits>If a visitor comes to your website for the first time or if he visits a page more than 30 minutes after his last page view, this will be recorded as a new visit.</nb_visits>
			<nb_uniq_visitors>The number of unduplicated visitors coming to your website. Every user is only counted once, even if he visits the website multiple times a day.</nb_uniq_visitors>
			<nb_actions>The number of actions performed by your visitors. Actions can be page views, internal site searches, downloads or outlinks.</nb_actions>
			<nb_users>The number of users logged in your website. It is the number of unique active users that have a User ID set (via the Tracking code function 'setUserId').</nb_users>
			<nb_actions_per_visit>The average number of actions (page views, site searches, downloads or outlinks) that were performed during the visits.</nb_actions_per_visit>
			<avg_time_on_site>The average duration of a visit.</avg_time_on_site>
			<bounce_rate>The percentage of visits that only had a single pageview. This means, that the visitor left the website directly from the entrance page.</bounce_rate>
			<conversion_rate>The percentage of visits that triggered a goal conversion.</conversion_rate>
		</metricsDocumentation>
		<processedMetrics>
			<nb_actions_per_visit>Actions per Visit</nb_actions_per_visit>
			<avg_time_on_site>Avg. Time on Website</avg_time_on_site>
			<bounce_rate>Bounce Rate</bounce_rate>
			<conversion_rate>Conversion Rate</conversion_rate>
		</processedMetrics>
		<imageGraphUrl>index.php?module=API&amp;method=ImageGraph.get&amp;idSite=1&amp;apiModule=DevicesDetection&amp;apiAction=getModel&amp;period=day&amp;date=2009-01-04</imageGraphUrl>
		<imageGraphEvolutionUrl>index.php?module=API&amp;method=ImageGraph.get&amp;idSite=1&amp;apiModule=DevicesDetection&amp;apiAction=getModel&amp;period=day&amp;date=2008-12-06,2009-01-04</imageGraphEvolutionUrl>
		<uniqueId>DevicesDetection_getModel</uniqueId>
	</row>
	<row>
		<category>Visitor Devices</category>
		<name>Operating System families</name>
		<module>DevicesDetection</module>
		<action>getOsFamilies</action>
		<dimension>Operating system family</dimension>
>>>>>>> 4b395d23
		<metrics>
			<nb_visits>Visits</nb_visits>
			<nb_uniq_visitors>Unique visitors</nb_uniq_visitors>
			<nb_actions>Actions</nb_actions>
			<nb_users>Users</nb_users>
		</metrics>
		<metricsDocumentation>
			<nb_visits>If a visitor comes to your website for the first time or if he visits a page more than 30 minutes after his last page view, this will be recorded as a new visit.</nb_visits>
			<nb_uniq_visitors>The number of unduplicated visitors coming to your website. Every user is only counted once, even if he visits the website multiple times a day.</nb_uniq_visitors>
			<nb_actions>The number of actions performed by your visitors. Actions can be page views, internal site searches, downloads or outlinks.</nb_actions>
			<nb_users>The number of users logged in your website. It is the number of unique active users that have a User ID set (via the Tracking code function 'setUserId').</nb_users>
			<nb_actions_per_visit>The average number of actions (page views, site searches, downloads or outlinks) that were performed during the visits.</nb_actions_per_visit>
			<avg_time_on_site>The average duration of a visit.</avg_time_on_site>
			<bounce_rate>The percentage of visits that only had a single pageview. This means, that the visitor left the website directly from the entrance page.</bounce_rate>
			<conversion_rate>The percentage of visits that triggered a goal conversion.</conversion_rate>
		</metricsDocumentation>
		<processedMetrics>
			<nb_actions_per_visit>Actions per Visit</nb_actions_per_visit>
			<avg_time_on_site>Avg. Time on Website</avg_time_on_site>
			<bounce_rate>Bounce Rate</bounce_rate>
			<conversion_rate>Conversion Rate</conversion_rate>
		</processedMetrics>
<<<<<<< HEAD
		<imageGraphUrl>index.php?module=API&amp;method=ImageGraph.get&amp;idSite=1&amp;apiModule=ExampleUI&amp;apiAction=getTemperatures&amp;period=day&amp;date=2008-12-06,2009-01-04</imageGraphUrl>
		<imageGraphEvolutionUrl>index.php?module=API&amp;method=ImageGraph.get&amp;idSite=1&amp;apiModule=ExampleUI&amp;apiAction=getTemperatures&amp;period=day&amp;date=2008-12-06,2009-01-04</imageGraphEvolutionUrl>
		<uniqueId>ExampleUI_getTemperatures</uniqueId>
	</row>
	<row>
		<category>UI Framework</category>
		<name>Temperatures evolution over time</name>
		<module>ExampleUI</module>
		<action>getTemperaturesEvolution</action>
=======
		<imageGraphUrl>index.php?module=API&amp;method=ImageGraph.get&amp;idSite=1&amp;apiModule=DevicesDetection&amp;apiAction=getOsFamilies&amp;period=day&amp;date=2009-01-04</imageGraphUrl>
		<imageGraphEvolutionUrl>index.php?module=API&amp;method=ImageGraph.get&amp;idSite=1&amp;apiModule=DevicesDetection&amp;apiAction=getOsFamilies&amp;period=day&amp;date=2008-12-06,2009-01-04</imageGraphEvolutionUrl>
		<uniqueId>DevicesDetection_getOsFamilies</uniqueId>
	</row>
	<row>
		<category>Visitor Devices</category>
		<name>Operating System versions</name>
		<module>DevicesDetection</module>
		<action>getOsVersions</action>
		<dimension>Operating System versions</dimension>
>>>>>>> 4b395d23
		<metrics>
			<nb_visits>Visits</nb_visits>
			<nb_uniq_visitors>Unique visitors</nb_uniq_visitors>
			<nb_actions>Actions</nb_actions>
			<nb_users>Users</nb_users>
		</metrics>
		<metricsDocumentation>
			<nb_visits>If a visitor comes to your website for the first time or if he visits a page more than 30 minutes after his last page view, this will be recorded as a new visit.</nb_visits>
			<nb_uniq_visitors>The number of unduplicated visitors coming to your website. Every user is only counted once, even if he visits the website multiple times a day.</nb_uniq_visitors>
			<nb_actions>The number of actions performed by your visitors. Actions can be page views, internal site searches, downloads or outlinks.</nb_actions>
			<nb_users>The number of users logged in your website. It is the number of unique active users that have a User ID set (via the Tracking code function 'setUserId').</nb_users>
			<nb_actions_per_visit>The average number of actions (page views, site searches, downloads or outlinks) that were performed during the visits.</nb_actions_per_visit>
			<avg_time_on_site>The average duration of a visit.</avg_time_on_site>
			<bounce_rate>The percentage of visits that only had a single pageview. This means, that the visitor left the website directly from the entrance page.</bounce_rate>
			<conversion_rate>The percentage of visits that triggered a goal conversion.</conversion_rate>
		</metricsDocumentation>
		<processedMetrics>
			<nb_actions_per_visit>Actions per Visit</nb_actions_per_visit>
			<avg_time_on_site>Avg. Time on Website</avg_time_on_site>
			<bounce_rate>Bounce Rate</bounce_rate>
			<conversion_rate>Conversion Rate</conversion_rate>
		</processedMetrics>
<<<<<<< HEAD
		<imageGraphUrl>index.php?module=API&amp;method=ImageGraph.get&amp;idSite=1&amp;apiModule=ExampleUI&amp;apiAction=getTemperaturesEvolution&amp;period=day&amp;date=2008-12-06,2009-01-04</imageGraphUrl>
		<imageGraphEvolutionUrl>index.php?module=API&amp;method=ImageGraph.get&amp;idSite=1&amp;apiModule=ExampleUI&amp;apiAction=getTemperaturesEvolution&amp;period=day&amp;date=2008-12-06,2009-01-04</imageGraphEvolutionUrl>
		<uniqueId>ExampleUI_getTemperaturesEvolution</uniqueId>
	</row>
	<row>
		<category>UI Framework</category>
		<subcategory>Pie graph</subcategory>
		<name>Pie graph</name>
		<module>ExampleUI</module>
		<action>getPlanetRatios</action>
=======
		<imageGraphUrl>index.php?module=API&amp;method=ImageGraph.get&amp;idSite=1&amp;apiModule=DevicesDetection&amp;apiAction=getOsVersions&amp;period=day&amp;date=2009-01-04</imageGraphUrl>
		<imageGraphEvolutionUrl>index.php?module=API&amp;method=ImageGraph.get&amp;idSite=1&amp;apiModule=DevicesDetection&amp;apiAction=getOsVersions&amp;period=day&amp;date=2008-12-06,2009-01-04</imageGraphEvolutionUrl>
		<uniqueId>DevicesDetection_getOsVersions</uniqueId>
	</row>
	<row>
		<category>Visitor Devices</category>
		<name>Visitor Browser</name>
		<module>DevicesDetection</module>
		<action>getBrowsers</action>
		<dimension>Browser</dimension>
		<documentation>This report contains information about what kind of browser your visitors were using. Each browser version is listed separately.</documentation>
>>>>>>> 4b395d23
		<metrics>
			<nb_visits>Visits</nb_visits>
			<nb_uniq_visitors>Unique visitors</nb_uniq_visitors>
			<nb_actions>Actions</nb_actions>
			<nb_users>Users</nb_users>
		</metrics>
		<metricsDocumentation>
			<nb_visits>If a visitor comes to your website for the first time or if he visits a page more than 30 minutes after his last page view, this will be recorded as a new visit.</nb_visits>
			<nb_uniq_visitors>The number of unduplicated visitors coming to your website. Every user is only counted once, even if he visits the website multiple times a day.</nb_uniq_visitors>
			<nb_actions>The number of actions performed by your visitors. Actions can be page views, internal site searches, downloads or outlinks.</nb_actions>
			<nb_users>The number of users logged in your website. It is the number of unique active users that have a User ID set (via the Tracking code function 'setUserId').</nb_users>
			<nb_actions_per_visit>The average number of actions (page views, site searches, downloads or outlinks) that were performed during the visits.</nb_actions_per_visit>
			<avg_time_on_site>The average duration of a visit.</avg_time_on_site>
			<bounce_rate>The percentage of visits that only had a single pageview. This means, that the visitor left the website directly from the entrance page.</bounce_rate>
			<conversion_rate>The percentage of visits that triggered a goal conversion.</conversion_rate>
		</metricsDocumentation>
		<processedMetrics>
			<nb_actions_per_visit>Actions per Visit</nb_actions_per_visit>
			<avg_time_on_site>Avg. Time on Website</avg_time_on_site>
			<bounce_rate>Bounce Rate</bounce_rate>
			<conversion_rate>Conversion Rate</conversion_rate>
		</processedMetrics>
<<<<<<< HEAD
		<imageGraphUrl>index.php?module=API&amp;method=ImageGraph.get&amp;idSite=1&amp;apiModule=ExampleUI&amp;apiAction=getPlanetRatios&amp;period=day&amp;date=2008-12-06,2009-01-04</imageGraphUrl>
		<imageGraphEvolutionUrl>index.php?module=API&amp;method=ImageGraph.get&amp;idSite=1&amp;apiModule=ExampleUI&amp;apiAction=getPlanetRatios&amp;period=day&amp;date=2008-12-06,2009-01-04</imageGraphEvolutionUrl>
		<uniqueId>ExampleUI_getPlanetRatios</uniqueId>
	</row>
	<row>
		<category>UI Framework</category>
		<subcategory>Tag clouds</subcategory>
		<name>Advanced tag cloud: with logos and links</name>
		<module>ExampleUI</module>
		<action>getPlanetRatiosWithLogos</action>
=======
		<imageGraphUrl>index.php?module=API&amp;method=ImageGraph.get&amp;idSite=1&amp;apiModule=DevicesDetection&amp;apiAction=getBrowsers&amp;period=day&amp;date=2009-01-04</imageGraphUrl>
		<imageGraphEvolutionUrl>index.php?module=API&amp;method=ImageGraph.get&amp;idSite=1&amp;apiModule=DevicesDetection&amp;apiAction=getBrowsers&amp;period=day&amp;date=2008-12-06,2009-01-04</imageGraphEvolutionUrl>
		<uniqueId>DevicesDetection_getBrowsers</uniqueId>
	</row>
	<row>
		<category>Visitor Devices</category>
		<name>Browser version</name>
		<module>DevicesDetection</module>
		<action>getBrowserVersions</action>
		<dimension>Browser version</dimension>
>>>>>>> 4b395d23
		<metrics>
			<nb_visits>Visits</nb_visits>
			<nb_uniq_visitors>Unique visitors</nb_uniq_visitors>
			<nb_actions>Actions</nb_actions>
			<nb_users>Users</nb_users>
		</metrics>
		<metricsDocumentation>
			<nb_visits>If a visitor comes to your website for the first time or if he visits a page more than 30 minutes after his last page view, this will be recorded as a new visit.</nb_visits>
			<nb_uniq_visitors>The number of unduplicated visitors coming to your website. Every user is only counted once, even if he visits the website multiple times a day.</nb_uniq_visitors>
			<nb_actions>The number of actions performed by your visitors. Actions can be page views, internal site searches, downloads or outlinks.</nb_actions>
			<nb_users>The number of users logged in your website. It is the number of unique active users that have a User ID set (via the Tracking code function 'setUserId').</nb_users>
			<nb_actions_per_visit>The average number of actions (page views, site searches, downloads or outlinks) that were performed during the visits.</nb_actions_per_visit>
			<avg_time_on_site>The average duration of a visit.</avg_time_on_site>
			<bounce_rate>The percentage of visits that only had a single pageview. This means, that the visitor left the website directly from the entrance page.</bounce_rate>
			<conversion_rate>The percentage of visits that triggered a goal conversion.</conversion_rate>
		</metricsDocumentation>
		<processedMetrics>
			<nb_actions_per_visit>Actions per Visit</nb_actions_per_visit>
			<avg_time_on_site>Avg. Time on Website</avg_time_on_site>
			<bounce_rate>Bounce Rate</bounce_rate>
			<conversion_rate>Conversion Rate</conversion_rate>
		</processedMetrics>
<<<<<<< HEAD
		<imageGraphUrl>index.php?module=API&amp;method=ImageGraph.get&amp;idSite=1&amp;apiModule=ExampleUI&amp;apiAction=getPlanetRatiosWithLogos&amp;period=day&amp;date=2008-12-06,2009-01-04</imageGraphUrl>
		<imageGraphEvolutionUrl>index.php?module=API&amp;method=ImageGraph.get&amp;idSite=1&amp;apiModule=ExampleUI&amp;apiAction=getPlanetRatiosWithLogos&amp;period=day&amp;date=2008-12-06,2009-01-04</imageGraphEvolutionUrl>
		<uniqueId>ExampleUI_getPlanetRatiosWithLogos</uniqueId>
=======
		<imageGraphUrl>index.php?module=API&amp;method=ImageGraph.get&amp;idSite=1&amp;apiModule=DevicesDetection&amp;apiAction=getBrowserVersions&amp;period=day&amp;date=2009-01-04</imageGraphUrl>
		<imageGraphEvolutionUrl>index.php?module=API&amp;method=ImageGraph.get&amp;idSite=1&amp;apiModule=DevicesDetection&amp;apiAction=getBrowserVersions&amp;period=day&amp;date=2008-12-06,2009-01-04</imageGraphEvolutionUrl>
		<uniqueId>DevicesDetection_getBrowserVersions</uniqueId>
>>>>>>> 4b395d23
	</row>
	<row>
		<category>API</category>
		<name>Main metrics</name>
		<module>API</module>
		<action>get</action>
		<metrics>
			<nb_pageviews>Pageviews</nb_pageviews>
			<nb_uniq_pageviews>Unique Pageviews</nb_uniq_pageviews>
			<nb_downloads>Downloads</nb_downloads>
			<nb_uniq_downloads>Unique Downloads</nb_uniq_downloads>
			<nb_outlinks>Outlinks</nb_outlinks>
			<nb_uniq_outlinks>Unique Outlinks</nb_uniq_outlinks>
			<nb_searches>Searches</nb_searches>
			<nb_keywords>Unique Keywords</nb_keywords>
			<nb_conversions>Conversions</nb_conversions>
			<nb_visits_converted>Visits with Conversions</nb_visits_converted>
			<revenue>Revenue</revenue>
			<nb_uniq_visitors>Unique visitors</nb_uniq_visitors>
			<nb_visits>Visits</nb_visits>
			<nb_users>Users</nb_users>
			<nb_actions>Actions</nb_actions>
			<max_actions>Maximum actions in one visit</max_actions>
			<nb_visits_returning>Returning Visits</nb_visits_returning>
			<nb_actions_returning>Actions by Returning Visits</nb_actions_returning>
			<nb_uniq_visitors_returning>Unique returning visitors</nb_uniq_visitors_returning>
			<nb_users_returning>Returning Users</nb_users_returning>
			<max_actions_returning>Maximum actions in one returning visit</max_actions_returning>
		</metrics>
		<metricsDocumentation>
			<nb_pageviews>The number of times this page was visited.</nb_pageviews>
			<nb_uniq_pageviews>The number of visits that included this page. If a page was viewed multiple times during one visit, it is only counted once.</nb_uniq_pageviews>
			<nb_downloads>The number of times this link was clicked.</nb_downloads>
			<nb_uniq_downloads>The number of visits that involved a click on this link. If a link was clicked multiple times during one visit, it is only counted once.</nb_uniq_downloads>
			<nb_outlinks>The number of times this link was clicked.</nb_outlinks>
			<nb_uniq_outlinks>The number of visits that involved a click on this link. If a link was clicked multiple times during one visit, it is only counted once.</nb_uniq_outlinks>
			<nb_searches>The number of visits that searched for this keyword on your website's search engine.</nb_searches>
			<nb_uniq_visitors>The number of unduplicated visitors coming to your website. Every user is only counted once, even if he visits the website multiple times a day.</nb_uniq_visitors>
			<nb_visits>If a visitor comes to your website for the first time or if he visits a page more than 30 minutes after his last page view, this will be recorded as a new visit.</nb_visits>
			<nb_users>The number of users logged in your website. It is the number of unique active users that have a User ID set (via the Tracking code function 'setUserId').</nb_users>
			<nb_actions>The number of actions performed by your visitors. Actions can be page views, internal site searches, downloads or outlinks.</nb_actions>
			<avg_time_generation>The average time it took to generate the page. This metric includes the time it took the server to generate the web page, plus the time it took for the visitor to download the response from the server. A lower 'Avg. generation time' means a faster website for your visitors!</avg_time_generation>
			<conversion_rate>The percentage of visits that triggered a goal conversion.</conversion_rate>
			<bounce_rate>The percentage of visits that only had a single pageview. This means, that the visitor left the website directly from the entrance page.</bounce_rate>
			<nb_actions_per_visit>The average number of actions (page views, site searches, downloads or outlinks) that were performed during the visits.</nb_actions_per_visit>
			<avg_time_on_site>The average duration of a visit.</avg_time_on_site>
		</metricsDocumentation>
		<processedMetrics>
			<avg_time_generation>Avg. generation time</avg_time_generation>
			<conversion_rate>Conversion Rate</conversion_rate>
			<bounce_rate>Bounce Rate</bounce_rate>
			<nb_actions_per_visit>Actions per Visit</nb_actions_per_visit>
			<avg_time_on_site>Avg. Visit Duration (in seconds)</avg_time_on_site>
			<avg_time_on_site_returning>Avg. Duration of a Returning Visit (in sec)</avg_time_on_site_returning>
			<nb_actions_per_visit_returning>Avg. Actions per Returning Visit</nb_actions_per_visit_returning>
			<bounce_rate_returning>Bounce Rate for Returning Visits</bounce_rate_returning>
		</processedMetrics>
		<imageGraphUrl>index.php?module=API&amp;method=ImageGraph.get&amp;idSite=1&amp;apiModule=API&amp;apiAction=get&amp;period=day&amp;date=2008-12-06,2009-01-04</imageGraphUrl>
		<imageGraphEvolutionUrl>index.php?module=API&amp;method=ImageGraph.get&amp;idSite=1&amp;apiModule=API&amp;apiAction=get&amp;period=day&amp;date=2008-12-06,2009-01-04</imageGraphEvolutionUrl>
		<uniqueId>API_get</uniqueId>
	</row>
</result><|MERGE_RESOLUTION|>--- conflicted
+++ resolved
@@ -2058,7 +2058,6 @@
 		<uniqueId>Goals_getDaysToConversion</uniqueId>
 	</row>
 	<row>
-<<<<<<< HEAD
 		<category>Goals</category>
 		<name>Goal Goal 1 - Thank you</name>
 		<module>Goals</module>
@@ -2066,44 +2065,6 @@
 		<parameters>
 			<idGoal>1</idGoal>
 		</parameters>
-=======
-		<category>Visitors</category>
-		<name>Users</name>
-		<module>UserId</module>
-		<action>getUsers</action>
-		<dimension>UserId</dimension>
-		<metrics>
-			<label>Label</label>
-			<nb_visits>Visits</nb_visits>
-			<nb_actions>Actions</nb_actions>
-			<nb_visits_converted>Visits with Conversions</nb_visits_converted>
-		</metrics>
-		<metricsDocumentation>
-			<nb_visits>If a visitor comes to your website for the first time or if he visits a page more than 30 minutes after his last page view, this will be recorded as a new visit.</nb_visits>
-			<nb_actions>The number of actions performed by your visitors. Actions can be page views, internal site searches, downloads or outlinks.</nb_actions>
-			<nb_actions_per_visit>The average number of actions (page views, site searches, downloads or outlinks) that were performed during the visits.</nb_actions_per_visit>
-			<avg_time_on_site>The average duration of a visit.</avg_time_on_site>
-			<bounce_rate>The percentage of visits that only had a single pageview. This means, that the visitor left the website directly from the entrance page.</bounce_rate>
-			<conversion_rate>The percentage of visits that triggered a goal conversion.</conversion_rate>
-		</metricsDocumentation>
-		<processedMetrics>
-			<nb_actions_per_visit>Actions per Visit</nb_actions_per_visit>
-			<avg_time_on_site>Avg. Time on Website</avg_time_on_site>
-			<bounce_rate>Bounce Rate</bounce_rate>
-			<conversion_rate>Conversion Rate</conversion_rate>
-		</processedMetrics>
-		<imageGraphUrl>index.php?module=API&amp;method=ImageGraph.get&amp;idSite=1&amp;apiModule=UserId&amp;apiAction=getUsers&amp;period=day&amp;date=2009-01-04</imageGraphUrl>
-		<imageGraphEvolutionUrl>index.php?module=API&amp;method=ImageGraph.get&amp;idSite=1&amp;apiModule=UserId&amp;apiAction=getUsers&amp;period=day&amp;date=2008-12-06,2009-01-04</imageGraphEvolutionUrl>
-		<uniqueId>UserId_getUsers</uniqueId>
-	</row>
-	<row>
-		<category>Visitors</category>
-		<name>Custom Variables</name>
-		<module>CustomVariables</module>
-		<action>getCustomVariables</action>
-		<dimension>Custom Variable name</dimension>
-		<documentation>This report contains information about your Custom Variables. Click on a variable name to see the distribution of the values. &lt;br /&gt; For more information about Custom Variables in general, read the &lt;a href=&quot;http://piwik.org/docs/custom-variables/&quot; rel=&quot;noreferrer&quot;  target=&quot;_blank&quot;&gt;Custom Variables documentation on piwik.org&lt;/a&gt;</documentation>
->>>>>>> 4b395d23
 		<metrics>
 			<nb_conversions>Conversions</nb_conversions>
 			<nb_visits_converted>Visits with Conversions</nb_visits_converted>
@@ -2230,7 +2191,6 @@
 		<uniqueId>Goals_get_idGoal--3</uniqueId>
 	</row>
 	<row>
-<<<<<<< HEAD
 		<category>Goals</category>
 		<name>triggered js - Visits to Conversion</name>
 		<module>Goals</module>
@@ -2239,17 +2199,9 @@
 			<idGoal>3</idGoal>
 		</parameters>
 		<dimension>Visits to Conversion</dimension>
-=======
-		<category>Visitor Devices</category>
-		<name>Device brand</name>
-		<module>DevicesDetection</module>
-		<action>getBrand</action>
-		<dimension>Device brand</dimension>
->>>>>>> 4b395d23
-		<metrics>
-			<nb_conversions>Conversions</nb_conversions>
-		</metrics>
-<<<<<<< HEAD
+		<metrics>
+			<nb_conversions>Conversions</nb_conversions>
+		</metrics>
 		<constantRowsCount>1</constantRowsCount>
 		<imageGraphUrl>index.php?module=API&amp;method=ImageGraph.get&amp;idSite=1&amp;apiModule=Goals&amp;apiAction=getVisitsUntilConversion&amp;idGoal=3&amp;period=day&amp;date=2009-01-04</imageGraphUrl>
 		<uniqueId>Goals_getVisitsUntilConversion_idGoal--3</uniqueId>
@@ -2263,38 +2215,9 @@
 			<idGoal>3</idGoal>
 		</parameters>
 		<dimension>Days to Conversion</dimension>
-=======
-		<metricsDocumentation>
-			<nb_visits>If a visitor comes to your website for the first time or if he visits a page more than 30 minutes after his last page view, this will be recorded as a new visit.</nb_visits>
-			<nb_uniq_visitors>The number of unduplicated visitors coming to your website. Every user is only counted once, even if he visits the website multiple times a day.</nb_uniq_visitors>
-			<nb_actions>The number of actions performed by your visitors. Actions can be page views, internal site searches, downloads or outlinks.</nb_actions>
-			<nb_users>The number of users logged in your website. It is the number of unique active users that have a User ID set (via the Tracking code function 'setUserId').</nb_users>
-			<nb_actions_per_visit>The average number of actions (page views, site searches, downloads or outlinks) that were performed during the visits.</nb_actions_per_visit>
-			<avg_time_on_site>The average duration of a visit.</avg_time_on_site>
-			<bounce_rate>The percentage of visits that only had a single pageview. This means, that the visitor left the website directly from the entrance page.</bounce_rate>
-			<conversion_rate>The percentage of visits that triggered a goal conversion.</conversion_rate>
-		</metricsDocumentation>
-		<processedMetrics>
-			<nb_actions_per_visit>Actions per Visit</nb_actions_per_visit>
-			<avg_time_on_site>Avg. Time on Website</avg_time_on_site>
-			<bounce_rate>Bounce Rate</bounce_rate>
-			<conversion_rate>Conversion Rate</conversion_rate>
-		</processedMetrics>
-		<imageGraphUrl>index.php?module=API&amp;method=ImageGraph.get&amp;idSite=1&amp;apiModule=DevicesDetection&amp;apiAction=getBrand&amp;period=day&amp;date=2009-01-04</imageGraphUrl>
-		<imageGraphEvolutionUrl>index.php?module=API&amp;method=ImageGraph.get&amp;idSite=1&amp;apiModule=DevicesDetection&amp;apiAction=getBrand&amp;period=day&amp;date=2008-12-06,2009-01-04</imageGraphEvolutionUrl>
-		<uniqueId>DevicesDetection_getBrand</uniqueId>
-	</row>
-	<row>
-		<category>Visitor Devices</category>
-		<name>Device model</name>
-		<module>DevicesDetection</module>
-		<action>getModel</action>
-		<dimension>Device model</dimension>
->>>>>>> 4b395d23
-		<metrics>
-			<nb_conversions>Conversions</nb_conversions>
-		</metrics>
-<<<<<<< HEAD
+		<metrics>
+			<nb_conversions>Conversions</nb_conversions>
+		</metrics>
 		<constantRowsCount>1</constantRowsCount>
 		<imageGraphUrl>index.php?module=API&amp;method=ImageGraph.get&amp;idSite=1&amp;apiModule=Goals&amp;apiAction=getDaysToConversion&amp;idGoal=3&amp;period=day&amp;date=2009-01-04</imageGraphUrl>
 		<uniqueId>Goals_getDaysToConversion_idGoal--3</uniqueId>
@@ -2305,57 +2228,28 @@
 		<name>Data tables</name>
 		<module>ExampleUI</module>
 		<action>getTemperatures</action>
-=======
-		<metricsDocumentation>
-			<nb_visits>If a visitor comes to your website for the first time or if he visits a page more than 30 minutes after his last page view, this will be recorded as a new visit.</nb_visits>
-			<nb_uniq_visitors>The number of unduplicated visitors coming to your website. Every user is only counted once, even if he visits the website multiple times a day.</nb_uniq_visitors>
-			<nb_actions>The number of actions performed by your visitors. Actions can be page views, internal site searches, downloads or outlinks.</nb_actions>
-			<nb_users>The number of users logged in your website. It is the number of unique active users that have a User ID set (via the Tracking code function 'setUserId').</nb_users>
-			<nb_actions_per_visit>The average number of actions (page views, site searches, downloads or outlinks) that were performed during the visits.</nb_actions_per_visit>
-			<avg_time_on_site>The average duration of a visit.</avg_time_on_site>
-			<bounce_rate>The percentage of visits that only had a single pageview. This means, that the visitor left the website directly from the entrance page.</bounce_rate>
-			<conversion_rate>The percentage of visits that triggered a goal conversion.</conversion_rate>
-		</metricsDocumentation>
-		<processedMetrics>
-			<nb_actions_per_visit>Actions per Visit</nb_actions_per_visit>
-			<avg_time_on_site>Avg. Time on Website</avg_time_on_site>
-			<bounce_rate>Bounce Rate</bounce_rate>
-			<conversion_rate>Conversion Rate</conversion_rate>
-		</processedMetrics>
-		<imageGraphUrl>index.php?module=API&amp;method=ImageGraph.get&amp;idSite=1&amp;apiModule=DevicesDetection&amp;apiAction=getModel&amp;period=day&amp;date=2009-01-04</imageGraphUrl>
-		<imageGraphEvolutionUrl>index.php?module=API&amp;method=ImageGraph.get&amp;idSite=1&amp;apiModule=DevicesDetection&amp;apiAction=getModel&amp;period=day&amp;date=2008-12-06,2009-01-04</imageGraphEvolutionUrl>
-		<uniqueId>DevicesDetection_getModel</uniqueId>
-	</row>
-	<row>
-		<category>Visitor Devices</category>
-		<name>Operating System families</name>
-		<module>DevicesDetection</module>
-		<action>getOsFamilies</action>
-		<dimension>Operating system family</dimension>
->>>>>>> 4b395d23
-		<metrics>
-			<nb_visits>Visits</nb_visits>
-			<nb_uniq_visitors>Unique visitors</nb_uniq_visitors>
-			<nb_actions>Actions</nb_actions>
-			<nb_users>Users</nb_users>
-		</metrics>
-		<metricsDocumentation>
-			<nb_visits>If a visitor comes to your website for the first time or if he visits a page more than 30 minutes after his last page view, this will be recorded as a new visit.</nb_visits>
-			<nb_uniq_visitors>The number of unduplicated visitors coming to your website. Every user is only counted once, even if he visits the website multiple times a day.</nb_uniq_visitors>
-			<nb_actions>The number of actions performed by your visitors. Actions can be page views, internal site searches, downloads or outlinks.</nb_actions>
-			<nb_users>The number of users logged in your website. It is the number of unique active users that have a User ID set (via the Tracking code function 'setUserId').</nb_users>
-			<nb_actions_per_visit>The average number of actions (page views, site searches, downloads or outlinks) that were performed during the visits.</nb_actions_per_visit>
-			<avg_time_on_site>The average duration of a visit.</avg_time_on_site>
-			<bounce_rate>The percentage of visits that only had a single pageview. This means, that the visitor left the website directly from the entrance page.</bounce_rate>
-			<conversion_rate>The percentage of visits that triggered a goal conversion.</conversion_rate>
-		</metricsDocumentation>
-		<processedMetrics>
-			<nb_actions_per_visit>Actions per Visit</nb_actions_per_visit>
-			<avg_time_on_site>Avg. Time on Website</avg_time_on_site>
-			<bounce_rate>Bounce Rate</bounce_rate>
-			<conversion_rate>Conversion Rate</conversion_rate>
-		</processedMetrics>
-<<<<<<< HEAD
+		<metrics>
+			<nb_visits>Visits</nb_visits>
+			<nb_uniq_visitors>Unique visitors</nb_uniq_visitors>
+			<nb_actions>Actions</nb_actions>
+			<nb_users>Users</nb_users>
+		</metrics>
+		<metricsDocumentation>
+			<nb_visits>If a visitor comes to your website for the first time or if he visits a page more than 30 minutes after his last page view, this will be recorded as a new visit.</nb_visits>
+			<nb_uniq_visitors>The number of unduplicated visitors coming to your website. Every user is only counted once, even if he visits the website multiple times a day.</nb_uniq_visitors>
+			<nb_actions>The number of actions performed by your visitors. Actions can be page views, internal site searches, downloads or outlinks.</nb_actions>
+			<nb_users>The number of users logged in your website. It is the number of unique active users that have a User ID set (via the Tracking code function 'setUserId').</nb_users>
+			<nb_actions_per_visit>The average number of actions (page views, site searches, downloads or outlinks) that were performed during the visits.</nb_actions_per_visit>
+			<avg_time_on_site>The average duration of a visit.</avg_time_on_site>
+			<bounce_rate>The percentage of visits that only had a single pageview. This means, that the visitor left the website directly from the entrance page.</bounce_rate>
+			<conversion_rate>The percentage of visits that triggered a goal conversion.</conversion_rate>
+		</metricsDocumentation>
+		<processedMetrics>
+			<nb_actions_per_visit>Actions per Visit</nb_actions_per_visit>
+			<avg_time_on_site>Avg. Time on Website</avg_time_on_site>
+			<bounce_rate>Bounce Rate</bounce_rate>
+			<conversion_rate>Conversion Rate</conversion_rate>
+		</processedMetrics>
 		<imageGraphUrl>index.php?module=API&amp;method=ImageGraph.get&amp;idSite=1&amp;apiModule=ExampleUI&amp;apiAction=getTemperatures&amp;period=day&amp;date=2008-12-06,2009-01-04</imageGraphUrl>
 		<imageGraphEvolutionUrl>index.php?module=API&amp;method=ImageGraph.get&amp;idSite=1&amp;apiModule=ExampleUI&amp;apiAction=getTemperatures&amp;period=day&amp;date=2008-12-06,2009-01-04</imageGraphEvolutionUrl>
 		<uniqueId>ExampleUI_getTemperatures</uniqueId>
@@ -2365,41 +2259,28 @@
 		<name>Temperatures evolution over time</name>
 		<module>ExampleUI</module>
 		<action>getTemperaturesEvolution</action>
-=======
-		<imageGraphUrl>index.php?module=API&amp;method=ImageGraph.get&amp;idSite=1&amp;apiModule=DevicesDetection&amp;apiAction=getOsFamilies&amp;period=day&amp;date=2009-01-04</imageGraphUrl>
-		<imageGraphEvolutionUrl>index.php?module=API&amp;method=ImageGraph.get&amp;idSite=1&amp;apiModule=DevicesDetection&amp;apiAction=getOsFamilies&amp;period=day&amp;date=2008-12-06,2009-01-04</imageGraphEvolutionUrl>
-		<uniqueId>DevicesDetection_getOsFamilies</uniqueId>
-	</row>
-	<row>
-		<category>Visitor Devices</category>
-		<name>Operating System versions</name>
-		<module>DevicesDetection</module>
-		<action>getOsVersions</action>
-		<dimension>Operating System versions</dimension>
->>>>>>> 4b395d23
-		<metrics>
-			<nb_visits>Visits</nb_visits>
-			<nb_uniq_visitors>Unique visitors</nb_uniq_visitors>
-			<nb_actions>Actions</nb_actions>
-			<nb_users>Users</nb_users>
-		</metrics>
-		<metricsDocumentation>
-			<nb_visits>If a visitor comes to your website for the first time or if he visits a page more than 30 minutes after his last page view, this will be recorded as a new visit.</nb_visits>
-			<nb_uniq_visitors>The number of unduplicated visitors coming to your website. Every user is only counted once, even if he visits the website multiple times a day.</nb_uniq_visitors>
-			<nb_actions>The number of actions performed by your visitors. Actions can be page views, internal site searches, downloads or outlinks.</nb_actions>
-			<nb_users>The number of users logged in your website. It is the number of unique active users that have a User ID set (via the Tracking code function 'setUserId').</nb_users>
-			<nb_actions_per_visit>The average number of actions (page views, site searches, downloads or outlinks) that were performed during the visits.</nb_actions_per_visit>
-			<avg_time_on_site>The average duration of a visit.</avg_time_on_site>
-			<bounce_rate>The percentage of visits that only had a single pageview. This means, that the visitor left the website directly from the entrance page.</bounce_rate>
-			<conversion_rate>The percentage of visits that triggered a goal conversion.</conversion_rate>
-		</metricsDocumentation>
-		<processedMetrics>
-			<nb_actions_per_visit>Actions per Visit</nb_actions_per_visit>
-			<avg_time_on_site>Avg. Time on Website</avg_time_on_site>
-			<bounce_rate>Bounce Rate</bounce_rate>
-			<conversion_rate>Conversion Rate</conversion_rate>
-		</processedMetrics>
-<<<<<<< HEAD
+		<metrics>
+			<nb_visits>Visits</nb_visits>
+			<nb_uniq_visitors>Unique visitors</nb_uniq_visitors>
+			<nb_actions>Actions</nb_actions>
+			<nb_users>Users</nb_users>
+		</metrics>
+		<metricsDocumentation>
+			<nb_visits>If a visitor comes to your website for the first time or if he visits a page more than 30 minutes after his last page view, this will be recorded as a new visit.</nb_visits>
+			<nb_uniq_visitors>The number of unduplicated visitors coming to your website. Every user is only counted once, even if he visits the website multiple times a day.</nb_uniq_visitors>
+			<nb_actions>The number of actions performed by your visitors. Actions can be page views, internal site searches, downloads or outlinks.</nb_actions>
+			<nb_users>The number of users logged in your website. It is the number of unique active users that have a User ID set (via the Tracking code function 'setUserId').</nb_users>
+			<nb_actions_per_visit>The average number of actions (page views, site searches, downloads or outlinks) that were performed during the visits.</nb_actions_per_visit>
+			<avg_time_on_site>The average duration of a visit.</avg_time_on_site>
+			<bounce_rate>The percentage of visits that only had a single pageview. This means, that the visitor left the website directly from the entrance page.</bounce_rate>
+			<conversion_rate>The percentage of visits that triggered a goal conversion.</conversion_rate>
+		</metricsDocumentation>
+		<processedMetrics>
+			<nb_actions_per_visit>Actions per Visit</nb_actions_per_visit>
+			<avg_time_on_site>Avg. Time on Website</avg_time_on_site>
+			<bounce_rate>Bounce Rate</bounce_rate>
+			<conversion_rate>Conversion Rate</conversion_rate>
+		</processedMetrics>
 		<imageGraphUrl>index.php?module=API&amp;method=ImageGraph.get&amp;idSite=1&amp;apiModule=ExampleUI&amp;apiAction=getTemperaturesEvolution&amp;period=day&amp;date=2008-12-06,2009-01-04</imageGraphUrl>
 		<imageGraphEvolutionUrl>index.php?module=API&amp;method=ImageGraph.get&amp;idSite=1&amp;apiModule=ExampleUI&amp;apiAction=getTemperaturesEvolution&amp;period=day&amp;date=2008-12-06,2009-01-04</imageGraphEvolutionUrl>
 		<uniqueId>ExampleUI_getTemperaturesEvolution</uniqueId>
@@ -2410,42 +2291,28 @@
 		<name>Pie graph</name>
 		<module>ExampleUI</module>
 		<action>getPlanetRatios</action>
-=======
-		<imageGraphUrl>index.php?module=API&amp;method=ImageGraph.get&amp;idSite=1&amp;apiModule=DevicesDetection&amp;apiAction=getOsVersions&amp;period=day&amp;date=2009-01-04</imageGraphUrl>
-		<imageGraphEvolutionUrl>index.php?module=API&amp;method=ImageGraph.get&amp;idSite=1&amp;apiModule=DevicesDetection&amp;apiAction=getOsVersions&amp;period=day&amp;date=2008-12-06,2009-01-04</imageGraphEvolutionUrl>
-		<uniqueId>DevicesDetection_getOsVersions</uniqueId>
-	</row>
-	<row>
-		<category>Visitor Devices</category>
-		<name>Visitor Browser</name>
-		<module>DevicesDetection</module>
-		<action>getBrowsers</action>
-		<dimension>Browser</dimension>
-		<documentation>This report contains information about what kind of browser your visitors were using. Each browser version is listed separately.</documentation>
->>>>>>> 4b395d23
-		<metrics>
-			<nb_visits>Visits</nb_visits>
-			<nb_uniq_visitors>Unique visitors</nb_uniq_visitors>
-			<nb_actions>Actions</nb_actions>
-			<nb_users>Users</nb_users>
-		</metrics>
-		<metricsDocumentation>
-			<nb_visits>If a visitor comes to your website for the first time or if he visits a page more than 30 minutes after his last page view, this will be recorded as a new visit.</nb_visits>
-			<nb_uniq_visitors>The number of unduplicated visitors coming to your website. Every user is only counted once, even if he visits the website multiple times a day.</nb_uniq_visitors>
-			<nb_actions>The number of actions performed by your visitors. Actions can be page views, internal site searches, downloads or outlinks.</nb_actions>
-			<nb_users>The number of users logged in your website. It is the number of unique active users that have a User ID set (via the Tracking code function 'setUserId').</nb_users>
-			<nb_actions_per_visit>The average number of actions (page views, site searches, downloads or outlinks) that were performed during the visits.</nb_actions_per_visit>
-			<avg_time_on_site>The average duration of a visit.</avg_time_on_site>
-			<bounce_rate>The percentage of visits that only had a single pageview. This means, that the visitor left the website directly from the entrance page.</bounce_rate>
-			<conversion_rate>The percentage of visits that triggered a goal conversion.</conversion_rate>
-		</metricsDocumentation>
-		<processedMetrics>
-			<nb_actions_per_visit>Actions per Visit</nb_actions_per_visit>
-			<avg_time_on_site>Avg. Time on Website</avg_time_on_site>
-			<bounce_rate>Bounce Rate</bounce_rate>
-			<conversion_rate>Conversion Rate</conversion_rate>
-		</processedMetrics>
-<<<<<<< HEAD
+		<metrics>
+			<nb_visits>Visits</nb_visits>
+			<nb_uniq_visitors>Unique visitors</nb_uniq_visitors>
+			<nb_actions>Actions</nb_actions>
+			<nb_users>Users</nb_users>
+		</metrics>
+		<metricsDocumentation>
+			<nb_visits>If a visitor comes to your website for the first time or if he visits a page more than 30 minutes after his last page view, this will be recorded as a new visit.</nb_visits>
+			<nb_uniq_visitors>The number of unduplicated visitors coming to your website. Every user is only counted once, even if he visits the website multiple times a day.</nb_uniq_visitors>
+			<nb_actions>The number of actions performed by your visitors. Actions can be page views, internal site searches, downloads or outlinks.</nb_actions>
+			<nb_users>The number of users logged in your website. It is the number of unique active users that have a User ID set (via the Tracking code function 'setUserId').</nb_users>
+			<nb_actions_per_visit>The average number of actions (page views, site searches, downloads or outlinks) that were performed during the visits.</nb_actions_per_visit>
+			<avg_time_on_site>The average duration of a visit.</avg_time_on_site>
+			<bounce_rate>The percentage of visits that only had a single pageview. This means, that the visitor left the website directly from the entrance page.</bounce_rate>
+			<conversion_rate>The percentage of visits that triggered a goal conversion.</conversion_rate>
+		</metricsDocumentation>
+		<processedMetrics>
+			<nb_actions_per_visit>Actions per Visit</nb_actions_per_visit>
+			<avg_time_on_site>Avg. Time on Website</avg_time_on_site>
+			<bounce_rate>Bounce Rate</bounce_rate>
+			<conversion_rate>Conversion Rate</conversion_rate>
+		</processedMetrics>
 		<imageGraphUrl>index.php?module=API&amp;method=ImageGraph.get&amp;idSite=1&amp;apiModule=ExampleUI&amp;apiAction=getPlanetRatios&amp;period=day&amp;date=2008-12-06,2009-01-04</imageGraphUrl>
 		<imageGraphEvolutionUrl>index.php?module=API&amp;method=ImageGraph.get&amp;idSite=1&amp;apiModule=ExampleUI&amp;apiAction=getPlanetRatios&amp;period=day&amp;date=2008-12-06,2009-01-04</imageGraphEvolutionUrl>
 		<uniqueId>ExampleUI_getPlanetRatios</uniqueId>
@@ -2456,49 +2323,60 @@
 		<name>Advanced tag cloud: with logos and links</name>
 		<module>ExampleUI</module>
 		<action>getPlanetRatiosWithLogos</action>
-=======
-		<imageGraphUrl>index.php?module=API&amp;method=ImageGraph.get&amp;idSite=1&amp;apiModule=DevicesDetection&amp;apiAction=getBrowsers&amp;period=day&amp;date=2009-01-04</imageGraphUrl>
-		<imageGraphEvolutionUrl>index.php?module=API&amp;method=ImageGraph.get&amp;idSite=1&amp;apiModule=DevicesDetection&amp;apiAction=getBrowsers&amp;period=day&amp;date=2008-12-06,2009-01-04</imageGraphEvolutionUrl>
-		<uniqueId>DevicesDetection_getBrowsers</uniqueId>
-	</row>
-	<row>
-		<category>Visitor Devices</category>
-		<name>Browser version</name>
-		<module>DevicesDetection</module>
-		<action>getBrowserVersions</action>
-		<dimension>Browser version</dimension>
->>>>>>> 4b395d23
-		<metrics>
-			<nb_visits>Visits</nb_visits>
-			<nb_uniq_visitors>Unique visitors</nb_uniq_visitors>
-			<nb_actions>Actions</nb_actions>
-			<nb_users>Users</nb_users>
-		</metrics>
-		<metricsDocumentation>
-			<nb_visits>If a visitor comes to your website for the first time or if he visits a page more than 30 minutes after his last page view, this will be recorded as a new visit.</nb_visits>
-			<nb_uniq_visitors>The number of unduplicated visitors coming to your website. Every user is only counted once, even if he visits the website multiple times a day.</nb_uniq_visitors>
-			<nb_actions>The number of actions performed by your visitors. Actions can be page views, internal site searches, downloads or outlinks.</nb_actions>
-			<nb_users>The number of users logged in your website. It is the number of unique active users that have a User ID set (via the Tracking code function 'setUserId').</nb_users>
-			<nb_actions_per_visit>The average number of actions (page views, site searches, downloads or outlinks) that were performed during the visits.</nb_actions_per_visit>
-			<avg_time_on_site>The average duration of a visit.</avg_time_on_site>
-			<bounce_rate>The percentage of visits that only had a single pageview. This means, that the visitor left the website directly from the entrance page.</bounce_rate>
-			<conversion_rate>The percentage of visits that triggered a goal conversion.</conversion_rate>
-		</metricsDocumentation>
-		<processedMetrics>
-			<nb_actions_per_visit>Actions per Visit</nb_actions_per_visit>
-			<avg_time_on_site>Avg. Time on Website</avg_time_on_site>
-			<bounce_rate>Bounce Rate</bounce_rate>
-			<conversion_rate>Conversion Rate</conversion_rate>
-		</processedMetrics>
-<<<<<<< HEAD
+		<metrics>
+			<nb_visits>Visits</nb_visits>
+			<nb_uniq_visitors>Unique visitors</nb_uniq_visitors>
+			<nb_actions>Actions</nb_actions>
+			<nb_users>Users</nb_users>
+		</metrics>
+		<metricsDocumentation>
+			<nb_visits>If a visitor comes to your website for the first time or if he visits a page more than 30 minutes after his last page view, this will be recorded as a new visit.</nb_visits>
+			<nb_uniq_visitors>The number of unduplicated visitors coming to your website. Every user is only counted once, even if he visits the website multiple times a day.</nb_uniq_visitors>
+			<nb_actions>The number of actions performed by your visitors. Actions can be page views, internal site searches, downloads or outlinks.</nb_actions>
+			<nb_users>The number of users logged in your website. It is the number of unique active users that have a User ID set (via the Tracking code function 'setUserId').</nb_users>
+			<nb_actions_per_visit>The average number of actions (page views, site searches, downloads or outlinks) that were performed during the visits.</nb_actions_per_visit>
+			<avg_time_on_site>The average duration of a visit.</avg_time_on_site>
+			<bounce_rate>The percentage of visits that only had a single pageview. This means, that the visitor left the website directly from the entrance page.</bounce_rate>
+			<conversion_rate>The percentage of visits that triggered a goal conversion.</conversion_rate>
+		</metricsDocumentation>
+		<processedMetrics>
+			<nb_actions_per_visit>Actions per Visit</nb_actions_per_visit>
+			<avg_time_on_site>Avg. Time on Website</avg_time_on_site>
+			<bounce_rate>Bounce Rate</bounce_rate>
+			<conversion_rate>Conversion Rate</conversion_rate>
+		</processedMetrics>
 		<imageGraphUrl>index.php?module=API&amp;method=ImageGraph.get&amp;idSite=1&amp;apiModule=ExampleUI&amp;apiAction=getPlanetRatiosWithLogos&amp;period=day&amp;date=2008-12-06,2009-01-04</imageGraphUrl>
 		<imageGraphEvolutionUrl>index.php?module=API&amp;method=ImageGraph.get&amp;idSite=1&amp;apiModule=ExampleUI&amp;apiAction=getPlanetRatiosWithLogos&amp;period=day&amp;date=2008-12-06,2009-01-04</imageGraphEvolutionUrl>
 		<uniqueId>ExampleUI_getPlanetRatiosWithLogos</uniqueId>
-=======
-		<imageGraphUrl>index.php?module=API&amp;method=ImageGraph.get&amp;idSite=1&amp;apiModule=DevicesDetection&amp;apiAction=getBrowserVersions&amp;period=day&amp;date=2009-01-04</imageGraphUrl>
-		<imageGraphEvolutionUrl>index.php?module=API&amp;method=ImageGraph.get&amp;idSite=1&amp;apiModule=DevicesDetection&amp;apiAction=getBrowserVersions&amp;period=day&amp;date=2008-12-06,2009-01-04</imageGraphEvolutionUrl>
-		<uniqueId>DevicesDetection_getBrowserVersions</uniqueId>
->>>>>>> 4b395d23
+	</row>
+	<row>
+		<name>Users</name>
+		<module>UserId</module>
+		<action>getUsers</action>
+		<dimension>UserId</dimension>
+		<metrics>
+			<label>Label</label>
+			<nb_visits>Visits</nb_visits>
+			<nb_actions>Actions</nb_actions>
+			<nb_visits_converted>Visits with Conversions</nb_visits_converted>
+		</metrics>
+		<metricsDocumentation>
+			<nb_visits>If a visitor comes to your website for the first time or if he visits a page more than 30 minutes after his last page view, this will be recorded as a new visit.</nb_visits>
+			<nb_actions>The number of actions performed by your visitors. Actions can be page views, internal site searches, downloads or outlinks.</nb_actions>
+			<nb_actions_per_visit>The average number of actions (page views, site searches, downloads or outlinks) that were performed during the visits.</nb_actions_per_visit>
+			<avg_time_on_site>The average duration of a visit.</avg_time_on_site>
+			<bounce_rate>The percentage of visits that only had a single pageview. This means, that the visitor left the website directly from the entrance page.</bounce_rate>
+			<conversion_rate>The percentage of visits that triggered a goal conversion.</conversion_rate>
+		</metricsDocumentation>
+		<processedMetrics>
+			<nb_actions_per_visit>Actions per Visit</nb_actions_per_visit>
+			<avg_time_on_site>Avg. Time on Website</avg_time_on_site>
+			<bounce_rate>Bounce Rate</bounce_rate>
+			<conversion_rate>Conversion Rate</conversion_rate>
+		</processedMetrics>
+		<imageGraphUrl>index.php?module=API&amp;method=ImageGraph.get&amp;idSite=1&amp;apiModule=UserId&amp;apiAction=getUsers&amp;period=day&amp;date=2009-01-04</imageGraphUrl>
+		<imageGraphEvolutionUrl>index.php?module=API&amp;method=ImageGraph.get&amp;idSite=1&amp;apiModule=UserId&amp;apiAction=getUsers&amp;period=day&amp;date=2008-12-06,2009-01-04</imageGraphEvolutionUrl>
+		<uniqueId>UserId_getUsers</uniqueId>
 	</row>
 	<row>
 		<category>API</category>
