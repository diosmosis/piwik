--- conflicted
+++ resolved
@@ -60,18 +60,18 @@
 	</row>
 	<row>
 		<type>metric</type>
-<<<<<<< HEAD
 		<category>Visit</category>
 		<name>Visitor IP</name>
 		<segment>visitIp</segment>
 		<acceptedValues>13.54.122.1. &lt;/code&gt;Select IP ranges with notation: &lt;code&gt;visitIp&gt;13.54.122.0;visitIp&lt;13.54.122.255</acceptedValues>
 		<permission>1</permission>
-=======
+	</row>
+	<row>
+		<type>metric</type>
 		<category>Actions</category>
 		<name>Action Type</name>
 		<segment>actionType</segment>
 		<acceptedValues>A type of action, such as: pageviews, contents, sitesearches, events, outlinks, downloads</acceptedValues>
->>>>>>> db36ca38
 	</row>
 	<row>
 		<type>dimension</type>
