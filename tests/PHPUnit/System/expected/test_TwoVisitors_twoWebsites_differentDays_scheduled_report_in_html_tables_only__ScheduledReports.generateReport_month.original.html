--- conflicted
+++ resolved
@@ -31,6 +31,11 @@
                 </a>
             </li>
                     <li>
+                <a href="#UserId_getUsers" style="text-decoration:none; color: rgb(13,13,13);">
+                    Users
+                </a>
+            </li>
+                    <li>
                 <a href="#CustomVariables_getCustomVariables" style="text-decoration:none; color: rgb(13,13,13);">
                     Custom Variables
                 </a>
@@ -251,18 +256,8 @@
                 </a>
             </li>
                     <li>
-<<<<<<< HEAD
                 <a href="#Contents_getContentPieces" style="text-decoration:none; color: rgb(13,13,13);">
                     Content Piece
-=======
-                <a href="#UserId_getUsers" style="text-decoration:none; color: rgb(13,13,13);">
-                    Users
-                </a>
-            </li>
-                    <li>
-                <a href="#CustomVariables_getCustomVariables" style="text-decoration:none; color: rgb(13,13,13);">
-                    Custom Variables
->>>>>>> 4b395d23
                 </a>
             </li>
                     <li>
@@ -296,7 +291,6 @@
                 </a>
             </li>
                     <li>
-<<<<<<< HEAD
                 <a href="#Referrers_getCampaigns" style="text-decoration:none; color: rgb(13,13,13);">
                     Campaigns
                 </a>
@@ -304,10 +298,6 @@
                     <li>
                 <a href="#Goals_get" style="text-decoration:none; color: rgb(13,13,13);">
                     Goals
-=======
-                <a href="#DevicesDetection_getBrand" style="text-decoration:none; color: rgb(13,13,13);">
-                    Device brand
->>>>>>> 4b395d23
                 </a>
             </li>
                     <li>
@@ -316,7 +306,6 @@
                 </a>
             </li>
                     <li>
-<<<<<<< HEAD
                 <a href="#Goals_getDaysToConversion" style="text-decoration:none; color: rgb(13,13,13);">
                     Days to Conversion
                 </a>
@@ -324,10 +313,6 @@
                     <li>
                 <a href="#ExampleUI_getTemperatures" style="text-decoration:none; color: rgb(13,13,13);">
                     Data tables
-=======
-                <a href="#DevicesDetection_getOsFamilies" style="text-decoration:none; color: rgb(13,13,13);">
-                    Operating System families
->>>>>>> 4b395d23
                 </a>
             </li>
                     <li>
@@ -336,7 +321,6 @@
                 </a>
             </li>
                     <li>
-<<<<<<< HEAD
                 <a href="#ExampleUI_getPlanetRatios" style="text-decoration:none; color: rgb(13,13,13);">
                     Pie graph
                 </a>
@@ -344,20 +328,6 @@
                     <li>
                 <a href="#ExampleUI_getPlanetRatiosWithLogos" style="text-decoration:none; color: rgb(13,13,13);">
                     Advanced tag cloud: with logos and links
-=======
-                <a href="#DevicesDetection_getBrowsers" style="text-decoration:none; color: rgb(13,13,13);">
-                    Visitor Browser
-                </a>
-            </li>
-                    <li>
-                <a href="#DevicesDetection_getBrowserVersions" style="text-decoration:none; color: rgb(13,13,13);">
-                    Browser version
-                </a>
-            </li>
-                    <li>
-                <a href="#DevicesDetection_getBrowserEngines" style="text-decoration:none; color: rgb(13,13,13);">
-                    Browser engines
->>>>>>> 4b395d23
                 </a>
             </li>
             </ul>
@@ -531,6 +501,11 @@
     <a style="text-decoration:none; color: rgb(13,13,13); font-size: 9pt;" href="#reportTop">
         Back to top
     </a>
+<h2 id="UserId_getUsers" style="color: rgb(13,13,13); font-size: 24pt; font-weight:normal;">
+    Users
+</h2>
+
+    There is no data for this report.
 <h2 id="CustomVariables_getCustomVariables" style="color: rgb(13,13,13); font-size: 24pt; font-weight:normal;">
     Custom Variables
 </h2>
@@ -3744,43 +3719,7 @@
                                                                                                 $ 0
                                                                                     </td>
                                     </tr>
-<<<<<<< HEAD
-                            
-=======
-                        </tbody>
-        </table>
-        <br/>
-    <a style="text-decoration:none; color: rgb(13,13,13); font-size: 9pt;" href="#reportTop">
-        Back to top
-    </a>
-<h2 id="UserId_getUsers" style="color: rgb(13,13,13); font-size: 24pt; font-weight:normal;">
-    Users
-</h2>
-
-    There is no data for this report.
-<h2 id="CustomVariables_getCustomVariables" style="color: rgb(13,13,13); font-size: 24pt; font-weight:normal;">
-    Custom Variables
-</h2>
-
-    There is no data for this report.
-<h2 id="VisitorInterest_getNumberOfVisitsPerVisitDuration" style="color: rgb(13,13,13); font-size: 24pt; font-weight:normal;">
-    Length of Visits
-</h2>
-
-    
-    
-            <table style="border-collapse:collapse; margin-left: 5px;">
-            <thead style="background-color: rgb(255,255,255); color: rgb(13,13,13); font-size: 11pt; text-transform: uppercase; line-height:2.5em;">
-                            <th style="font-weight: normal; font-size:10px; text-align:left; padding: 6px 0;">
-                    &nbsp;Visit duration&nbsp;&nbsp;
-                </th>
-                            <th style="font-weight: normal; font-size:10px; text-align:left; padding: 6px 0;">
-                    &nbsp;Visits&nbsp;&nbsp;
-                </th>
-                        </thead>
-            <tbody>
-                                                    
->>>>>>> 4b395d23
+                            
                                                                     <tr style="background-color: rgb(242,242,242);line-height: 22px;">
                                                                 <td style="font-size: 13px; border-right: 1px solid rgb(217,217,217);  padding: 5px 0 5px 5px;">
                                                                                                                                                                         20h                                                                                                                        </td>
@@ -4441,13 +4380,8 @@
     <a style="text-decoration:none; color: rgb(13,13,13); font-size: 9pt;" href="#reportTop">
         Back to top
     </a>
-<<<<<<< HEAD
 <h2 id="Actions_getExitPageUrls" style="color: rgb(13,13,13); font-size: 24pt; font-weight:normal;">
     Exit pages
-=======
-<h2 id="DevicesDetection_getBrand" style="color: rgb(13,13,13); font-size: 24pt; font-weight:normal;">
-    Device brand
->>>>>>> 4b395d23
 </h2>
 
     
@@ -4455,17 +4389,7 @@
             <table style="border-collapse:collapse; margin-left: 5px;">
             <thead style="background-color: rgb(255,255,255); color: rgb(13,13,13); font-size: 11pt; text-transform: uppercase; line-height:2.5em;">
                             <th style="font-weight: normal; font-size:10px; text-align:left; padding: 6px 0;">
-<<<<<<< HEAD
                     &nbsp;Exit Page URL&nbsp;&nbsp;
-=======
-                    &nbsp;Device brand&nbsp;&nbsp;
-                </th>
-                            <th style="font-weight: normal; font-size:10px; text-align:left; padding: 6px 0;">
-                    &nbsp;Visits&nbsp;&nbsp;
-                </th>
-                            <th style="font-weight: normal; font-size:10px; text-align:left; padding: 6px 0;">
-                    &nbsp;Actions&nbsp;&nbsp;
->>>>>>> 4b395d23
                 </th>
                             <th style="font-weight: normal; font-size:10px; text-align:left; padding: 6px 0;">
                     &nbsp;Exits&nbsp;&nbsp;
@@ -4484,7 +4408,6 @@
                                                     
                                                                     <tr style="background-color: rgb(242,242,242);line-height: 22px;">
                                                                 <td style="font-size: 13px; border-right: 1px solid rgb(217,217,217);  padding: 5px 0 5px 5px;">
-<<<<<<< HEAD
                                                                                                                                                                             <a style="color: rgb(13,13,13);" href='http://example.org/index.htm'>
                                                                         /index.htm                                                                            </a>
                                                                                                                         </td>
@@ -4526,29 +4449,14 @@
                                                                                                                                                                             <a style="color: rgb(13,13,13);" href='http://example.org/products'>
                                                                         /products                                                                            </a>
                                                                                                                         </td>
-=======
-                                                                                                                                        <img src='http://example.com/piwik/tests/PHPUnit/proxy/plugins/DevicesDetection/images/brand/Unknown.ico'>
-                                        &nbsp;
-                                                                                                            Unknown                                                                                                                        </td>
-                                            <td style="font-size: 13px; border-left: 1px solid rgb(217,217,217);  padding: 5px 0 5px 5px;">
-                                                                                                11
-                                                                                    </td>
->>>>>>> 4b395d23
-                                            <td style="font-size: 13px; border-left: 1px solid rgb(217,217,217);  padding: 5px 0 5px 5px;">
-                                                                                                43
-                                                                                    </td>
-                                            <td style="font-size: 13px; border-left: 1px solid rgb(217,217,217);  padding: 5px 0 5px 5px;">
-                                                                                                3.9
-                                                                                    </td>
-                                            <td style="font-size: 13px; border-left: 1px solid rgb(217,217,217);  padding: 5px 0 5px 5px;">
-<<<<<<< HEAD
+                                            <td style="font-size: 13px; border-left: 1px solid rgb(217,217,217);  padding: 5px 0 5px 5px;">
+                                                                                                1
+                                                                                    </td>
+                                            <td style="font-size: 13px; border-left: 1px solid rgb(217,217,217);  padding: 5px 0 5px 5px;">
+                                                                                                1
+                                                                                    </td>
+                                            <td style="font-size: 13px; border-left: 1px solid rgb(217,217,217);  padding: 5px 0 5px 5px;">
                                                                                                 100%
-=======
-                                                                                                00:10:55
-                                                                                    </td>
-                                            <td style="font-size: 13px; border-left: 1px solid rgb(217,217,217);  padding: 5px 0 5px 5px;">
-                                                                                                27%
->>>>>>> 4b395d23
                                                                                     </td>
                                             <td style="font-size: 13px; border-left: 1px solid rgb(217,217,217);  padding: 5px 0 5px 5px;">
                                                                                                 0.15s
@@ -4560,13 +4468,8 @@
     <a style="text-decoration:none; color: rgb(13,13,13); font-size: 9pt;" href="#reportTop">
         Back to top
     </a>
-<<<<<<< HEAD
 <h2 id="Actions_getExitPageTitles" style="color: rgb(13,13,13); font-size: 24pt; font-weight:normal;">
     Exit page titles
-=======
-<h2 id="DevicesDetection_getModel" style="color: rgb(13,13,13); font-size: 24pt; font-weight:normal;">
-    Device model
->>>>>>> 4b395d23
 </h2>
 
     
@@ -4574,17 +4477,7 @@
             <table style="border-collapse:collapse; margin-left: 5px;">
             <thead style="background-color: rgb(255,255,255); color: rgb(13,13,13); font-size: 11pt; text-transform: uppercase; line-height:2.5em;">
                             <th style="font-weight: normal; font-size:10px; text-align:left; padding: 6px 0;">
-<<<<<<< HEAD
                     &nbsp;Exit Page Title&nbsp;&nbsp;
-=======
-                    &nbsp;Device model&nbsp;&nbsp;
-                </th>
-                            <th style="font-weight: normal; font-size:10px; text-align:left; padding: 6px 0;">
-                    &nbsp;Visits&nbsp;&nbsp;
-                </th>
-                            <th style="font-weight: normal; font-size:10px; text-align:left; padding: 6px 0;">
-                    &nbsp;Actions&nbsp;&nbsp;
->>>>>>> 4b395d23
                 </th>
                             <th style="font-weight: normal; font-size:10px; text-align:left; padding: 6px 0;">
                     &nbsp;Exits&nbsp;&nbsp;
@@ -4603,11 +4496,7 @@
                                                     
                                                                     <tr style="background-color: rgb(242,242,242);line-height: 22px;">
                                                                 <td style="font-size: 13px; border-right: 1px solid rgb(217,217,217);  padding: 5px 0 5px 5px;">
-<<<<<<< HEAD
                                                                                                                                                                         Checkout                                                                                                                        </td>
-=======
-                                                                                                                                                                        Unknown                                                                                                                        </td>
->>>>>>> 4b395d23
                                             <td style="font-size: 13px; border-left: 1px solid rgb(217,217,217);  padding: 5px 0 5px 5px;">
                                                                                                 8
                                                                                     </td>
@@ -4644,13 +4533,8 @@
     <a style="text-decoration:none; color: rgb(13,13,13); font-size: 9pt;" href="#reportTop">
         Back to top
     </a>
-<<<<<<< HEAD
 <h2 id="Actions_getPageTitles" style="color: rgb(13,13,13); font-size: 24pt; font-weight:normal;">
     Page titles
-=======
-<h2 id="DevicesDetection_getOsFamilies" style="color: rgb(13,13,13); font-size: 24pt; font-weight:normal;">
-    Operating System families
->>>>>>> 4b395d23
 </h2>
 
     
@@ -4658,11 +4542,7 @@
             <table style="border-collapse:collapse; margin-left: 5px;">
             <thead style="background-color: rgb(255,255,255); color: rgb(13,13,13); font-size: 11pt; text-transform: uppercase; line-height:2.5em;">
                             <th style="font-weight: normal; font-size:10px; text-align:left; padding: 6px 0;">
-<<<<<<< HEAD
                     &nbsp;Page Name&nbsp;&nbsp;
-=======
-                    &nbsp;Operating system family&nbsp;&nbsp;
->>>>>>> 4b395d23
                 </th>
                             <th style="font-weight: normal; font-size:10px; text-align:left; padding: 6px 0;">
                     &nbsp;Pageviews&nbsp;&nbsp;
@@ -4687,7 +4567,6 @@
                                                     
                                                                     <tr style="background-color: rgb(242,242,242);line-height: 22px;">
                                                                 <td style="font-size: 13px; border-right: 1px solid rgb(217,217,217);  padding: 5px 0 5px 5px;">
-<<<<<<< HEAD
                                                                                                                                                                         second visitor                                                                                                                        </td>
                                             <td style="font-size: 13px; border-left: 1px solid rgb(217,217,217);  padding: 5px 0 5px 5px;">
                                                                                                 16
@@ -4700,42 +4579,25 @@
                                                                                     </td>
                                             <td style="font-size: 13px; border-left: 1px solid rgb(217,217,217);  padding: 5px 0 5px 5px;">
                                                                                                 0%
-=======
-                                                                                                                                        <img src='http://example.com/piwik/tests/PHPUnit/proxy/plugins/DevicesDetection/images/os/UNK.gif'>
-                                        &nbsp;
-                                                                                                            Unknown                                                                                                                        </td>
+                                                                                    </td>
+                                            <td style="font-size: 13px; border-left: 1px solid rgb(217,217,217);  padding: 5px 0 5px 5px;">
+                                                                                                0%
+                                                                                    </td>
+                                            <td style="font-size: 13px; border-left: 1px solid rgb(217,217,217);  padding: 5px 0 5px 5px;">
+                                                                                                0.25s
+                                                                                    </td>
+                                    </tr>
+                            
+                                                                    <tr style=";line-height: 22px;">
+                                                                <td style="font-size: 13px; border-right: 1px solid rgb(217,217,217);  padding: 5px 0 5px 5px;">
+                                                                                                                                                                        Checkout                                                                                                                        </td>
                                             <td style="font-size: 13px; border-left: 1px solid rgb(217,217,217);  padding: 5px 0 5px 5px;">
                                                                                                 8
                                                                                     </td>
                                             <td style="font-size: 13px; border-left: 1px solid rgb(217,217,217);  padding: 5px 0 5px 5px;">
-                                                                                                40
-                                                                                    </td>
-                                            <td style="font-size: 13px; border-left: 1px solid rgb(217,217,217);  padding: 5px 0 5px 5px;">
-                                                                                                5
-                                                                                    </td>
-                                            <td style="font-size: 13px; border-left: 1px solid rgb(217,217,217);  padding: 5px 0 5px 5px;">
-                                                                                                00:15:01
->>>>>>> 4b395d23
-                                                                                    </td>
-                                            <td style="font-size: 13px; border-left: 1px solid rgb(217,217,217);  padding: 5px 0 5px 5px;">
-                                                                                                0%
-                                                                                    </td>
-                                            <td style="font-size: 13px; border-left: 1px solid rgb(217,217,217);  padding: 5px 0 5px 5px;">
-<<<<<<< HEAD
-                                                                                                0.25s
-                                                                                    </td>
-                                    </tr>
-                            
-                                                                    <tr style=";line-height: 22px;">
-                                                                <td style="font-size: 13px; border-right: 1px solid rgb(217,217,217);  padding: 5px 0 5px 5px;">
-                                                                                                                                                                        Checkout                                                                                                                        </td>
-                                            <td style="font-size: 13px; border-left: 1px solid rgb(217,217,217);  padding: 5px 0 5px 5px;">
                                                                                                 8
                                                                                     </td>
                                             <td style="font-size: 13px; border-left: 1px solid rgb(217,217,217);  padding: 5px 0 5px 5px;">
-                                                                                                8
-                                                                                    </td>
-                                            <td style="font-size: 13px; border-left: 1px solid rgb(217,217,217);  padding: 5px 0 5px 5px;">
                                                                                                 00:00:00
                                                                                     </td>
                                             <td style="font-size: 13px; border-left: 1px solid rgb(217,217,217);  padding: 5px 0 5px 5px;">
@@ -4777,35 +4639,15 @@
                                                                                                                                                                         Page Name not defined                                                                                                                        </td>
                                             <td style="font-size: 13px; border-left: 1px solid rgb(217,217,217);  padding: 5px 0 5px 5px;">
                                                                                                 1
-=======
-                                                                                                0%
-                                                                                    </td>
-                                    </tr>
-                            
-                                                                    <tr style=";line-height: 22px;">
-                                                                <td style="font-size: 13px; border-right: 1px solid rgb(217,217,217);  padding: 5px 0 5px 5px;">
-                                                                                                                                        <img src='http://example.com/piwik/tests/PHPUnit/proxy/plugins/DevicesDetection/images/os/WIN.gif'>
-                                        &nbsp;
-                                                                                                            Windows                                                                                                                        </td>
-                                            <td style="font-size: 13px; border-left: 1px solid rgb(217,217,217);  padding: 5px 0 5px 5px;">
-                                                                                                3
-                                                                                    </td>
-                                            <td style="font-size: 13px; border-left: 1px solid rgb(217,217,217);  padding: 5px 0 5px 5px;">
-                                                                                                3
->>>>>>> 4b395d23
-                                                                                    </td>
-                                            <td style="font-size: 13px; border-left: 1px solid rgb(217,217,217);  padding: 5px 0 5px 5px;">
-                                                                                                1
-                                                                                    </td>
-                                            <td style="font-size: 13px; border-left: 1px solid rgb(217,217,217);  padding: 5px 0 5px 5px;">
-                                                                                                00:00:00
-                                                                                    </td>
-                                            <td style="font-size: 13px; border-left: 1px solid rgb(217,217,217);  padding: 5px 0 5px 5px;">
-<<<<<<< HEAD
-                                                                                                0%
-=======
-                                                                                                100%
->>>>>>> 4b395d23
+                                                                                    </td>
+                                            <td style="font-size: 13px; border-left: 1px solid rgb(217,217,217);  padding: 5px 0 5px 5px;">
+                                                                                                1
+                                                                                    </td>
+                                            <td style="font-size: 13px; border-left: 1px solid rgb(217,217,217);  padding: 5px 0 5px 5px;">
+                                                                                                00:00:00
+                                                                                    </td>
+                                            <td style="font-size: 13px; border-left: 1px solid rgb(217,217,217);  padding: 5px 0 5px 5px;">
+                                                                                                0%
                                                                                     </td>
                                             <td style="font-size: 13px; border-left: 1px solid rgb(217,217,217);  padding: 5px 0 5px 5px;">
                                                                                                 0%
@@ -4820,7 +4662,6 @@
     <a style="text-decoration:none; color: rgb(13,13,13); font-size: 9pt;" href="#reportTop">
         Back to top
     </a>
-<<<<<<< HEAD
 <h2 id="Actions_getSiteSearchKeywords" style="color: rgb(13,13,13); font-size: 24pt; font-weight:normal;">
     Site Search Keywords
 </h2>
@@ -4883,10 +4724,6 @@
     There is no data for this report.
 <h2 id="Referrers_getReferrerType" style="color: rgb(13,13,13); font-size: 24pt; font-weight:normal;">
     Referrer Type
-=======
-<h2 id="DevicesDetection_getOsVersions" style="color: rgb(13,13,13); font-size: 24pt; font-weight:normal;">
-    Operating System versions
->>>>>>> 4b395d23
 </h2>
 
     
@@ -4894,11 +4731,7 @@
             <table style="border-collapse:collapse; margin-left: 5px;">
             <thead style="background-color: rgb(255,255,255); color: rgb(13,13,13); font-size: 11pt; text-transform: uppercase; line-height:2.5em;">
                             <th style="font-weight: normal; font-size:10px; text-align:left; padding: 6px 0;">
-<<<<<<< HEAD
                     &nbsp;Referrer Type&nbsp;&nbsp;
-=======
-                    &nbsp;Operating System versions&nbsp;&nbsp;
->>>>>>> 4b395d23
                 </th>
                             <th style="font-weight: normal; font-size:10px; text-align:left; padding: 6px 0;">
                     &nbsp;Visits&nbsp;&nbsp;
@@ -4923,13 +4756,7 @@
                                                     
                                                                     <tr style="background-color: rgb(242,242,242);line-height: 22px;">
                                                                 <td style="font-size: 13px; border-right: 1px solid rgb(217,217,217);  padding: 5px 0 5px 5px;">
-<<<<<<< HEAD
                                                                                                                                                                         Websites                                                                                                                        </td>
-=======
-                                                                                                                                        <img src='http://example.com/piwik/tests/PHPUnit/proxy/plugins/DevicesDetection/images/os/UNK.gif'>
-                                        &nbsp;
-                                                                                                            Unknown                                                                                                                        </td>
->>>>>>> 4b395d23
                                             <td style="font-size: 13px; border-left: 1px solid rgb(217,217,217);  padding: 5px 0 5px 5px;">
                                                                                                 6
                                                                                     </td>
@@ -4952,7 +4779,6 @@
                             
                                                                     <tr style=";line-height: 22px;">
                                                                 <td style="font-size: 13px; border-right: 1px solid rgb(217,217,217);  padding: 5px 0 5px 5px;">
-<<<<<<< HEAD
                                                                                                                                                                         Campaigns                                                                                                                        </td>
                                             <td style="font-size: 13px; border-left: 1px solid rgb(217,217,217);  padding: 5px 0 5px 5px;">
                                                                                                 4
@@ -4977,16 +4803,11 @@
                                                                     <tr style="background-color: rgb(242,242,242);line-height: 22px;">
                                                                 <td style="font-size: 13px; border-right: 1px solid rgb(217,217,217);  padding: 5px 0 5px 5px;">
                                                                                                                                                                         Direct Entry                                                                                                                        </td>
-=======
-                                                                                                                                        <img src='http://example.com/piwik/tests/PHPUnit/proxy/plugins/DevicesDetection/images/os/WIN.gif'>
-                                        &nbsp;
-                                                                                                            Windows XP                                                                                                                        </td>
->>>>>>> 4b395d23
-                                            <td style="font-size: 13px; border-left: 1px solid rgb(217,217,217);  padding: 5px 0 5px 5px;">
-                                                                                                3
-                                                                                    </td>
-                                            <td style="font-size: 13px; border-left: 1px solid rgb(217,217,217);  padding: 5px 0 5px 5px;">
-                                                                                                3
+                                            <td style="font-size: 13px; border-left: 1px solid rgb(217,217,217);  padding: 5px 0 5px 5px;">
+                                                                                                1
+                                                                                    </td>
+                                            <td style="font-size: 13px; border-left: 1px solid rgb(217,217,217);  padding: 5px 0 5px 5px;">
+                                                                                                1
                                                                                     </td>
                                             <td style="font-size: 13px; border-left: 1px solid rgb(217,217,217);  padding: 5px 0 5px 5px;">
                                                                                                 1
@@ -5007,13 +4828,8 @@
     <a style="text-decoration:none; color: rgb(13,13,13); font-size: 9pt;" href="#reportTop">
         Back to top
     </a>
-<<<<<<< HEAD
 <h2 id="Referrers_getAll" style="color: rgb(13,13,13); font-size: 24pt; font-weight:normal;">
     All Referrers
-=======
-<h2 id="DevicesDetection_getBrowsers" style="color: rgb(13,13,13); font-size: 24pt; font-weight:normal;">
-    Visitor Browser
->>>>>>> 4b395d23
 </h2>
 
     
@@ -5021,11 +4837,7 @@
             <table style="border-collapse:collapse; margin-left: 5px;">
             <thead style="background-color: rgb(255,255,255); color: rgb(13,13,13); font-size: 11pt; text-transform: uppercase; line-height:2.5em;">
                             <th style="font-weight: normal; font-size:10px; text-align:left; padding: 6px 0;">
-<<<<<<< HEAD
                     &nbsp;Referrer&nbsp;&nbsp;
-=======
-                    &nbsp;Browser&nbsp;&nbsp;
->>>>>>> 4b395d23
                 </th>
                             <th style="font-weight: normal; font-size:10px; text-align:left; padding: 6px 0;">
                     &nbsp;Visits&nbsp;&nbsp;
@@ -5050,13 +4862,7 @@
                                                     
                                                                     <tr style="background-color: rgb(242,242,242);line-height: 22px;">
                                                                 <td style="font-size: 13px; border-right: 1px solid rgb(217,217,217);  padding: 5px 0 5px 5px;">
-<<<<<<< HEAD
                                                                                                                                                                         referrer.com                                                                                                                        </td>
-=======
-                                                                                                                                        <img src='http://example.com/piwik/tests/PHPUnit/proxy/plugins/DevicesDetection/images/browsers/UNK.gif'>
-                                        &nbsp;
-                                                                                                            Unknown                                                                                                                        </td>
->>>>>>> 4b395d23
                                             <td style="font-size: 13px; border-left: 1px solid rgb(217,217,217);  padding: 5px 0 5px 5px;">
                                                                                                 6
                                                                                     </td>
@@ -5079,48 +4885,12 @@
                             
                                                                     <tr style=";line-height: 22px;">
                                                                 <td style="font-size: 13px; border-right: 1px solid rgb(217,217,217);  padding: 5px 0 5px 5px;">
-<<<<<<< HEAD
                                                                                                                                                                         goal-matching-url-parameter                                                                                                                        </td>
                                             <td style="font-size: 13px; border-left: 1px solid rgb(217,217,217);  padding: 5px 0 5px 5px;">
                                                                                                 4
                                                                                     </td>
                                             <td style="font-size: 13px; border-left: 1px solid rgb(217,217,217);  padding: 5px 0 5px 5px;">
                                                                                                 20
-=======
-                                                                                                                                        <img src='http://example.com/piwik/tests/PHPUnit/proxy/plugins/DevicesDetection/images/browsers/FF.gif'>
-                                        &nbsp;
-                                                                                                            Firefox                                                                                                                        </td>
-                                            <td style="font-size: 13px; border-left: 1px solid rgb(217,217,217);  padding: 5px 0 5px 5px;">
-                                                                                                2
-                                                                                    </td>
-                                            <td style="font-size: 13px; border-left: 1px solid rgb(217,217,217);  padding: 5px 0 5px 5px;">
-                                                                                                2
-                                                                                    </td>
-                                            <td style="font-size: 13px; border-left: 1px solid rgb(217,217,217);  padding: 5px 0 5px 5px;">
-                                                                                                1
-                                                                                    </td>
-                                            <td style="font-size: 13px; border-left: 1px solid rgb(217,217,217);  padding: 5px 0 5px 5px;">
-                                                                                                00:00:00
-                                                                                    </td>
-                                            <td style="font-size: 13px; border-left: 1px solid rgb(217,217,217);  padding: 5px 0 5px 5px;">
-                                                                                                100%
-                                                                                    </td>
-                                            <td style="font-size: 13px; border-left: 1px solid rgb(217,217,217);  padding: 5px 0 5px 5px;">
-                                                                                                0%
-                                                                                    </td>
-                                    </tr>
-                            
-                                                                    <tr style="background-color: rgb(242,242,242);line-height: 22px;">
-                                                                <td style="font-size: 13px; border-right: 1px solid rgb(217,217,217);  padding: 5px 0 5px 5px;">
-                                                                                                                                        <img src='http://example.com/piwik/tests/PHPUnit/proxy/plugins/DevicesDetection/images/browsers/OP.gif'>
-                                        &nbsp;
-                                                                                                            Opera                                                                                                                        </td>
-                                            <td style="font-size: 13px; border-left: 1px solid rgb(217,217,217);  padding: 5px 0 5px 5px;">
-                                                                                                1
-                                                                                    </td>
-                                            <td style="font-size: 13px; border-left: 1px solid rgb(217,217,217);  padding: 5px 0 5px 5px;">
-                                                                                                1
->>>>>>> 4b395d23
                                                                                     </td>
                                             <td style="font-size: 13px; border-left: 1px solid rgb(217,217,217);  padding: 5px 0 5px 5px;">
                                                                                                 5
@@ -5141,7 +4911,6 @@
     <a style="text-decoration:none; color: rgb(13,13,13); font-size: 9pt;" href="#reportTop">
         Back to top
     </a>
-<<<<<<< HEAD
 <h2 id="Referrers_getKeywords" style="color: rgb(13,13,13); font-size: 24pt; font-weight:normal;">
     Keywords
 </h2>
@@ -5154,10 +4923,6 @@
     There is no data for this report.
 <h2 id="Referrers_getWebsites" style="color: rgb(13,13,13); font-size: 24pt; font-weight:normal;">
     Websites
-=======
-<h2 id="DevicesDetection_getBrowserVersions" style="color: rgb(13,13,13); font-size: 24pt; font-weight:normal;">
-    Browser version
->>>>>>> 4b395d23
 </h2>
 
     
@@ -5165,11 +4930,7 @@
             <table style="border-collapse:collapse; margin-left: 5px;">
             <thead style="background-color: rgb(255,255,255); color: rgb(13,13,13); font-size: 11pt; text-transform: uppercase; line-height:2.5em;">
                             <th style="font-weight: normal; font-size:10px; text-align:left; padding: 6px 0;">
-<<<<<<< HEAD
                     &nbsp;Website&nbsp;&nbsp;
-=======
-                    &nbsp;Browser version&nbsp;&nbsp;
->>>>>>> 4b395d23
                 </th>
                             <th style="font-weight: normal; font-size:10px; text-align:left; padding: 6px 0;">
                     &nbsp;Visits&nbsp;&nbsp;
@@ -5194,73 +4955,12 @@
                                                     
                                                                     <tr style="background-color: rgb(242,242,242);line-height: 22px;">
                                                                 <td style="font-size: 13px; border-right: 1px solid rgb(217,217,217);  padding: 5px 0 5px 5px;">
-<<<<<<< HEAD
                                                                                                                                                                         referrer.com                                                                                                                        </td>
                                             <td style="font-size: 13px; border-left: 1px solid rgb(217,217,217);  padding: 5px 0 5px 5px;">
                                                                                                 6
                                                                                     </td>
                                             <td style="font-size: 13px; border-left: 1px solid rgb(217,217,217);  padding: 5px 0 5px 5px;">
                                                                                                 22
-=======
-                                                                                                                                        <img src='http://example.com/piwik/tests/PHPUnit/proxy/plugins/DevicesDetection/images/browsers/UNK.gif'>
-                                        &nbsp;
-                                                                                                            Unknown                                                                                                                        </td>
-                                            <td style="font-size: 13px; border-left: 1px solid rgb(217,217,217);  padding: 5px 0 5px 5px;">
-                                                                                                8
-                                                                                    </td>
-                                            <td style="font-size: 13px; border-left: 1px solid rgb(217,217,217);  padding: 5px 0 5px 5px;">
-                                                                                                40
-                                                                                    </td>
-                                            <td style="font-size: 13px; border-left: 1px solid rgb(217,217,217);  padding: 5px 0 5px 5px;">
-                                                                                                5
-                                                                                    </td>
-                                            <td style="font-size: 13px; border-left: 1px solid rgb(217,217,217);  padding: 5px 0 5px 5px;">
-                                                                                                00:15:01
-                                                                                    </td>
-                                            <td style="font-size: 13px; border-left: 1px solid rgb(217,217,217);  padding: 5px 0 5px 5px;">
-                                                                                                0%
-                                                                                    </td>
-                                            <td style="font-size: 13px; border-left: 1px solid rgb(217,217,217);  padding: 5px 0 5px 5px;">
-                                                                                                0%
-                                                                                    </td>
-                                    </tr>
-                            
-                                                                    <tr style=";line-height: 22px;">
-                                                                <td style="font-size: 13px; border-right: 1px solid rgb(217,217,217);  padding: 5px 0 5px 5px;">
-                                                                                                                                        <img src='http://example.com/piwik/tests/PHPUnit/proxy/plugins/DevicesDetection/images/browsers/FF.gif'>
-                                        &nbsp;
-                                                                                                            Firefox 3.6                                                                                                                        </td>
-                                            <td style="font-size: 13px; border-left: 1px solid rgb(217,217,217);  padding: 5px 0 5px 5px;">
-                                                                                                2
-                                                                                    </td>
-                                            <td style="font-size: 13px; border-left: 1px solid rgb(217,217,217);  padding: 5px 0 5px 5px;">
-                                                                                                2
-                                                                                    </td>
-                                            <td style="font-size: 13px; border-left: 1px solid rgb(217,217,217);  padding: 5px 0 5px 5px;">
-                                                                                                1
-                                                                                    </td>
-                                            <td style="font-size: 13px; border-left: 1px solid rgb(217,217,217);  padding: 5px 0 5px 5px;">
-                                                                                                00:00:00
-                                                                                    </td>
-                                            <td style="font-size: 13px; border-left: 1px solid rgb(217,217,217);  padding: 5px 0 5px 5px;">
-                                                                                                100%
-                                                                                    </td>
-                                            <td style="font-size: 13px; border-left: 1px solid rgb(217,217,217);  padding: 5px 0 5px 5px;">
-                                                                                                0%
-                                                                                    </td>
-                                    </tr>
-                            
-                                                                    <tr style="background-color: rgb(242,242,242);line-height: 22px;">
-                                                                <td style="font-size: 13px; border-right: 1px solid rgb(217,217,217);  padding: 5px 0 5px 5px;">
-                                                                                                                                        <img src='http://example.com/piwik/tests/PHPUnit/proxy/plugins/DevicesDetection/images/browsers/OP.gif'>
-                                        &nbsp;
-                                                                                                            Opera 9.63                                                                                                                        </td>
-                                            <td style="font-size: 13px; border-left: 1px solid rgb(217,217,217);  padding: 5px 0 5px 5px;">
-                                                                                                1
-                                                                                    </td>
-                                            <td style="font-size: 13px; border-left: 1px solid rgb(217,217,217);  padding: 5px 0 5px 5px;">
-                                                                                                1
->>>>>>> 4b395d23
                                                                                     </td>
                                             <td style="font-size: 13px; border-left: 1px solid rgb(217,217,217);  padding: 5px 0 5px 5px;">
                                                                                                 3.7
