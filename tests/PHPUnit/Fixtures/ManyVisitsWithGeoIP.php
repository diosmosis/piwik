--- conflicted
+++ resolved
@@ -265,12 +265,6 @@
 
     public static function unsetLocationProvider()
     {
-<<<<<<< HEAD
-        // also fails on other PHP, is it really needed?
-        return;
-
-=======
->>>>>>> db36ca38
         try {
             LocationProvider::setCurrentProvider('default');
         } catch(Exception $e) {
