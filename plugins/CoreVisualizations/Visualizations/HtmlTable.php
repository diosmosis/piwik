--- conflicted
+++ resolved
@@ -18,10 +18,7 @@
 use Piwik\Site;
 use Piwik\DataTableVisualization;
 use Piwik\DataTable\Filter\AddColumnsProcessedMetricsGoal;
-<<<<<<< HEAD
 use Piwik\Plugins\Goals\API as Goals_API;
-=======
->>>>>>> 585ca551
 
 require_once PIWIK_INCLUDE_PATH . '/plugins/CoreVisualizations/Visualizations/HtmlTable/AllColumns.php';
 require_once PIWIK_INCLUDE_PATH . '/plugins/CoreVisualizations/Visualizations/HtmlTable/Goals.php';
@@ -35,7 +32,7 @@
 
     /**
      * Custom template used if displaying a subtable.
-     * 
+     *
      * TODO: Should be replaced w/ allowing custom visualization for
      *       subtables. Should not directly touch template.
      */
@@ -55,14 +52,14 @@
 
     /**
      * Controls whether any DataTable Row Action icons are shown. If true, no icons are shown.
-     * 
+     *
      * @see also self::DISABLE_ROW_EVOLUTION
      */
     const DISABLE_ROW_ACTIONS = 'disable_row_actions';
 
     /**
      * Controls whether the row evolution DataTable Row Action icon is shown or not.
-     * 
+     *
      * @see also self::DISABLE_ROW_ACTIONS
      */
     const DISABLE_ROW_EVOLUTION = 'disable_row_evolution';
@@ -83,7 +80,7 @@
     /**
      * If true, subtables will not be loaded when rows are clicked, but only if the
      * 'show_goals_columns' property is also true.
-     * 
+     *
      * @see also self::SHOW_GOALS_COLUMNS
      */
     const DISABLE_SUBTABLE_IN_GOALS_VIEW = 'disable_subtable_when_show_goals';
@@ -180,7 +177,7 @@
             if (!$view->show_goals) {
                 $columnsToDisplay[] = 'conversion_rate';
             }
-            
+
             $view->columns_to_display = $columnsToDisplay;
         };
 
@@ -350,9 +347,9 @@
                 'goal_' . $idGoal . '_nb_conversions' => Piwik_Translate('Goals_Conversions', $goalName),
                 'goal_' . $idGoal . '_conversion_rate' => Piwik_Translate('Goals_ConversionRate', $goalName),
                 'goal_' . $idGoal . '_revenue' =>
-                    Piwik_Translate('%s ' . Piwik_Translate('Goals_ColumnRevenue'), $goalName),
+                Piwik_Translate('%s ' . Piwik_Translate('Goals_ColumnRevenue'), $goalName),
                 'goal_' . $idGoal . '_revenue_per_visit' =>
-                    Piwik_Translate('%s ' . Piwik_Translate('General_ColumnValuePerVisit'), $goalName),
+                Piwik_Translate('%s ' . Piwik_Translate('General_ColumnValuePerVisit'), $goalName),
             );
 
             $view->metrics_documentation += array(
@@ -360,7 +357,7 @@
                 'goal_' . $idGoal . '_conversion_rate' => Piwik_Translate('Goals_ColumnConversionRateDocumentation', $quotedGoalName),
                 'goal_' . $idGoal . '_revenue' => Piwik_Translate('Goals_ColumnRevenueDocumentation', $quotedGoalName),
                 'goal_' . $idGoal . '_revenue_per_visit' =>
-                    Piwik_Translate('Goals_ColumnRevenuePerVisitDocumentation', Piwik_Translate('Goals_EcommerceAndGoalsMenu')),
+                Piwik_Translate('Goals_ColumnRevenuePerVisitDocumentation', Piwik_Translate('Goals_EcommerceAndGoalsMenu')),
             );
         }
 
@@ -381,11 +378,7 @@
             $allGoals[$ecommerceGoal['idgoal']] = $ecommerceGoal;
         }
 
-<<<<<<< HEAD
         $siteGoals = Goals_API::getInstance()->getGoals($idSite);
-=======
-        $siteGoals = \Piwik\Plugins\Goals\API::getInstance()->getGoals($idSite);
->>>>>>> 585ca551
         foreach ($siteGoals as &$goal) {
             $goal['quoted_name'] = '"' . $goal['name'] . '"';
             $allGoals[$goal['idgoal']] = $goal;
