--- conflicted
+++ resolved
@@ -88,20 +88,6 @@
     public function getListHooksRegistered()
     {
         $hooks = array(
-<<<<<<< HEAD
-            'AssetManager.getJsFiles'                  => 'getJsFiles',
-            'AssetManager.getCssFiles'                 => 'getCssFiles',
-            'Common.fetchWebsiteAttributes'            => 'fetchGoalsFromDb',
-            'ArchiveProcessing_Day.compute'            => 'archiveDay',
-            'ArchiveProcessing_Period.compute'         => 'archivePeriod',
-            'API.getReportMetadata.end'                => 'getReportMetadata',
-            'API.getSegmentsMetadata'                  => 'getSegmentsMetadata',
-            'WidgetsList.add'                          => 'addWidgets',
-            'Menu.add'                                 => 'addMenus',
-            'SitesManager.deleteSite'                  => 'deleteSiteGoals',
-            'Goals.getReportsWithGoalMetrics'          => 'getActualReportsWithGoalMetrics',
-            'ViewDataTable.getReportDisplayProperties' => 'getReportDisplayProperties', // TODO: ViewDataTable should get ALL once
-=======
             'AssetManager.getJsFiles'          => 'getJsFiles',
             'AssetManager.getCssFiles'         => 'getCssFiles',
             'Common.fetchWebsiteAttributes'    => 'fetchGoalsFromDb',
@@ -114,7 +100,6 @@
             'SitesManager.deleteSite'          => 'deleteSiteGoals',
             'Goals.getReportsWithGoalMetrics'  => 'getActualReportsWithGoalMetrics',
             'ViewDataTable.getReportDisplayProperties' => 'getReportDisplayProperties',
->>>>>>> 64ca5d54
         );
         return $hooks;
     }
