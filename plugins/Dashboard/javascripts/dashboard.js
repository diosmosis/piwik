--- conflicted
+++ resolved
@@ -5,43 +5,6 @@
  * @license http://www.gnu.org/licenses/gpl-3.0.html GPL v3 or later
  */
 
-<<<<<<< HEAD
-=======
-function initDashboard(dashboardId, dashboardLayout) {
-
-    $('.dashboardSettings').show();
-    initTopControls();
-
-    // Embed dashboard
-    if (!$('#header .navbar-right').length) {
-        $('.dashboardSettings').after($('#Dashboard'));
-        $('#Dashboard_embeddedIndex_' + dashboardId).addClass('sfActive');
-    }
-
-    widgetsHelper.getAvailableWidgets();
-
-    $('#dashboardWidgetsArea')
-        .on('dashboardempty', showEmptyDashboardNotification)
-        .dashboard({
-            idDashboard: dashboardId,
-            layout: dashboardLayout
-        });
-
-    $('#columnPreview').find('>div').each(function () {
-        var width = [];
-        $('div', this).each(function () {
-            width.push(this.className.replace(/width-/, ''));
-        });
-        $(this).attr('layout', width.join('-'));
-    });
-
-    $('#columnPreview').find('>div').on('click', function () {
-        $('#columnPreview').find('>div').removeClass('choosen');
-        $(this).addClass('choosen');
-    });
-}
-
->>>>>>> 1e139be2
 function createDashboard() {
     $(makeSelectorLastId('createDashboardName')).val('');
 
