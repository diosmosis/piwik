--- conflicted
+++ resolved
@@ -525,7 +525,7 @@
 
                     if (dashboards[i].iddashboard == dashboardId) {
                         dashboardName = dashboards[i].name;
-                        $li.addClass('sfActive');
+                        $li.addClass('active');
                     }
                 }
                 dashboardMenuList.prepend(items);
@@ -536,24 +536,11 @@
 
                 var idDashboard = $(this).attr('data-idDashboard');
 
-<<<<<<< HEAD
                 $('#Dashboard ul li').removeClass('sfHover');
 
                 methods.loadDashboard.apply(_self, [idDashboard]);
 
                 $(this).closest('li').addClass('sfHover');
-=======
-                if (typeof piwikMenu != 'undefined') {
-                    piwikMenu.activateMenu('Dashboard', 'embeddedIndex');
-                }
-                $('#Dashboard ul li').removeClass('sfActive');
-                if ($(dashboardElement).length) {
-                    $(dashboardElement).dashboard('loadDashboard', idDashboard);
-                } else {
-                    broadcast.propagateAjax('module=Dashboard&action=embeddedIndex&idDashboard=' + idDashboard);
-                }
-                $(this).closest('li').addClass('sfActive');
->>>>>>> 1e139be2
             });
         };
 
