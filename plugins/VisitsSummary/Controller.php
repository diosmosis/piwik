--- conflicted
+++ resolved
@@ -138,11 +138,7 @@
         $dataTableVisit = self::getVisitsSummary();
         $dataRow = $dataTableVisit->getRowsCount() == 0 ? new Row() : $dataTableVisit->getFirstRow();
 
-<<<<<<< HEAD
-        $dataTableActions = Piwik_Actions_API::getInstance()->get($idSite, Common::getRequestVar('period'), Common::getRequestVar('date'), ViewDataTable::getRawSegmentFromRequest());
-=======
         $dataTableActions = Piwik_Actions_API::getInstance()->get($idSite, Piwik_Common::getRequestVar('period'), Piwik_Common::getRequestVar('date'), Piwik_API_Request::getRawSegmentFromRequest());
->>>>>>> 13f657cc
         $dataActionsRow =
             $dataTableActions->getRowsCount() == 0 ? new Row() : $dataTableActions->getFirstRow();
 
