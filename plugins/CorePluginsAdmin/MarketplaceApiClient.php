--- conflicted
+++ resolved
@@ -124,25 +124,22 @@
         return array();
     }
 
-<<<<<<< HEAD
     private function getPhpVersion()
     {
         return PHP_MAJOR_VERSION . '.' . PHP_MINOR_VERSION . '.' . PHP_RELEASE_VERSION;
-=======
+    }
+
     public static function getPiwikVersion()
     {
         return StaticContainer::get('marketplacePiwikVersion');
->>>>>>> 7d115b50
     }
 
     private function fetch($action, $params)
     {
         $params['php'] = $this->getPhpVersion();
-        $params['piwik'] = Version::VERSION;
+        $params['piwik'] = self::getPiwikVersion();
         $params['prefer_stable'] = '1';
         ksort($params);
-        $params['piwik'] = self::getPiwikVersion();
-        $params['php'] = PHP_MAJOR_VERSION . '.' . PHP_MINOR_VERSION . '.' . PHP_RELEASE_VERSION;
         $query = http_build_query($params);
 
         $cacheId = $this->getCacheKey($action, $query);
