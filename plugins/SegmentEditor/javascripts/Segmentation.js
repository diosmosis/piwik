/*!
 * Piwik - Web Analytics
 *
 * @link http://piwik.org
 * @license http://www.gnu.org/licenses/gpl-3.0.html GPL v3 or later
 */

Segmentation = (function($) {

    var segmentation = function segmentation(config) {
        if (!config.target) {
            throw new Error("target property must be set in config to segment editor control element");
        }

        var self = this;

        self.currentSegmentStr = "";
        self.segmentAccess = "read";
        self.availableSegments = [];

        for (var item in config) {
            self[item] = config[item];
        }

        self.editorTemplate = self.editorTemplate.detach();

        self.timer = ""; // variable for further use in timing events
        self.searchAllowed = true;

        self.availableMatches = [];
        self.availableMatches["metric"] = [];
        self.availableMatches["metric"]["=="] = self.translations['General_OperationEquals'];
        self.availableMatches["metric"]["!="] = self.translations['General_OperationNotEquals'];
        self.availableMatches["metric"]["<="] = self.translations['General_OperationAtMost'];
        self.availableMatches["metric"][">="] = self.translations['General_OperationAtLeast'];
        self.availableMatches["metric"]["<"] = self.translations['General_OperationLessThan'];
        self.availableMatches["metric"][">"] = self.translations['General_OperationGreaterThan'];
        
        self.availableMatches["dimension"] = [];
        self.availableMatches["dimension"]["=="] = self.translations['General_OperationIs'];
        self.availableMatches["dimension"]["!="] = self.translations['General_OperationIsNot'];
        self.availableMatches["dimension"]["=@"] = self.translations['General_OperationContains'];
        self.availableMatches["dimension"]["!@"] = self.translations['General_OperationDoesNotContain'];

        segmentation.prototype.setAvailableSegments = function (segments) {
            this.availableSegments = segments;
        };

        segmentation.prototype.getSegment = function(){
            var self = this;
            if($.browser.mozilla) {
                return self.currentSegmentStr;
            }
            return decodeURIComponent(self.currentSegmentStr);
        };

        segmentation.prototype.setSegment = function(segmentStr){
            if(!$.browser.mozilla) {
                segmentStr = encodeURIComponent(segmentStr);
            }
            this.currentSegmentStr = segmentStr;
        };

        segmentation.prototype.shortenSegmentName = function(name, length){

            if(typeof length === "undefined") length = 16;
            if(typeof name === "undefined") name = "";
            var i;
            
            if(name.length > length)
            {
                for(i = length; i > 0; i--){
                    if(name[i] === " "){
                        break;
                    }
                }
                if(i == 0){ 
                    i = length-3;
                }
                
                return name.slice(0,i)+"...";
            }
            return name;
        };

        segmentation.prototype.markCurrentSegment = function(){
            var current = this.getSegment();

            var segmentationTitle = $(this.content).find(".segmentationTitle");
            if( current != "")
            {
                var selector = 'div.segmentList ul li[data-definition="'+current+'"]';
                var foundItems = $(selector, this.target);
                var title = $('<strong></strong>');
                if( foundItems.length > 0) {
                    var name = $(foundItems).first().find("span.segname").text();
                    title.text(name);
                } else {
                    title.text("Custom Segment");
                }
                segmentationTitle.html(title);
            }
            else {
                $(this.content).find(".segmentationTitle").text(this.translations['SegmentEditor_DefaultAllVisits']);
            }
        };

        var getAndDiv = function(){
            if(typeof andDiv === "undefined"){
                var andDiv = self.editorTemplate.find("> div.segment-and").clone();
            }
            return andDiv.clone();
        };

        var getOrDiv = function(){
            if(typeof orDiv === "undefined"){
                var orDiv = self.editorTemplate.find("> div.segment-or").clone();
            }
            return orDiv.clone();
        };

        var getMockedInputSet = function(){
            if(typeof mockedInputSet === "undefined"){
                var mockedInputSet = self.editorTemplate.find("div.segment-row-inputs").clone();
            }
            return mockedInputSet.clone();
        };

        var getMockedInputRowHtml = function(){
            if(typeof mockedInputRow === "undefined"){
                var mockedInputRow = '<div class="segment-row"><a class="segment-close" href="#"></a><div class="segment-row-inputs">'+getMockedInputSet().html()+'</div></div>';
            }
            return mockedInputRow;
        };

        var getMockedFormRow = function(){
            if(typeof mockedFormRow === "undefined")
            {
                var mockedFormRow = self.editorTemplate.find("div.segment-rows").clone();
                $(mockedFormRow).find(".segment-row").append(getMockedInputSet()).after(getAddOrBlockButtonHtml).after(getOrDiv());
            }
            return mockedFormRow.clone();
        };

        var getInitialStateRowsHtml = function(){
            if(typeof initialStateRows === "undefined"){
                var content = self.editorTemplate.find("div.initial-state-rows").html();
                var initialStateRows = $(content).clone();
            }
            return initialStateRows;
        };

        var revokeInitialStateRows = function(){
            $(self.form).find(".segment-add-row").remove();
            $(self.form).find(".segment-and").remove();
        };

        var appendSpecifiedRowHtml= function(metric) {
            $(self.form).find(".segment-content > h3").after(getMockedFormRow());
            $(self.form).find(".segment-content").append(getAndDiv());
            $(self.form).find(".segment-content").append(getAddNewBlockButtonHtml());
            doDragDropBindings();
            $(self.form).find(".metricList").val(metric).trigger("change");
        };

        var appendComplexRowHtml = function(block){
            var key;
            var newRow = getMockedFormRow();

            var x = $(newRow).find(".metricMatchBlock select");
            $(newRow).find(".metricListBlock select").val(block[0].metric);
            $(newRow).find(".metricMatchBlock select").val(block[0].match);
            $(newRow).find(".metricValueBlock input").val(block[0].value);

            if(block.length > 1) {
                $(newRow).find(".segment-add-or").remove();
                for(key = 1; key < block.length;key++) {
                    var newSubRow = $(getMockedInputRowHtml()).clone();
                    $(newSubRow).find(".metricListBlock select").val(block[key].metric);
                    $(newSubRow).find(".metricMatchBlock select").val(block[key].match);
                    $(newSubRow).find(".metricValueBlock input").val(block[key].value);
                    $(newRow).append(newSubRow).append(getOrDiv());
                }
                $(newRow).append(getAddOrBlockButtonHtml());
            }
            $(self.form).find(".segment-content").append(newRow).append(getAndDiv());
        };

        var applyInitialStateModification = function(){
            $(self.form).find(".segment-add-row").remove();
            $(self.form).find(".segment-content").append(getInitialStateRowsHtml());
            doDragDropBindings();
        };

        var getSegmentFromId = function (id) {
            if(self.availableSegments.length > 0) {
                for(var i = 0; i < self.availableSegments.length; i++)
                {
                    segment = self.availableSegments[i];
                    if(segment.idsegment == id) {
                        return segment;
                    }
                }
            }
            return false;
        };

        var getListHtml = function() {
            var html = self.editorTemplate.find("> .listHtml").clone();
            var segment, injClass;

            var listHtml = '<li data-idsegment="" ' +
                            (self.currentSegmentStr == "" ? " class='segmentSelected' " : "")
                            + ' data-definition=""><span class="segname">' + self.translations['SegmentEditor_DefaultAllVisits']
                            + ' ' + self.translations['General_DefaultAppended']
                            + '</span></li> ';
            if(self.availableSegments.length > 0) {
                for(var i = 0; i < self.availableSegments.length; i++)
                {
                    segment = self.availableSegments[i];
                    injClass = "";
                    if( segment.definition == self.currentSegmentStr){
                        injClass = 'class="segmentSelected"';
                    }
                    listHtml += '<li data-idsegment="'+segment.idsegment+'" data-definition="'+ (segment.definition).replace(/"/g, '&quot;') +'" '
                                + injClass +' title="'+segment.name+'"><span class="segname">'
                                + self.shortenSegmentName(segment.name)+'</span>';
                    if(self.segmentAccess == "write") {
                        listHtml += '<span class="editSegment">['+ self.translations['General_Edit'].toLocaleLowerCase() +']</span>';
                    }
                    listHtml += '</li>';
                }
                $(html).find(".segmentList > ul").append(listHtml);
                if(self.segmentAccess === "write"){
                    $(html).find(".add_new_segment").html(self.translations['SegmentEditor_AddNewSegment']);
                }
                else {
                    $(html).find(".add_new_segment").hide();
                }
            }
            else
            {
                $(html).find(".segmentList > ul").append(listHtml);
            }
            return html;
        };

        var getFormHtml = function() {
            var html = self.editorTemplate.find("> .segment-element").clone();
            // set left margin to center form
            var segmentsDropdown = $(html).find(".available_segments_select");
            var segment, newOption;
            newOption = '<option data-idsegment="" data-definition="" title="'
                        + self.translations['SegmentEditor_AddNewSegment']
                        + '">' + self.translations['SegmentEditor_AddNewSegment']
                        + '</option>';
            segmentsDropdown.append(newOption);
            for(var i = 0; i < self.availableSegments.length; i++)
            {
                segment = self.availableSegments[i];
                newOption = '<option data-idsegment="'+segment.idsegment+'" data-definition="'+(segment.definition).replace(/"/g, '&quot;')+'" title="'+segment.name+'">'+self.shortenSegmentName(segment.name)+'</option>';
                segmentsDropdown.append(newOption);
            }
            $(html).find(".segment-content > h3").after(getInitialStateRowsHtml()).show();
            return html;
        };

        var closeAllOpenLists = function() {
            $(".segmentationContainer", self.target).each(function() {
                if($(this).closest('.segmentEditorPanel').hasClass("visible"))
                    $(this).trigger("click");
            });
        };


        var findAndExplodeByMatch = function(metric){
            var matches = ["==" , "!=" , "<=", ">=", "=@" , "!@","<",">"];
            var newMetric = {};
            var minPos = metric.length;
            var match, index;
            var singleChar = false;

            for(var key=0; key < matches.length; key++)
            {
                match = matches[key];
                index = metric.indexOf(match);
                if( index != -1){
                    if(index < minPos){
                        minPos = index;
                        if(match.length == 1){
                            singleChar = true;
                        }
                    }
                }
            }

            if(minPos < metric.length){
                // sth found - explode
                if(singleChar == true){
                    newMetric.metric = metric.substr(0,minPos);
                    newMetric.match = metric.substr(minPos,1);
                    newMetric.value = metric.substr(minPos+1);
                } else {
                    newMetric.metric = metric.substr(0,minPos);
                    newMetric.match = metric.substr(minPos,2);
                    newMetric.value = metric.substr(minPos+2);
                }
                // if value is only "" -> change to empty string
                if(newMetric.value == '""')
                {
                    newMetric.value = "";
                }
            }

            newMetric.value = decodeURIComponent(newMetric.value);
            return newMetric;
        };

        var parseSegmentStr = function(segmentStr)
        {
            var blocks;
            blocks = segmentStr.split(";");
            for(var key in blocks){
                blocks[key] = blocks[key].split(",");
                for(var innerkey = 0; innerkey < blocks[key].length; innerkey++){
                    blocks[key][innerkey] = findAndExplodeByMatch(blocks[key][innerkey]);
                }
            }
            return blocks;
        };

        var openEditForm = function(segment){
            addForm("edit", segment);

            $(self.form).find(".segment-content > h3 > span").text(segment.name);
            $(self.form).find('.available_segments_select > option[data-idsegment="'+segment.idsegment+'"]').prop("selected",true);

            $(self.form).find('.available_segments a.dropList').html(self.shortenSegmentName(segment.name, 16));

            if(segment.definition != ""){
                revokeInitialStateRows();
                var blocks = parseSegmentStr(segment.definition);
                for(var key in blocks){
                    appendComplexRowHtml(blocks[key]);
                }
                $(self.form).find(".segment-content").append(getAddNewBlockButtonHtml());
            }
            $(self.form).find(".metricList").each( function(){
                $(this).trigger("change", true);
            });
            doDragDropBindings();
        };

        var bindEvents = function() {
            self.target.on('click', '.segmentationContainer', function (e) {
                // hide all other modals connected with this widget
                if (self.content.closest('.segmentEditorPanel').hasClass("visible")) {
                    if ($(e.target).hasClass("jspDrag") === true) {
                        e.stopPropagation();
                    } else {
                        self.jscroll.destroy();
                        self.target.closest('.segmentEditorPanel').removeClass('visible');
                    }
                } else {
                    // for each visible segmentationContainer -> trigger click event to close and kill scrollpane - very important !
                    closeAllOpenLists();
                    self.target.closest('.segmentEditorPanel').addClass('visible');

                    self.jscroll = self.target.find(".segmentList").jScrollPane({
                        autoReinitialise: true,
                        showArrows:true
                    }).data().jsp;
                }
            });

            self.target.on('click', '.editSegment', function(e) {
                $(this).closest(".segmentationContainer").trigger("click");
                var target = $(this).parent("li");

                openEditFormGivenSegment(target);
                e.stopPropagation();
                e.preventDefault();
            });

            self.target.on("click", ".segmentList li", function (e) {
                if ($(e.currentTarget).hasClass("grayed") !== true) {
                    var segment = {};
                    segment.idsegment = $(this).attr("data-idsegment");
                    segment.definition = $(this).data("definition");
                    segment.name = $(this).attr("title");

                    self.setSegment(segment.definition);
                    self.markCurrentSegment();
                    self.segmentSelectMethod( segment.definition );
                    toggleLoadingMessage(segment.definition.length);
                }
            });

            self.target.on('click', '.add_new_segment', function (e) {
                event.stopPropagation();
                closeAllOpenLists();
                addForm("new");
                doDragDropBindings();
            });

            self.target.on('change', "select.metricList", function (e, persist) {
                if (typeof persist === "undefined") {
                    persist = false;
                }
                alterMatchesList(this, persist);

                doDragDropBindings();

                autoSuggestValues(this, persist);
            });

            //
            // segment editor form events
            //

            self.target.on('click', ".segment-element a:not(.crowdfundingLink)", function (e) {
                e.preventDefault();
            });

            self.target.on('click',  "a.editSegmentName", function (e) {
                var oldName = $(e.currentTarget).parents("h3").find("span").text();
                $(e.currentTarget).parents("h3").find("span").hide();
                $(e.currentTarget).hide();
                $(e.currentTarget).before('<input class="edit_segment_name" type="text"/>');
                $(e.currentTarget).siblings(".edit_segment_name").focus().val(oldName);
            });

            self.target.on("click", ".segmentName", function(e) {
                $(self.form).find("a.editSegmentName").trigger('click');
            });

            self.target.on('blur', "input.edit_segment_name", function (e) {
                var newName = $(this).val();
                if(newName.trim() != '') {
                    $(e.currentTarget).parents("h3").find("span").text(newName).show();
                    $(self.form).find("a.editSegmentName").show();
                    $(this).remove();
                }
            });

            self.target.on('click', '.segment-element', function (e) {
                e.stopPropagation();
                e.preventDefault();
            });

            self.target.on('change', '.available_segments_select', function (e) {
                var option = $(e.currentTarget).find('option:selected');
                openEditFormGivenSegment(option);
            });

            // attach event that shows/hides child elements of each metric category
            self.target.on('click', '.segment-nav a.metric_category', function (e) {
                $(e.currentTarget).siblings("ul").toggle();
            });

            self.target.on('click', ".custom_select_search a", function (e) {
                $(self.form).find(".segmentSearch").val("").trigger("keyup").val(self.translations['General_Search']);
            });

            // attach event that will clear search input upon focus if its content is default
            self.target.on('focus', '.segmentSearch', function (e) {
                var search = $(e.currentTarget).val();
                if(search == self.translations['General_Search'])
                    $(e.currentTarget).val("");
            });

            // attach event that will set search input value upon blur if its content is not null
            self.target.on('blur', '.segmentSearch', function (e) {
                var search = $(e.currentTarget).val();
                if(search == ""){
                    clearSearchMetricHighlight();
                    $(e.currentTarget).val(self.translations['General_Search']);
                }
            });

            // bind search action triggering - only when input text is longer than 2 chars
            self.target.on('keyup', '.segmentSearch', function (e) {
                var search = $(e.currentTarget).val();
                if( search.length >= 2)
                {
                    clearTimeout(self.timer);
                    self.searchAllowed = true;
                    self.timer = setTimeout(function(){
                        searchSegments(search);
                    }, 500);
                }
                else{
                    self.searchAllowed = false;
                    clearSearchMetricHighlight();
                }
            });

            self.target.on('click', ".delete", function() {
                var segmentName = $(self.form).find(".segment-content > h3 > span").text();
                var segmentId = $(self.form).find(".available_segments_select option:selected").attr("data-idsegment");
                var params = {
                    "idsegment" : segmentId
                };
                $('.segment-delete-confirm', self.target).find('#name').text( segmentName );
                if(segmentId != ""){
                    piwikHelper.modalConfirm( '.segment-delete-confirm', {
                        yes: function(){
                            self.deleteMethod(params);
                        }
                    });
                }
            });

            self.target.on("click", "a.close", function (e) {
                $(".segmentListContainer", self.target).show();
                closeForm();
            });

            $("body").on("keyup", function (e) {
                if(e.keyCode == "27"){
                    $(".segmentListContainer", self.target).show();
                    closeForm();
                }
            });

            //
            // segment manipulation events
            //

            // upon clicking - add new segment block, then bind 'x' action to newly added row
            self.target.on('click', ".segment-add-row a", function(event, data){
                $(self.form).find(".segment-and:last").after(getAndDiv()).after(getMockedFormRow());
                if(typeof data !== "undefined"){
                    $(self.form).find(".metricList:last").val(data);
                }
                $(self.form).find(".metricList:last").trigger('change');
                doDragDropBindings();
            });

            self.target.on("click", ".segment-add-row span", function(event, data){
                if(typeof data !== "undefined") {
                    $(self.form).find(".segment-and:last").after(getAndDiv()).after(getMockedFormRow());
                    $(self.form).find(".metricList:last").val(data).trigger('change');
                    doDragDropBindings();
                }
            });

            // add new OR block
            self.target.on("click", ".segment-add-or  a", function(event, data){
                $(event.currentTarget).parents(".segment-rows").find(".segment-or:last").after(getOrDiv()).after(getMockedInputRowHtml());
                if(typeof data !== "undefined"){
                    $(event.currentTarget).parents(".segment-rows").find(".metricList:last").val(data);
                }
                $(event.currentTarget).parents(".segment-rows").find(".metricList:last").trigger('change');
                doDragDropBindings();
            });

            self.target.on("click", ".segment-close",  function (e) {
                var target = e.currentTarget;
                var rowCnt = $(target).parents(".segment-rows").find(".segment-row").length;
                var globalRowCnt = $(self.form).find(".segment-close").length;
                if(rowCnt > 1){
                    $(target).parents(".segment-row").next().remove();
                    $(target).parents(".segment-row").remove();
                }
                else if(rowCnt == 1){
                    $(target).parents(".segment-rows").next().remove();
                    $(target).parents(".segment-rows").remove();
                    if(globalRowCnt == 1){
                        applyInitialStateModification();
                    }
                }
            });
        };

        // Request auto-suggest values
        var autoSuggestValues = function(select, persist) {
            var type = $(select).find("option:selected").attr("value");
            if(!persist) {
                var parents = $(select).parents('.segment-row');
                var loadingElement = parents.find(".segment-loading");
                loadingElement.show();
                var inputElement = parents.find(".metricValueBlock input");
                var segmentName = $('option:selected',select).attr('value');

                var ajaxHandler = new ajaxHelper();
                ajaxHandler.addParams({
                    module: 'API',
                    format: 'json',
                    method: 'API.getSuggestedValuesForSegment',
                    segmentName: segmentName
                }, 'GET');
                ajaxHandler.setCallback(function(response) {
                    loadingElement.hide();

                    inputElement.autocomplete({
                        source: response,
                        minLength: 0,
                        select: function(event, ui){
                            event.preventDefault();
                            $(inputElement).val(ui.item.value);
                        }
                    });

                    inputElement.click(function (e) {
                        $(inputElement).autocomplete('search', $(inputElement).val());
                    });
                });
                ajaxHandler.send();
            }
        };

        var alterMatchesList = function(select, persist){
            var oldMatch;
            var type = $(select).find("option:selected").attr("data-type");
            var matchSelector = $(select).parents(".segment-input").siblings(".metricMatchBlock").find("select");
            if(persist === true){
                oldMatch = matchSelector.find("option:selected").val();
            } else {
                oldMatch = "";
            }

            if(type === "dimension" || type === "metric"){
                matchSelector.empty();
                var optionsHtml = "";
                for(var key in self.availableMatches[type]){
                    optionsHtml += '<option value="'+key+'">'+self.availableMatches[type][key]+'</option>';
                }
            }

            matchSelector.append(optionsHtml);
            matchSelector.val(oldMatch);
        };

        var getAddNewBlockButtonHtml = function()
        {
            if(typeof addNewBlockButton === "undefined")
            {
                var addNewBlockButton = self.editorTemplate.find("> div.segment-add-row").clone();
            }
            return addNewBlockButton.clone();

        };

        var getAddOrBlockButtonHtml = function(){
            if(typeof addOrBlockButton === "undefined") {
                var addOrBlockButton = self.editorTemplate.find("div.segment-add-or").clone();
            }
            return addOrBlockButton.clone();
        };

        var placeSegmentationFormControls = function(){
            doDragDropBindings();
            $(self.form).find(".scrollable").jScrollPane({
                showArrows: true,
                autoReinitialise: true,
                verticalArrowPositions: 'os',
                horizontalArrowPositions: 'os'
            });
        };

        function openEditFormGivenSegment(option) {
            var segment = {};
            segment.idsegment = option.attr("data-idsegment");

            var segmentExtra = getSegmentFromId(segment.idsegment);
            for(var item in segmentExtra)
            {
                segment[item] = segmentExtra[item];
            }

            segment.name = option.attr("title");

            segment.definition = option.data("definition");

            openEditForm(segment);
        }

        var doDragDropBindings = function(){
            $(self.form).find(".segment-nav div > ul > li > ul > li").sortable({
                cursor: 'move',
                revert: 10,
                revertDuration: 0,
                snap: false,
                helper: 'clone',
                appendTo: 'body'
            });

            $(self.form).find(".metricListBlock").droppable({
                hoverClass: "hovered",
                drop: function( event, ui ) {
                    $(this).find("select").val(ui.draggable.parent().attr("data-metric")).trigger("change");
                }
            });

            $(self.form).find(".segment-add-row > div").droppable({
                hoverClass: "hovered",
                drop: function( event, ui ) {
                    $(this).find("a").trigger("click", [ui.draggable.parent().attr("data-metric")]);
                    if($(this).find("a > span").length == 0){
                        revokeInitialStateRows();
                        appendSpecifiedRowHtml([ui.draggable.parent().attr("data-metric")]);
                    }
                }
            });

            $(self.form).find(".segment-add-or > div").droppable({
                hoverClass: "hovered",
                drop: function( event, ui ) {
                    $(this).find("a").trigger("click", [ui.draggable.parent().attr("data-metric")]);
                }
            });
        };

        var searchSegments = function(search){
            // pre-process search string to normalized form
            search = normalizeSearchString(search);

            // ---
            // clear all previous search highlights and hide all categories
            // to allow further showing only matching ones, while others remain invisible
            clearSearchMetricHighlight();
            $(self.form).find('.segment-nav div > ul > li').hide();
            var curStr = "";
            var curMetric = "";

            // 1 - do most obvious selection -> mark whole categories matching search string
            // also expand whole category
            $(self.form).find('.segment-nav div > ul > li').each( function(){
                curStr = normalizeSearchString($(this).find("a.metric_category").text());
                    if(curStr.indexOf(search) > -1) {
                        $(this).addClass("searchFound");
                        $(this).find("ul").show();
                        $(this).find("li").show();
                        $(this).show();
                    }
                }
           );

            // 2 - among all unselected categories find metrics which match and mark parent as search result
            $(self.form).find(".segment-nav div > ul > li:not(.searchFound)").each(function(){
                var parent = this;
                $(this).find("li").each( function(){
                    var curStr = normalizeSearchString($(this).text());
                    var curMetric = normalizeSearchString($(this).attr("data-metric"));
                    $(this).hide();
                    if(curStr.indexOf(search) > -1 || curMetric.indexOf(search) > -1){
                        $(this).show();
                        $(parent).find("ul").show();
                        $(parent).addClass("searchFound").show();
                    }
                });
            });

            if( $(self.form).find("li.searchFound").length == 0)
            {
                $(self.form).find("div > ul").prepend('<li class="no_results"><a>'+self.translations['General_SearchNoResults']+'</a></li>').show();
            }
            // check if search allow flag was revoked - then clear all search results
            if(self.searchAllowed == false)
            {
                clearSearchMetricHighlight();
                self.searchAllowed = true;
            }

        };

        var clearSearchMetricHighlight = function(){
            $(self.form).find('.no_results').remove();
            $(self.form).find('.segment-nav div > ul > li').removeClass("searchFound").show();
            $(self.form).find('.segment-nav div > ul > li').removeClass("others").show();
            $(self.form).find('.segment-nav div > ul > li > ul > li').show();
            $(self.form).find('.segment-nav div > ul > li > ul').hide();
        };

        var normalizeSearchString = function(search){
            search = search.replace(/^\s+|\s+$/g, ''); // trim
            search = search.toLowerCase();
            // remove accents, swap ñ for n, etc
            var from = "àáäâèéëêìíïîòóöôùúüûñç·/_,:;";
            var to   = "aaaaeeeeiiiioooouuuunc------";
            for (var i=0, l=from.length ; i<l ; i++) {
                search = search.replace(new RegExp(from.charAt(i), 'g'), to.charAt(i));
            }

            search = search.replace(/[^a-z0-9 -]/g, '') // remove invalid chars
            .replace(/\s+/g, '_') // collapse whitespace and replace by underscore
            .replace(/-+/g, '-'); // collapse dashes
            return search;
        };

        // Mode = 'new' or 'edit'
        var addForm = function(mode, segment){

            self.target.find(".segment-element:visible").unbind().remove();
            if(typeof self.form !== "undefined")
            {
                closeForm();
            }
            // remove any remaining forms

            self.form = getFormHtml();
            self.target.prepend(self.form);

            // if there's enough space to the left & not enough space to the right,
            // anchor the form to the right of the selector
            if (self.form.width() + self.target.offset().left > $(window).width()
                && self.form.width() < self.target.offset().left + self.target.width()
            ) {
                self.form.addClass('anchorRight');
            }

            placeSegmentationFormControls();

            if(mode == "edit") {
                $(self.form).find('.enable_all_users_select > option[value="'+segment.enable_all_users+'"]').prop("selected",true);
                $(self.form).find('.visible_to_website_select > option[value="'+segment.enable_only_idsite+'"]').prop("selected",true);
                $(self.form).find('.auto_archive_select > option[value="'+segment.auto_archive+'"]').prop("selected",true);

            }

            makeDropList(".enable_all_users" , ".enable_all_users_select");
            makeDropList(".visible_to_website" , ".visible_to_website_select");
            makeDropList(".auto_archive" , ".auto_archive_select");
            makeDropList(".available_segments" , ".available_segments_select");
            $(self.form).find(".saveAndApply").bind("click", function (e) {
                e.preventDefault();
                parseFormAndSave();
            });

            $(self.form).find('.segment-footer').hover( function() {
                $('.segmentFooterNote', self.target).fadeIn();
            }, function() {
                $('.segmentFooterNote', self.target).fadeOut();
            });

            if(typeof mode !== "undefined" && mode == "new")
            {
                $(self.form).find(".editSegmentName").trigger('click');
            }
            $(".segmentListContainer", self.target).hide();

            self.target.closest('.segmentEditorPanel').addClass('editing');

        };

        var closeForm = function () {
            self.form.unbind().remove();
            self.target.closest('.segmentEditorPanel').removeClass('editing');
        };

        var parseForm = function(){
            var segmentStr = "";
            $(self.form).find(".segment-rows").each( function(){
                var subSegmentStr = "";

                $(this).find(".segment-row").each( function(){
                    if(subSegmentStr != ""){
                        subSegmentStr += ","; // OR operator
                    }
                    $(this).find(".segment-row-inputs").each( function(){
                        var metric = $(this).find(".metricList option:selected").val();
                        var match = $(this).find(".metricMatchBlock > select option:selected").val();
                        var value = $(this).find(".segment-input input").val();
                        subSegmentStr += metric + match + encodeURIComponent(value);
                    });
                });
                if(segmentStr != "")
                {
                    segmentStr += ";"; // add AND operator between segment blocks
                }
                segmentStr += subSegmentStr;
            });
            return segmentStr
        };

        var parseFormAndSave = function(){
            var segmentName = $(self.form).find(".segment-content > h3 >span").text();
            var segmentStr = parseForm();
            var segmentId = $(self.form).find('.available_segments_select > option:selected').attr("data-idsegment");
            var user = $(self.form).find(".enable_all_users_select option:selected").val();
            var autoArchive = $(self.form).find(".auto_archive_select option:selected").val() || 0;
            var params = {
                "name": segmentName,
                "definition": segmentStr,
                "enabledAllUsers": user,
                "autoArchive": autoArchive,
                "idSite":  $(self.form).find(".visible_to_website_select option:selected").val()
            };

            // determine if save or update should be performed
            if(segmentId === ""){
                self.addMethod(params);
            }
            else{
                jQuery.extend(params, {
                    "idSegment": segmentId
                });
                self.updateMethod(params);
            }
        };

        var makeDropList = function(spanId, selectId){
            var select = $(self.form).find(selectId).hide();
            var dropList = $( '<a class="dropList dropdown">' )
            .insertAfter( select )
            .text( select.children(':selected').text() )
            .autocomplete({
                delay: 0,
                minLength: 0,
                appendTo: "body",
                source: function( request, response ) {
                    response( select.children( "option" ).map(function() {
                        var text = $( this ).text();
                        return {
                            label: text,
                            value: this.value,
                            option: this
                        };
                    }) );
                },
                select: function( event, ui ) {
                    event.preventDefault();
                    ui.item.option.selected = true;
                    // Mark original select>option
                    $(spanId + ' option[value="' + ui.item.value + '"]', self.editorTemplate).prop('selected', true);
                    dropList.text(ui.item.label);
                    $(self.form).find(selectId).trigger("change");
                }
            })
            .click(function() {
                // close all other droplists made by this form
                $("a.dropList").autocomplete("close");
                //                 close if already visible
                if ( $(this).autocomplete( "widget" ).is(":visible") ) {
                    $(this).autocomplete("close");
                    return;
                }
                // pass empty string as value to search for, displaying all results
                $(this).autocomplete( "search", "" );

            });
            $('body').on('mouseup',function (e) {
                if (!$(e.target).parents(spanId).length
                    && !$(e.target).is(spanId)
                    && !$(e.target).parents(spanId).length
                    && !$(e.target).parents(".ui-autocomplete").length
                    && !$(e.target).is(".ui-autocomplete")
                    && !$(e.target).parents(".ui-autocomplete").length
                ) {
                    dropList.autocomplete().autocomplete("close");
                }
            });
        };

        function toggleLoadingMessage(segmentIsSet) {
            if (segmentIsSet) {
                $('#ajaxLoadingDiv').find('.loadingSegment').show();
            } else {
                $('#ajaxLoadingDiv').find('.loadingSegment').hide();
            }
        }

        this.initHtml = function() {
            var html = getListHtml();

            if(typeof self.content !== "undefined"){
                this.content.html($(html).html());
            } else {
                this.target.append(html);
                this.content = this.target.find(".segmentationContainer");
            }

            // assign content to object attribute to make it easil accesible through all widget methods
            this.markCurrentSegment();

            // Loading message
            var segmentIsSet = this.getSegment().length;
            toggleLoadingMessage(segmentIsSet);
        };

        this.initHtml();
        bindEvents();
    };

    return segmentation;
})(jQuery);


$(document).ready(function() {
    var exports = require('piwik/UI');
    var UIControl = exports.UIControl;

    /**
     * Sets up and handles events for the segment selector & editor control.
     * 
     * @param {Element} element The HTML element generated by the SegmentSelectorControl PHP class. Should
     *                          have the CSS class 'segmentEditorPanel'.
     * @constructor
     */
    var SegmentSelectorControl = function (element) {
        UIControl.call(this, element);

        if ((typeof this.props.isSegmentNotAppliedBecauseBrowserArchivingIsDisabled != "undefined")
            && this.props.isSegmentNotAppliedBecauseBrowserArchivingIsDisabled
        ) {
            piwikHelper.modalConfirm('.pleaseChangeBrowserAchivingDisabledSetting', {yes: function () {}});
        }

        var self = this;
        this.changeSegment = function(segmentDefinition) {
            segmentDefinition = cleanupSegmentDefinition(segmentDefinition);
            segmentDefinition = encodeURIComponent(segmentDefinition);
            return broadcast.propagateNewPage('segment=' + segmentDefinition, true);
        };

        this.changeSegmentList = function () {};

        var cleanupSegmentDefinition = function(definition) {
            definition = definition.replace("'", "%29");
            definition = definition.replace("&", "%26");
            return definition;
        };

        var addSegment = function(params){
            var ajaxHandler = new ajaxHelper();
            ajaxHandler.setLoadingElement();
            params.definition = cleanupSegmentDefinition(params.definition);

            ajaxHandler.addParams($.extend({}, params, {
                "module": 'API',
                "format": 'json',
                "method": 'SegmentEditor.add'
            }), 'GET');
            ajaxHandler.useCallbackInCaseOfError();
            ajaxHandler.setCallback(function (response) {
                if (response && response.result == 'error') {
                    alert(response.message);
                } else {
                    params.idsegment = response.value;
                    self.props.availableSegments.push(params);
                    self.rebuild();

                    self.impl.setSegment(params.definition);
                    self.impl.markCurrentSegment();

                    self.$element.find('a.close').click();
                    self.changeSegment(params.definition);

                    self.changeSegmentList(self.props.availableSegments);
                }
            });
            ajaxHandler.send(true);
        };

        var updateSegment = function(params){
            var ajaxHandler = new ajaxHelper();
            ajaxHandler.setLoadingElement();
            params.definition = cleanupSegmentDefinition(params.definition);

            ajaxHandler.addParams($.extend({}, params, {
                "module": 'API',
                "format": 'json',
                "method": 'SegmentEditor.update'
            }), 'GET');
            ajaxHandler.useCallbackInCaseOfError();
            ajaxHandler.setCallback(function (response) {
                if (response && response.result == 'error') {
                    alert(response.message);
                } else {
                    params.idsegment = params.idSegment;

                    var idx = null;
                    for (idx in self.props.availableSegments) {
                        if (self.props.availableSegments[idx].idsegment == params.idSegment) {
                            break;
                        }
                    }

                    self.props.availableSegments[idx] = params;
                    self.rebuild();

                    self.impl.setSegment(params.definition);
                    self.impl.markCurrentSegment();

                    self.$element.find('a.close').click();
                    self.changeSegment(params.definition);

                    self.changeSegmentList(self.props.availableSegments);
                }
            });
            ajaxHandler.send(true);
        };


        var deleteSegment = function(params){
            var ajaxHandler = new ajaxHelper();
            ajaxHandler.addParams({
                module: 'API',
                format: 'json',
                method: 'SegmentEditor.delete'
            }, 'GET');
            ajaxHandler.addParams({
                idSegment: params.idsegment
            }, 'POST');
            ajaxHandler.setLoadingElement();
            ajaxHandler.useCallbackInCaseOfError();
            ajaxHandler.setCallback(function (response) {
                if (response && response.result == 'error') {
                    alert(response.message);
                } else {
                    self.impl.setSegment('');
                    self.impl.markCurrentSegment();

                    var idx = null;
                    for (idx in self.props.availableSegments) {
                        if (self.props.availableSegments[idx].idsegment == params.idsegment) {
                            break;
                        }
                    }

                    self.props.availableSegments.splice(idx, 1);
                    self.rebuild();

                    self.$element.find('a.close').click();
                    self.changeSegment('');
                    $('.ui-dialog-content').dialog('close');

                    self.changeSegmentList(self.props.availableSegments);
                }
            });

            ajaxHandler.send(true);
        };

        var segmentFromRequest = self.props.selectedSegment
                              || broadcast.getValueFromHash('segment')
                              || broadcast.getValueFromUrl('segment');
        if($.browser.mozilla) {
            segmentFromRequest = decodeURIComponent(segmentFromRequest);
        }

        this.impl = new Segmentation({
            "target"   : this.$element.find(".segmentListContainer"),
            "editorTemplate": $('.SegmentEditor', self.$element),
            "segmentAccess" : "write",
            "availableSegments" : this.props.availableSegments,
            "addMethod": addSegment,
            "updateMethod": updateSegment,
            "deleteMethod": deleteSegment,
            "segmentSelectMethod": function () { self.changeSegment.apply(this, arguments); },
            "currentSegmentStr": segmentFromRequest,
            "translations": this.props.segmentTranslations
        });

        this.onMouseUp = function(e) {
            if ($(e.target).closest('.segment-element').length === 0
                && !$(e.target).is('.segment-element')
                && $(e.target).hasClass("ui-corner-all") == false
                && $(e.target).hasClass("ddmetric") == false
                && $(".segment-element:visible", self.$element).length == 1
            ) {
                $(".segment-element:visible a.close", self.$element).click();
            }

            if ($(e.target).closest('.segmentListContainer').length === 0
                && self.$element.hasClass("visible")
            ) {
                $(".segmentationContainer", self.$element).trigger("click");
            }
        };

<<<<<<< HEAD
        $('body')[0].addEventListener('mouseup', this.onMouseUp);

        // re-initialize top controls since the size of the control is not the same after it's
        // initialized.
        initTopControls();
=======
        $('body').on('mouseup', this.onMouseUp);
>>>>>>> 3a1ed51a
    };

    /**
     * Initializes all elements w/ the .segmentEditorPanel CSS class as SegmentSelectorControls,
     * if the element has not already been initialized.
     */
    SegmentSelectorControl.initElements = function () {
        UIControl.initElements(this, '.segmentEditorPanel');
    };

    $.extend(SegmentSelectorControl.prototype, UIControl.prototype, {
        getSegment: function () {
            return this.impl.getSegment();
        },

        rebuild: function () {
            this.impl.setAvailableSegments(this.props.availableSegments);
            this.impl.initHtml();
        },

        _destroy: function () {
            UIControl.prototype._destroy.call(this);

            $('body').off('mouseup', null, this.onMouseUp);
        }
    });

    exports.SegmentSelectorControl = SegmentSelectorControl;
});<|MERGE_RESOLUTION|>--- conflicted
+++ resolved
@@ -1170,15 +1170,11 @@
             }
         };
 
-<<<<<<< HEAD
-        $('body')[0].addEventListener('mouseup', this.onMouseUp);
+        $('body').on('mouseup', this.onMouseUp);
 
         // re-initialize top controls since the size of the control is not the same after it's
         // initialized.
         initTopControls();
-=======
-        $('body').on('mouseup', this.onMouseUp);
->>>>>>> 3a1ed51a
     };
 
     /**
