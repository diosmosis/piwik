--- conflicted
+++ resolved
@@ -8,13 +8,9 @@
  */
 namespace Piwik\Plugins\CoreUpdater\Commands;
 
-<<<<<<< HEAD
 use Piwik\Version;
 use Piwik\Config;
 use Piwik\DbHelper;
-=======
-use Piwik\Container\StaticContainer;
->>>>>>> 42807de3
 use Piwik\Filesystem;
 use Piwik\Piwik;
 use Piwik\Plugin\ConsoleCommand;
@@ -95,7 +91,6 @@
     {
         $this->checkAllRequiredOptionsAreNotEmpty($input);
 
-<<<<<<< HEAD
         $updater = $this->makeUpdaterInstance($output);
 
         $componentsWithUpdateFile = $updater->getComponentUpdates();
@@ -334,10 +329,6 @@
 
         $migrationQueryCount = count($this->getMigrationQueriesToExecute($updater));
         $updater->addUpdateObserver(new CliUpdateObserver($output, $migrationQueryCount));
-=======
-        $updateController = StaticContainer::get('Piwik\Plugins\CoreUpdater\Controller');
-        $content = $updateController->runUpdaterAndExit($doDryRun);
->>>>>>> 42807de3
 
         return $updater;
     }
