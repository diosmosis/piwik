--- conflicted
+++ resolved
@@ -698,36 +698,6 @@
         );
     }
 
-<<<<<<< HEAD
-    public function addTopMenu()
-    {
-        $apiUrlParams = array('module' => 'API', 'action' => 'listAllAPI', 'segment' => false);
-        $tooltip = Piwik::translate('API_TopLinkTooltip');
-
-        MenuTop::addEntry('General_API', $apiUrlParams, true, 7, $isHTML = false, $tooltip);
-
-        $this->addTopMenuMobileApp();
-    }
-
-    protected function addTopMenuMobileApp()
-    {
-        if (empty($_SERVER['HTTP_USER_AGENT'])) {
-            return;
-        }
-        if (!class_exists("DeviceDetector\\DeviceDetector")) {
-            throw new \Exception("DeviceDetector could not be found, maybe you are using Piwik from git and need to have update Composer. <br>php composer.phar update");
-        }
-
-        $ua = new \DeviceDetector\DeviceDetector($_SERVER['HTTP_USER_AGENT']);
-        $ua->parse();
-        $os = $ua->getOs('short_name');
-        if ($os && in_array($os, array('AND', 'IOS'))) {
-            MenuTop::addEntry('Piwik Mobile App', array('module' => 'Proxy', 'action' => 'redirect', 'url' => 'http://piwik.org/mobile/'), true, 4);
-        }
-    }
-
-=======
->>>>>>> 78c87d83
     public function getStylesheetFiles(&$stylesheets)
     {
         $stylesheets[] = "plugins/API/stylesheets/listAllAPI.less";
