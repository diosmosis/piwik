<?php
/**
 * Piwik - Open source web analytics
 *
 * @link http://piwik.org
 * @license http://www.gnu.org/licenses/gpl-3.0.html GPL v3 or later
 *
 * @category Piwik_Plugins
 * @package UserCountryMap
 */
namespace Piwik\Plugins\UserCountryMap;

use Exception;
use Piwik\API\Request;
use Piwik\Piwik;
use Piwik\Common;
use Piwik\Plugins\Goals\API;
use Piwik\ViewDataTable;
use Piwik\View;
use Piwik\Site;
use Piwik\Config;

/**
 *
 * @package UserCountryMap
 */
class Controller extends \Piwik\Controller
{

    // By default plot up to the last 30 days of visitors on the map, for low traffic sites
    const REAL_TIME_WINDOW = 'last30';

    public function visitorMap($fetch = false, $segmentOverride = false)
    {
        $this->checkUserCountryPluginEnabled();

        $idSite = Common::getRequestVar('idSite', 1, 'int');
        Piwik::checkUserHasViewAccess($idSite);

        $period = Common::getRequestVar('period');
        $date = Common::getRequestVar('date');
        $segment = $segmentOverride ?: Request::getRawSegmentFromRequest() ?: '';
        $token_auth = Piwik::getCurrentUserTokenAuth();

        $view = new View('@UserCountryMap/visitorMap');

        // request visits summary
        $request = new Request(
            'method=VisitsSummary.get&format=PHP'
                . '&idSite=' . $idSite
                . '&period=' . $period
                . '&date=' . $date
                . '&segment=' . $segment
                . '&token_auth=' . $token_auth
                . '&filter_limit=-1'
        );
        $config = array();
        $config['visitsSummary'] = unserialize($request->process());
        $config['countryDataUrl'] = $this->_report('UserCountry', 'getCountry',
            $idSite, $period, $date, $token_auth, false, $segment);
        $config['regionDataUrl'] = $this->_report('UserCountry', 'getRegion',
            $idSite, $period, $date, $token_auth, true, $segment);
        $config['cityDataUrl'] = $this->_report('UserCountry', 'getCity',
            $idSite, $period, $date, $token_auth, true, $segment);
        $config['countrySummaryUrl'] = $this->getApiRequestUrl('VisitsSummary', 'get',
            $idSite, $period, $date, $token_auth, true, $segment);
        $view->defaultMetric = 'nb_visits';

        // some translations
        $view->localeJSON = Common::json_encode(array(
                                                     'nb_visits'            => Piwik_Translate('VisitsSummary_NbVisits'),
                                                     'one_visit'            => Piwik_Translate('General_OneVisit'),
                                                     'no_visit'             => Piwik_Translate('UserCountryMap_NoVisit'),
                                                     'nb_actions'           => Piwik_Translate('VisitsSummary_NbActionsDescription'),
                                                     'nb_actions_per_visit' => Piwik_Translate('VisitsSummary_NbActionsPerVisit'),
                                                     'bounce_rate'          => Piwik_Translate('VisitsSummary_NbVisitsBounced'),
                                                     'avg_time_on_site'     => Piwik_Translate('VisitsSummary_AverageVisitDuration'),
                                                     'and_n_others'         => Piwik_Translate('UserCountryMap_AndNOthers'),
                                                     'no_data'              => Piwik_Translate('CoreHome_ThereIsNoDataForThisReport')
                                                ));

        $view->reqParamsJSON = $this->getEnrichedRequest($params = array(
            'period'                      => $period,
            'idSite'                      => $idSite,
            'date'                        => $date,
            'segment'                     => $segment,
            'token_auth'                  => $token_auth,
            'enable_filter_excludelowpop' => 1,
            'filter_excludelowpop_value'  => -1
        ));

        $view->metrics = $config['metrics'] = $this->getMetrics($idSite, $period, $date, $token_auth);
        $config['svgBasePath'] = 'plugins/UserCountryMap/svg/';
        $config['mapCssPath'] = 'plugins/UserCountryMap/stylesheets/map.css';
        $view->config = Common::json_encode($config);
        $view->noData = empty($config['visitsSummary']['nb_visits']);

        if ($fetch) {
            return $view->render();
        } else {
            echo $view->render();
        }
    }

    /**
     * Used to build the report Visitor > Real time map
     */
    public function realtimeWorldMap()
    {
        return $this->realtimeMap($standalone = true);
    }

    /**
     * @param bool $standalone When set to true, the Top controls will be hidden to provide better full screen view
     */
    public function realtimeMap($standalone = false)
    {
        $this->checkUserCountryPluginEnabled();

        $idSite = Common::getRequestVar('idSite', 1, 'int');
        Piwik::checkUserHasViewAccess($idSite);

        $token_auth = Piwik::getCurrentUserTokenAuth();
        $view = new View('@UserCountryMap/realtimeMap');

        $view->mapIsStandaloneNotWidget = $standalone;

        $view->metrics = $this->getMetrics($idSite, 'range', self::REAL_TIME_WINDOW, $token_auth);
        $view->defaultMetric = 'nb_visits';
        $view->liveRefreshAfterMs = (int)Config::getInstance()->General['live_widget_refresh_after_seconds'] * 1000;

        $goals = API::getInstance()->getGoals($idSite);
        $site = new Site($idSite);
        $view->hasGoals = !empty($goals) || $site->isEcommerceEnabled() ? 'true' : 'false';

        // maximum number of visits to be displayed in the map
        $view->maxVisits = Common::getRequestVar('format_limit', 100, 'int');

        // some translations
        $view->localeJSON = json_encode(array(
                                             'nb_actions'       => Piwik_Translate('VisitsSummary_NbActionsDescription'),
                                             'local_time'       => Piwik_Translate('VisitTime_ColumnLocalTime'),
                                             'from'             => Piwik_Translate('General_FromReferrer'),
                                             'seconds'          => Piwik_Translate('UserCountryMap_Seconds'),
                                             'seconds_ago'      => Piwik_Translate('UserCountryMap_SecondsAgo'),
                                             'minutes'          => Piwik_Translate('UserCountryMap_Minutes'),
                                             'minutes_ago'      => Piwik_Translate('UserCountryMap_MinutesAgo'),
                                             'hours'            => Piwik_Translate('UserCountryMap_Hours'),
                                             'hours_ago'        => Piwik_Translate('UserCountryMap_HoursAgo'),
                                             'days_ago'         => Piwik_Translate('UserCountryMap_DaysAgo'),
                                             'actions'          => Piwik_Translate('VisitsSummary_NbPageviewsDescription'),
                                             'searches'         => Piwik_Translate('UserCountryMap_Searches'),
                                             'goal_conversions' => Piwik_Translate('UserCountryMap_GoalConversions'),
                                        ));

        $view->reqParamsJSON = $this->getEnrichedRequest(array(
                                                              'period'     => 'range',
                                                              'idSite'     => $idSite,
                                                              'date'       => self::REAL_TIME_WINDOW,
                                                              'token_auth' => $token_auth,
                                                         ));

        echo $view->render();
    }

    private function getEnrichedRequest($params)
    {
        $params['format'] = 'json';
        $params['showRawMetrics'] = 1;
        $segment = \Piwik\API\Request::getRawSegmentFromRequest();
<<<<<<< HEAD
        if (!empty($segment)
            && !empty($params['segment'])
        ) {
=======
        if (!empty($segment)) {
>>>>>>> 2340530c
            $params['segment'] = $segment;
        }

        return Common::json_encode($params);
    }

    private function checkUserCountryPluginEnabled()
    {
        if (!\Piwik\PluginsManager::getInstance()->isPluginActivated('UserCountry')) {
            throw new Exception(Piwik_Translate('General_Required', 'Plugin UserCountry'));
        }
    }

    private function getMetrics($idSite, $period, $date, $token_auth)
    {
        $request = new Request(
            'method=API.getMetadata&format=PHP'
                . '&apiModule=UserCountry&apiAction=getCountry'
                . '&idSite=' . $idSite
                . '&period=' . $period
                . '&date=' . $date
                . '&token_auth=' . $token_auth
                . '&filter_limit=-1'
        );
        $metaData = $request->process();

        $metrics = array();
        foreach ($metaData[0]['metrics'] as $id => $val) {
            if (Common::getRequestVar('period') == 'day' || $id != 'nb_uniq_visitors') {
                $metrics[] = array($id, $val);
            }
        }
        foreach ($metaData[0]['processedMetrics'] as $id => $val) {
            $metrics[] = array($id, $val);
        }
        return $metrics;
    }

    private function getApiRequestUrl($module, $action, $idSite, $period, $date, $token_auth, $filter_by_country = false, $segmentOverride = false)
    {
        // use processed reports
        $url = "?module=" . $module
            . "&method=" . $module . "." . $action . "&format=JSON"
            . "&idSite=" . $idSite
            . "&period=" . $period
            . "&date=" . $date
            . "&token_auth=" . $token_auth
            . "&segment=" . ($segmentOverride ?: Request::getRawSegmentFromRequest())
            . "&enable_filter_excludelowpop=1"
            . "&showRawMetrics=1";

        if ($filter_by_country) {
            $url .= "&filter_column=country"
                . "&filter_sort_column=nb_visits"
                . "&filter_limit=-1"
                . "&filter_pattern=";
        } else {
            $url .= "&filter_limit=-1";
        }
        return $url;
    }

    private function _report($module, $action, $idSite, $period, $date, $token_auth, $filter_by_country = false, $segmentOverride = false)
    {
        return $this->getApiRequestUrl('API', 'getProcessedReport&apiModule=' . $module . '&apiAction=' . $action,
                                       $idSite, $period, $date, $token_auth, $filter_by_country, $segmentOverride);
    }
}<|MERGE_RESOLUTION|>--- conflicted
+++ resolved
@@ -168,13 +168,7 @@
         $params['format'] = 'json';
         $params['showRawMetrics'] = 1;
         $segment = \Piwik\API\Request::getRawSegmentFromRequest();
-<<<<<<< HEAD
-        if (!empty($segment)
-            && !empty($params['segment'])
-        ) {
-=======
         if (!empty($segment)) {
->>>>>>> 2340530c
             $params['segment'] = $segment;
         }
 
