--- conflicted
+++ resolved
@@ -157,11 +157,7 @@
     {
         $params['format'] = 'json';
         $params['showRawMetrics'] = 1;
-<<<<<<< HEAD
-        $segment = ViewDataTable::getRawSegmentFromRequest();
-=======
-        $segment = Piwik_API_Request::getRawSegmentFromRequest();
->>>>>>> 13f657cc
+        $segment = \Piwik\API\Request::getRawSegmentFromRequest();
         if(!empty($segment)) {
             $params['segment'] = $segment;
         }
@@ -211,11 +207,7 @@
             . "&period=" . $period
             . "&date=" . $date
             . "&token_auth=" . $token_auth
-<<<<<<< HEAD
-            . "&segment=" . ViewDataTable::getRawSegmentFromRequest()
-=======
-            . "&segment=" . Piwik_API_Request::getRawSegmentFromRequest()
->>>>>>> 13f657cc
+            . "&segment=" . \Piwik\API\Request::getRawSegmentFromRequest()
             . "&enable_filter_excludelowpop=1"
             . "&showRawMetrics=1";
 
