--- conflicted
+++ resolved
@@ -34,19 +34,6 @@
             });
 
             loadCurrentPage();
-        }
-
-        function cleanHash(hash)
-        {
-            var chars = ['#', '/', '?'];
-            for (var i = 0; i != chars.length; ++i) {
-                var charToRemove = chars[i];
-                if (hash.charAt(0) == charToRemove) {
-                    hash = hash.substring(1);
-                }
-            }
-
-            return hash;
         }
 
         // currently, the AJAX content URL is stored in $location.search(), but before it was stored in $location.path().
@@ -95,16 +82,10 @@
 
         function load(hash) {
             // make sure the hash is just the query parameter values, w/o a starting #, / or ? char. broadcast.pageload & $location.path should get neither
-<<<<<<< HEAD
-            hash = cleanHash(hash);
-            
-            if (location.hash === '#?' + hash) {
-=======
             hash = normalizeHash(hash);
 
             var currentHash = normalizeHash(location.hash);
             if (currentHash === hash) {
->>>>>>> 48ca3329
                 loadCurrentPage(); // it would not trigger a location change success event as URL is the same, call it manually
             } else if (hash) {
                 $location.search(hash);
