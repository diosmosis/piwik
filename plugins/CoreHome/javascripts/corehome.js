--- conflicted
+++ resolved
@@ -27,13 +27,12 @@
                 module: 'CoreHome',
                 action: 'checkForUpdates'
             }, 'get');
-<<<<<<< HEAD
+
             ajaxRequest.withTokenInUrl();
-=======
 
             var $titleElement = $(this);
             $titleElement.addClass('activityIndicator');
->>>>>>> 1e139be2
+
             ajaxRequest.setCallback(function (response) {
                 headerMessage.fadeOut('slow', function () {
                     response = $(response);
