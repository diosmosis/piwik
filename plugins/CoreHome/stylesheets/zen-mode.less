#content:not(.admin), .widget, .ui-widget {

  .UserCountryMap .dataTableFooterIcons {
    display: block;
  }

  /* DATATABLES */

  table.dataTable {
    th.sortable {
      border-left: 0px;
      border-bottom: 0px;
    }
    th.columnSorted {
      font-weight: normal !important;
    }
    tr.subDataTable {
      font-weight: normal !important;
    }
    tr.subDataTable td.label .plusMinus + .label .value {
      font-weight: bold !important;
    }
    tr td {
      padding-top: 7px;
      padding-bottom: 7px;
    }
  }

  .dataTableActions.dataTableVizHtmlTable > .dataTableWrapper {
    width: 100%;
  }

  .dataTableActions table.dataTable  {
    td.column
    th.sortable:not(.first) {
      width: 50px;
    }
  }

  .dataTableVizHtmlTable > .dataTableWrapper {
    width: 500px;
  }

  .dataTableFooterNavigation {
    padding: 7px 0;
  }

  .dataTableFooterIcons {
    border-top: 0px;
  }

  .goalEntry:first-of-type {
    padding-top: 20px;
  }

  .goalEntry {
    border-bottom: 0px;
  }

  .relatedReferrerReports {
    display: none;
  }

  div[data-report="Goals.getItemsSku"] > .dataTableWrapper,
  div[data-report="Goals.getItemsName"] > .dataTableWrapper,
  div[data-report="Goals.getItemsCategory"] > .dataTableWrapper,
  div[data-report="Referrers.getReferrerType"] > .dataTableWrapper,
  div[data-report="Referrers.getAll"] > .dataTableWrapper {
    width: 800px;
  }

  .reportsByDimensionView .entityList {
    margin-left: 13px;
  }

}

#content:not(.admin), .widget {

  .reporting-page {
    .smallTopMargin:not(.graphEvolution) {
      margin-top: 20px;
    }
  }

  h2 {
<<<<<<< HEAD
    margin-top: 40px;
    padding-left: 10px;
    font-size: 24px;

    &.noTopMargin {
      margin-top: 0px;
    }
  }

  .widget [piwik-widget-container] [piwik-widget]:first-child h2 {
    // eg Visits Overview with Graph should not have a margin-top
    margin-top: 0px;
=======
    padding-left: 0;
    font-size: 21px;
    padding: 16px 0 12px 0;
  }
}

#root #dashboard .widget {
  h2 {
    padding-left: 10px;
>>>>>>> 1e139be2
  }
}

.widget {
  h2:nth-of-type(n+2) {
    padding-top: 40px!important;
    margin-top: 0!important;
  }
}

.dataTableFeatures .expandDataTableFooterDrawer {
  margin-bottom: -9px;
}<|MERGE_RESOLUTION|>--- conflicted
+++ resolved
@@ -84,30 +84,25 @@
   }
 
   h2 {
-<<<<<<< HEAD
     margin-top: 40px;
-    padding-left: 10px;
-    font-size: 24px;
+    padding: 16px 0 12px 0;
+    font-size: 21px;
 
     &.noTopMargin {
-      margin-top: 0px;
+      margin-top: 0;
+      padding-top: 7px;
     }
   }
 
   .widget [piwik-widget-container] [piwik-widget]:first-child h2 {
     // eg Visits Overview with Graph should not have a margin-top
     margin-top: 0px;
-=======
-    padding-left: 0;
-    font-size: 21px;
-    padding: 16px 0 12px 0;
   }
 }
 
 #root #dashboard .widget {
   h2 {
     padding-left: 10px;
->>>>>>> 1e139be2
   }
 }
 
