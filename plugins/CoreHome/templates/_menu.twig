--- conflicted
+++ resolved
@@ -1,48 +1,12 @@
-<<<<<<< HEAD
+
 {% macro menu(menu, anchorlink, cssClass, currentModule, currentAction) %}
-=======
-{% macro submenuItem(name, url, anchorlink) %}
-    {% if name|slice(0,1) != '_' %}
-        <li>
-            <a class="item" href="{% if anchorlink %}#{% else %}index.php?{% endif %}{{ url|urlRewriteWithParameters|slice(1) }}">
-                {{ name|translate }}
-            </a>
-        </li>
-    {% endif %}
-{% endmacro %}
-
-{% macro groupedItem(name, group, anchorlink) %}
-    <li>
-        <div piwik-menudropdown show-search="true" menu-title="{{ name|translate|e('html_attr') }}">
-            {% for item in group.getItems %}
-                <a class="item menuItem"
-                   href='{% if anchorlink %}#?{% else %}index.php?{% endif %}{{ item.url|urlRewriteWithParameters|slice(1) }}'
-                   {% if item.tooltip %}title="{{ item.tooltip|e('html_attr') }}"{% endif %}>
-                    {{ item.name|translate }}
-                </a>
-            {% endfor %}
-        </div>
-    </li>
-{% endmacro %}
-
-{% macro getId(urlParameters) -%}
-    {% if urlParameters is iterable -%}
-        {{ urlParameters|urlRewriteWithParameters }}
-    {%- endif %}
-{%- endmacro %}
-
-{% macro menu(menu, anchorlink, cssClass) %}
->>>>>>> 48ca3329
     <div id="secondNavBar" class="{{ cssClass }}">
         <div id="search" ng-cloak>
             <div piwik-quick-access class="borderedControl"></div>
         </div>
         <ul class="navbar">
             {% for level1,level2 in menu %}
-<<<<<<< HEAD
 
-=======
->>>>>>> 48ca3329
                 {% set hasSubmenuItem = false %}
                 {% for name,urlParameters in level2 %}
                     {% if name|slice(0,1) != '_' %}
@@ -51,15 +15,9 @@
                 {% endfor %}
 
                 {% if hasSubmenuItem %}
-<<<<<<< HEAD
                     <li class="menuTab">
 
                         <a class="item">
-=======
-                    <li id="{% if level2._url is defined and level2._url is not empty %}{{ _self.getId(level2._url) }}{% endif %}" class="menuTab">
-
-                        <a class="item" href="">
->>>>>>> 48ca3329
                             <span class="menu-icon {{ level2._icon|default('icon-arrow-right') }}"></span>{{ level1|translate }}
                             <span class="hidden">
                              {{ 'CoreHome_Menu'|translate }}
@@ -69,7 +27,7 @@
                             {% for name,urlParameters in level2 %}
                                 {% if name|slice(0,1) != '_' %}
                                     <li {% if urlParameters._url.module is defined and urlParameters._url.module == currentModule and urlParameters._url.action is defined and urlParameters._url.action == currentAction %}class="active"{% endif %}
-                                        >
+                                            >
                                         <a class="item"
                                            href="index.php?{{ urlParameters._url|urlRewriteWithParameters|slice(1) }}">
                                             {{ name|translate }}
