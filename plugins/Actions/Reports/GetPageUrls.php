<?php
/**
 * Piwik - free/libre analytics platform
 *
 * @link http://piwik.org
 * @license http://www.gnu.org/licenses/gpl-3.0.html GPL v3 or later
 *
 */
namespace Piwik\Plugins\Actions\Reports;

use Piwik\Piwik;
use Piwik\Plugin\ViewDataTable;
use Piwik\Plugins\Actions\Columns\Metrics\AveragePageGenerationTime;
use Piwik\Plugins\Actions\Columns\Metrics\BounceRate;
use Piwik\Plugins\Actions\Columns\PageUrl;
use Piwik\Plugins\Actions\Columns\Metrics\ExitRate;
use Piwik\Plugins\Actions\Columns\Metrics\AverageTimeOnPage;
use Piwik\Report\ReportWidgetFactory;
use Piwik\Widget\WidgetsList;

class GetPageUrls extends Base
{
    protected function init()
    {
        parent::init();

        $this->dimension     = new PageUrl();
        $this->name          = Piwik::translate('Actions_PageUrls');
        $this->documentation = Piwik::translate('Actions_PagesReportDocumentation', '<br />')
                             . '<br />' . Piwik::translate('General_UsePlusMinusIconsDocumentation');

        $this->actionToLoadSubTables = $this->action;
        $this->order   = 2;
        $this->metrics = array('nb_hits', 'nb_visits');
        $this->processedMetrics = array(
            new AverageTimeOnPage(),
            new BounceRate(),
            new ExitRate(),
            new AveragePageGenerationTime()
        );

<<<<<<< HEAD
        $this->segmentSql  = 'log_visit.visit_entry_idaction_url';
        $this->subcategoryId = 'General_Pages';
    }

    public function configureWidgets(WidgetsList $widgetsList, ReportWidgetFactory $factory)
    {
        $widgetsList->addWidgetConfig($factory->createWidget()->setName($this->subcategoryId));
=======
        $this->menuTitle   = 'General_Pages';
        $this->widgetTitle = 'General_Pages';
>>>>>>> db36ca38
    }

    public function getMetrics()
    {
        $metrics = parent::getMetrics();
        $metrics['nb_visits'] = Piwik::translate('General_ColumnUniquePageviews');

        return $metrics;
    }

    protected function getMetricsDocumentation()
    {
        $metrics = parent::getMetricsDocumentation();
        $metrics['nb_visits'] = Piwik::translate('General_ColumnUniquePageviewsDocumentation');
        $metrics['bounce_rate'] = Piwik::translate('General_ColumnPageBounceRateDocumentation');

        return $metrics;
    }

    public function configureView(ViewDataTable $view)
    {
        $view->config->addTranslation('label', $this->dimension->getName());
        $view->config->columns_to_display = array('label', 'nb_hits', 'nb_visits', 'bounce_rate',
                                                  'avg_time_on_page', 'exit_rate', 'avg_time_generation');

        $this->addPageDisplayProperties($view);
        $this->addBaseDisplayProperties($view);
    }
}<|MERGE_RESOLUTION|>--- conflicted
+++ resolved
@@ -39,18 +39,12 @@
             new AveragePageGenerationTime()
         );
 
-<<<<<<< HEAD
-        $this->segmentSql  = 'log_visit.visit_entry_idaction_url';
         $this->subcategoryId = 'General_Pages';
     }
 
     public function configureWidgets(WidgetsList $widgetsList, ReportWidgetFactory $factory)
     {
         $widgetsList->addWidgetConfig($factory->createWidget()->setName($this->subcategoryId));
-=======
-        $this->menuTitle   = 'General_Pages';
-        $this->widgetTitle = 'General_Pages';
->>>>>>> db36ca38
     }
 
     public function getMetrics()
