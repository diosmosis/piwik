<?php
/**
 * Piwik - Open source web analytics
 *
 * @link http://piwik.org
 * @license http://www.gnu.org/licenses/gpl-3.0.html GPL v3 or later
 *
 * @category Piwik_Plugins
 * @package Actions
 */
namespace Piwik\Plugins\Actions;

use Piwik\API\Request;
use Piwik\ArchiveProcessor;
use Piwik\Piwik;
use Piwik\Common;
use Piwik\Tracker\Action;
use Piwik\ViewDataTable;
use Piwik\WidgetsList;
use Piwik\SegmentExpression;
use Piwik\Db;
use Piwik\Site;

/**
 * Actions plugin
 *
 * Reports about the page views, the outlinks and downloads.
 *
 * @package Actions
 */
class Actions extends \Piwik\Plugin
{
    const ACTIONS_REPORT_ROWS_DISPLAY = 100;

    private $columnTranslations;

    public function __construct()
    {
        parent::__construct();

        $this->columnTranslations = array(
            'nb_hits'             => Piwik_Translate('General_ColumnPageviews'),
            'nb_visits'           => Piwik_Translate('General_ColumnUniquePageviews'),
            'avg_time_on_page'    => Piwik_Translate('General_ColumnAverageTimeOnPage'),
            'bounce_rate'         => Piwik_Translate('General_ColumnBounceRate'),
            'exit_rate'           => Piwik_Translate('General_ColumnExitRate'),
            'avg_time_generation' => Piwik_Translate('General_ColumnAverageGenerationTime'),
        );
    }

    /**
     * @see Piwik_Plugin::getListHooksRegistered
     */
    public function getListHooksRegistered()
    {
        $hooks = array(
            'ArchiveProcessing_Day.compute'            => 'archiveDay',
            'ArchiveProcessing_Period.compute'         => 'archivePeriod',
            'WidgetsList.add'                          => 'addWidgets',
            'Menu.add'                                 => 'addMenus',
            'API.getReportMetadata'                    => 'getReportMetadata',
            'API.getSegmentsMetadata'                  => 'getSegmentsMetadata',
            'ViewDataTable.getReportDisplayProperties' => 'getReportDisplayProperties',
            'AssetManager.getCssFiles'                 => 'getCssFiles',
        );
        return $hooks;
    }

<<<<<<< HEAD
=======
    public function getCssFiles(&$cssFiles)
    {
        $cssFiles[] = "plugins/Actions/stylesheets/dataTableActions.less";
    }
    
>>>>>>> 64ca5d54
    public function getSegmentsMetadata(&$segments)
    {
        $sqlFilter = array($this, 'getIdActionFromSegment');

        // entry and exit pages of visit
        $segments[] = array(
            'type'       => 'dimension',
            'category'   => 'Actions_Actions',
            'name'       => 'Actions_ColumnEntryPageURL',
            'segment'    => 'entryPageUrl',
            'sqlSegment' => 'log_visit.visit_entry_idaction_url',
            'sqlFilter'  => $sqlFilter,
        );
        $segments[] = array(
            'type'       => 'dimension',
            'category'   => 'Actions_Actions',
            'name'       => 'Actions_ColumnEntryPageTitle',
            'segment'    => 'entryPageTitle',
            'sqlSegment' => 'log_visit.visit_entry_idaction_name',
            'sqlFilter'  => $sqlFilter,
        );
        $segments[] = array(
            'type'       => 'dimension',
            'category'   => 'Actions_Actions',
            'name'       => 'Actions_ColumnExitPageURL',
            'segment'    => 'exitPageUrl',
            'sqlSegment' => 'log_visit.visit_exit_idaction_url',
            'sqlFilter'  => $sqlFilter,
        );
        $segments[] = array(
            'type'       => 'dimension',
            'category'   => 'Actions_Actions',
            'name'       => 'Actions_ColumnExitPageTitle',
            'segment'    => 'exitPageTitle',
            'sqlSegment' => 'log_visit.visit_exit_idaction_name',
            'sqlFilter'  => $sqlFilter,
        );

        // single pages
        $segments[] = array(
            'type'           => 'dimension',
            'category'       => 'Actions_Actions',
            'name'           => 'Actions_ColumnPageURL',
            'segment'        => 'pageUrl',
            'sqlSegment'     => 'log_link_visit_action.idaction_url',
            'sqlFilter'      => $sqlFilter,
            'acceptedValues' => "All these segments must be URL encoded, for example: " . urlencode('http://example.com/path/page?query'),
        );
        $segments[] = array(
            'type'       => 'dimension',
            'category'   => 'Actions_Actions',
            'name'       => 'Actions_ColumnPageName',
            'segment'    => 'pageTitle',
            'sqlSegment' => 'log_link_visit_action.idaction_name',
            'sqlFilter'  => $sqlFilter,
        );
        $segments[] = array(
            'type'       => 'dimension',
            'category'   => 'Actions_Actions',
            'name'       => 'Actions_SiteSearchKeyword',
            'segment'    => 'siteSearchKeyword',
            'sqlSegment' => 'log_link_visit_action.idaction_name',
            'sqlFilter'  => $sqlFilter,
        );
    }

    /**
     * Convert segment expression to an action ID or an SQL expression.
     *
     * This method is used as a sqlFilter-callback for the segments of this plugin.
     * Usually, these callbacks only return a value that should be compared to the
     * column in the database. In this case, that doesn't work since multiple IDs
     * can match an expression (e.g. "pageUrl=@foo").
     * @param string $valueToMatch
     * @param string $sqlField
     * @param string $matchType
     * @param string $segmentName
     * @throws Exception
     * @return array|int|string
     */
    public function getIdActionFromSegment($valueToMatch, $sqlField, $matchType, $segmentName)
    {
        $actionType = $this->guessActionTypeFromSegment($segmentName);

        if ($actionType == Action::TYPE_ACTION_URL) {
            // for urls trim protocol and www because it is not recorded in the db
            $valueToMatch = preg_replace('@^http[s]?://(www\.)?@i', '', $valueToMatch);
        }

        $valueToMatch = Common::sanitizeInputValue(Common::unsanitizeInputValue($valueToMatch));

        // exact matches work by returning the id directly
        if ($matchType == SegmentExpression::MATCH_EQUAL
            || $matchType == SegmentExpression::MATCH_NOT_EQUAL
        ) {
            $sql = Action::getSqlSelectActionId();
            $bind = array($valueToMatch, $valueToMatch, $actionType);
            $idAction = Db::fetchOne($sql, $bind);
            // if the action is not found, we hack -100 to ensure it tries to match against an integer
            // otherwise binding idaction_name to "false" returns some rows for some reasons (in case &segment=pageTitle==Větrnásssssss)
            if (empty($idAction)) {
                $idAction = -100;
            }
            return $idAction;
        }

        // now, we handle the cases =@ (contains) and !@ (does not contain)

        // build the expression based on the match type
        $sql = 'SELECT idaction FROM ' . Common::prefixTable('log_action') . ' WHERE ';
        $sqlMatchType = 'AND type = ' . $actionType;
        switch ($matchType) {
            case '=@':
                // use concat to make sure, no %s occurs because some plugins use %s in their sql
                $sql .= '( name LIKE CONCAT(\'%\', ?, \'%\') ' . $sqlMatchType . ' )';
                break;
            case '!@':
                $sql .= '( name NOT LIKE CONCAT(\'%\', ?, \'%\') ' . $sqlMatchType . ' )';
                break;
            default:
                throw new Exception("This match type $matchType is not available for action-segments.");
                break;
        }

        return array(
            // mark that the returned value is an sql-expression instead of a literal value
            'SQL'  => $sql,
            'bind' => $valueToMatch,
        );
    }

    public function getReportMetadata(&$reports)
    {
        $reports[] = array(
            'category'             => Piwik_Translate('Actions_Actions'),
            'name'                 => Piwik_Translate('Actions_Actions') . ' - ' . Piwik_Translate('General_MainMetrics'),
            'module'               => 'Actions',
            'action'               => 'get',
            'metrics'              => array(
                'nb_pageviews'        => Piwik_Translate('General_ColumnPageviews'),
                'nb_uniq_pageviews'   => Piwik_Translate('General_ColumnUniquePageviews'),
                'nb_downloads'        => Piwik_Translate('Actions_ColumnDownloads'),
                'nb_uniq_downloads'   => Piwik_Translate('Actions_ColumnUniqueDownloads'),
                'nb_outlinks'         => Piwik_Translate('Actions_ColumnOutlinks'),
                'nb_uniq_outlinks'    => Piwik_Translate('Actions_ColumnUniqueOutlinks'),
                'nb_searches'         => Piwik_Translate('Actions_ColumnSearches'),
                'nb_keywords'         => Piwik_Translate('Actions_ColumnSiteSearchKeywords'),
                'avg_time_generation' => Piwik_Translate('General_ColumnAverageGenerationTime'),
            ),
            'metricsDocumentation' => array(
                'nb_pageviews'        => Piwik_Translate('General_ColumnPageviewsDocumentation'),
                'nb_uniq_pageviews'   => Piwik_Translate('General_ColumnUniquePageviewsDocumentation'),
                'nb_downloads'        => Piwik_Translate('Actions_ColumnClicksDocumentation'),
                'nb_uniq_downloads'   => Piwik_Translate('Actions_ColumnUniqueClicksDocumentation'),
                'nb_outlinks'         => Piwik_Translate('Actions_ColumnClicksDocumentation'),
                'nb_uniq_outlinks'    => Piwik_Translate('Actions_ColumnUniqueClicksDocumentation'),
                'nb_searches'         => Piwik_Translate('Actions_ColumnSearchesDocumentation'),
                'avg_time_generation' => Piwik_Translate('General_ColumnAverageGenerationTimeDocumentation'),
//				'nb_keywords' => Piwik_Translate('Actions_ColumnSiteSearchKeywords'),
            ),
            'processedMetrics'     => false,
            'order'                => 1
        );

        $metrics = array(
            'nb_hits'             => Piwik_Translate('General_ColumnPageviews'),
            'nb_visits'           => Piwik_Translate('General_ColumnUniquePageviews'),
            'bounce_rate'         => Piwik_Translate('General_ColumnBounceRate'),
            'avg_time_on_page'    => Piwik_Translate('General_ColumnAverageTimeOnPage'),
            'exit_rate'           => Piwik_Translate('General_ColumnExitRate'),
            'avg_time_generation' => Piwik_Translate('General_ColumnAverageGenerationTime')
        );

        $documentation = array(
            'nb_hits'             => Piwik_Translate('General_ColumnPageviewsDocumentation'),
            'nb_visits'           => Piwik_Translate('General_ColumnUniquePageviewsDocumentation'),
            'bounce_rate'         => Piwik_Translate('General_ColumnPageBounceRateDocumentation'),
            'avg_time_on_page'    => Piwik_Translate('General_ColumnAverageTimeOnPageDocumentation'),
            'exit_rate'           => Piwik_Translate('General_ColumnExitRateDocumentation'),
            'avg_time_generation' => Piwik_Translate('General_ColumnAverageGenerationTimeDocumentation'),
        );

        // pages report
        $reports[] = array(
            'category'              => Piwik_Translate('Actions_Actions'),
            'name'                  => Piwik_Translate('Actions_PageUrls'),
            'module'                => 'Actions',
            'action'                => 'getPageUrls',
            'dimension'             => Piwik_Translate('Actions_ColumnPageURL'),
            'metrics'               => $metrics,
            'metricsDocumentation'  => $documentation,
            'documentation'         => Piwik_Translate('Actions_PagesReportDocumentation', '<br />')
                . '<br />' . Piwik_Translate('General_UsePlusMinusIconsDocumentation'),
            'processedMetrics'      => false,
            'actionToLoadSubTables' => 'getPageUrls',
            'order'                 => 2
        );

        // entry pages report
        $reports[] = array(
            'category'              => Piwik_Translate('Actions_Actions'),
            'name'                  => Piwik_Translate('Actions_SubmenuPagesEntry'),
            'module'                => 'Actions',
            'action'                => 'getEntryPageUrls',
            'dimension'             => Piwik_Translate('Actions_ColumnPageURL'),
            'metrics'               => array(
                'entry_nb_visits'    => Piwik_Translate('General_ColumnEntrances'),
                'entry_bounce_count' => Piwik_Translate('General_ColumnBounces'),
                'bounce_rate'        => Piwik_Translate('General_ColumnBounceRate'),
            ),
            'metricsDocumentation'  => array(
                'entry_nb_visits'    => Piwik_Translate('General_ColumnEntrancesDocumentation'),
                'entry_bounce_count' => Piwik_Translate('General_ColumnBouncesDocumentation'),
                'bounce_rate'        => Piwik_Translate('General_ColumnBounceRateForPageDocumentation')
            ),
            'documentation'         => Piwik_Translate('Actions_EntryPagesReportDocumentation', '<br />')
                . ' ' . Piwik_Translate('General_UsePlusMinusIconsDocumentation'),
            'processedMetrics'      => false,
            'actionToLoadSubTables' => 'getEntryPageUrls',
            'order'                 => 3
        );

        // exit pages report
        $reports[] = array(
            'category'              => Piwik_Translate('Actions_Actions'),
            'name'                  => Piwik_Translate('Actions_SubmenuPagesExit'),
            'module'                => 'Actions',
            'action'                => 'getExitPageUrls',
            'dimension'             => Piwik_Translate('Actions_ColumnPageURL'),
            'metrics'               => array(
                'exit_nb_visits' => Piwik_Translate('General_ColumnExits'),
                'nb_visits'      => Piwik_Translate('General_ColumnUniquePageviews'),
                'exit_rate'      => Piwik_Translate('General_ColumnExitRate')
            ),
            'metricsDocumentation'  => array(
                'exit_nb_visits' => Piwik_Translate('General_ColumnExitsDocumentation'),
                'nb_visits'      => Piwik_Translate('General_ColumnUniquePageviewsDocumentation'),
                'exit_rate'      => Piwik_Translate('General_ColumnExitRateDocumentation')
            ),
            'documentation'         => Piwik_Translate('Actions_ExitPagesReportDocumentation', '<br />')
                . ' ' . Piwik_Translate('General_UsePlusMinusIconsDocumentation'),
            'processedMetrics'      => false,
            'actionToLoadSubTables' => 'getExitPageUrls',
            'order'                 => 4
        );

        // page titles report
        $reports[] = array(
            'category'              => Piwik_Translate('Actions_Actions'),
            'name'                  => Piwik_Translate('Actions_SubmenuPageTitles'),
            'module'                => 'Actions',
            'action'                => 'getPageTitles',
            'dimension'             => Piwik_Translate('Actions_ColumnPageName'),
            'metrics'               => $metrics,
            'metricsDocumentation'  => $documentation,
            'documentation'         => Piwik_Translate('Actions_PageTitlesReportDocumentation', array('<br />', htmlentities('<title>'))),
            'processedMetrics'      => false,
            'actionToLoadSubTables' => 'getPageTitles',
            'order'                 => 5,

        );

        // entry page titles report
        $reports[] = array(
            'category'              => Piwik_Translate('Actions_Actions'),
            'name'                  => Piwik_Translate('Actions_EntryPageTitles'),
            'module'                => 'Actions',
            'action'                => 'getEntryPageTitles',
            'dimension'             => Piwik_Translate('Actions_ColumnPageName'),
            'metrics'               => array(
                'entry_nb_visits'    => Piwik_Translate('General_ColumnEntrances'),
                'entry_bounce_count' => Piwik_Translate('General_ColumnBounces'),
                'bounce_rate'        => Piwik_Translate('General_ColumnBounceRate'),
            ),
            'metricsDocumentation'  => array(
                'entry_nb_visits'    => Piwik_Translate('General_ColumnEntrancesDocumentation'),
                'entry_bounce_count' => Piwik_Translate('General_ColumnBouncesDocumentation'),
                'bounce_rate'        => Piwik_Translate('General_ColumnBounceRateForPageDocumentation')
            ),
            'documentation'         => Piwik_Translate('Actions_ExitPageTitlesReportDocumentation', '<br />')
                . ' ' . Piwik_Translate('General_UsePlusMinusIconsDocumentation'),
            'processedMetrics'      => false,
            'actionToLoadSubTables' => 'getEntryPageTitles',
            'order'                 => 6
        );

        // exit page titles report
        $reports[] = array(
            'category'              => Piwik_Translate('Actions_Actions'),
            'name'                  => Piwik_Translate('Actions_ExitPageTitles'),
            'module'                => 'Actions',
            'action'                => 'getExitPageTitles',
            'dimension'             => Piwik_Translate('Actions_ColumnPageName'),
            'metrics'               => array(
                'exit_nb_visits' => Piwik_Translate('General_ColumnExits'),
                'nb_visits'      => Piwik_Translate('General_ColumnUniquePageviews'),
                'exit_rate'      => Piwik_Translate('General_ColumnExitRate')
            ),
            'metricsDocumentation'  => array(
                'exit_nb_visits' => Piwik_Translate('General_ColumnExitsDocumentation'),
                'nb_visits'      => Piwik_Translate('General_ColumnUniquePageviewsDocumentation'),
                'exit_rate'      => Piwik_Translate('General_ColumnExitRateDocumentation')
            ),
            'documentation'         => Piwik_Translate('Actions_EntryPageTitlesReportDocumentation', '<br />')
                . ' ' . Piwik_Translate('General_UsePlusMinusIconsDocumentation'),
            'processedMetrics'      => false,
            'actionToLoadSubTables' => 'getExitPageTitles',
            'order'                 => 7
        );

        $documentation = array(
            'nb_visits' => Piwik_Translate('Actions_ColumnUniqueClicksDocumentation'),
            'nb_hits'   => Piwik_Translate('Actions_ColumnClicksDocumentation')
        );

        // outlinks report
        $reports[] = array(
            'category'              => Piwik_Translate('Actions_Actions'),
            'name'                  => Piwik_Translate('Actions_SubmenuOutlinks'),
            'module'                => 'Actions',
            'action'                => 'getOutlinks',
            'dimension'             => Piwik_Translate('Actions_ColumnClickedURL'),
            'metrics'               => array(
                'nb_visits' => Piwik_Translate('Actions_ColumnUniqueClicks'),
                'nb_hits'   => Piwik_Translate('Actions_ColumnClicks')
            ),
            'metricsDocumentation'  => $documentation,
            'documentation'         => Piwik_Translate('Actions_OutlinksReportDocumentation') . ' '
                . Piwik_Translate('Actions_OutlinkDocumentation') . '<br />'
                . Piwik_Translate('General_UsePlusMinusIconsDocumentation'),
            'processedMetrics'      => false,
            'actionToLoadSubTables' => 'getOutlinks',
            'order'                 => 8,
        );

        // downloads report
        $reports[] = array(
            'category'              => Piwik_Translate('Actions_Actions'),
            'name'                  => Piwik_Translate('Actions_SubmenuDownloads'),
            'module'                => 'Actions',
            'action'                => 'getDownloads',
            'dimension'             => Piwik_Translate('Actions_ColumnDownloadURL'),
            'metrics'               => array(
                'nb_visits' => Piwik_Translate('Actions_ColumnUniqueDownloads'),
                'nb_hits'   => Piwik_Translate('Actions_ColumnDownloads')
            ),
            'metricsDocumentation'  => $documentation,
            'documentation'         => Piwik_Translate('Actions_DownloadsReportDocumentation', '<br />'),
            'processedMetrics'      => false,
            'actionToLoadSubTables' => 'getDownloads',
            'order'                 => 9,
        );

        if ($this->isSiteSearchEnabled()) {
            // Search Keywords
            $reports[] = array(
                'category'             => Piwik_Translate('Actions_SubmenuSitesearch'),
                'name'                 => Piwik_Translate('Actions_WidgetSearchKeywords'),
                'module'               => 'Actions',
                'action'               => 'getSiteSearchKeywords',
                'dimension'            => Piwik_Translate('Actions_ColumnSearchKeyword'),
                'metrics'              => array(
                    'nb_visits'           => Piwik_Translate('Actions_ColumnSearches'),
                    'nb_pages_per_search' => Piwik_Translate('Actions_ColumnPagesPerSearch'),
                    'exit_rate'           => Piwik_Translate('Actions_ColumnSearchExits'),
                ),
                'metricsDocumentation' => array(
                    'nb_visits'           => Piwik_Translate('Actions_ColumnSearchesDocumentation'),
                    'nb_pages_per_search' => Piwik_Translate('Actions_ColumnPagesPerSearchDocumentation'),
                    'exit_rate'           => Piwik_Translate('Actions_ColumnSearchExitsDocumentation'),
                ),
                'documentation'        => Piwik_Translate('Actions_SiteSearchKeywordsDocumentation') . '<br/><br/>' . Piwik_Translate('Actions_SiteSearchIntro') . '<br/><br/>'
                    . '<a href="http://piwik.org/docs/site-search/" target="_blank">' . Piwik_Translate('Actions_LearnMoreAboutSiteSearchLink') . '</a>',
                'processedMetrics'     => false,
                'order'                => 15
            );
            // No Result Search Keywords
            $reports[] = array(
                'category'             => Piwik_Translate('Actions_SubmenuSitesearch'),
                'name'                 => Piwik_Translate('Actions_WidgetSearchNoResultKeywords'),
                'module'               => 'Actions',
                'action'               => 'getSiteSearchNoResultKeywords',
                'dimension'            => Piwik_Translate('Actions_ColumnNoResultKeyword'),
                'metrics'              => array(
                    'nb_visits' => Piwik_Translate('Actions_ColumnSearches'),
                    'exit_rate' => Piwik_Translate('Actions_ColumnSearchExits'),
                ),
                'metricsDocumentation' => array(
                    'nb_visits' => Piwik_Translate('Actions_ColumnSearchesDocumentation'),
                    'exit_rate' => Piwik_Translate('Actions_ColumnSearchExitsDocumentation'),
                ),
                'documentation'        => Piwik_Translate('Actions_SiteSearchIntro') . '<br /><br />' . Piwik_Translate('Actions_SiteSearchKeywordsNoResultDocumentation'),
                'processedMetrics'     => false,
                'order'                => 16
            );

            if (self::isCustomVariablesPluginsEnabled()) {
                // Search Categories
                $reports[] = array(
                    'category'             => Piwik_Translate('Actions_SubmenuSitesearch'),
                    'name'                 => Piwik_Translate('Actions_WidgetSearchCategories'),
                    'module'               => 'Actions',
                    'action'               => 'getSiteSearchCategories',
                    'dimension'            => Piwik_Translate('Actions_ColumnSearchCategory'),
                    'metrics'              => array(
                        'nb_visits'           => Piwik_Translate('Actions_ColumnSearches'),
                        'nb_pages_per_search' => Piwik_Translate('Actions_ColumnPagesPerSearch'),
                        'exit_rate'           => Piwik_Translate('Actions_ColumnSearchExits'),
                    ),
                    'metricsDocumentation' => array(
                        'nb_visits'           => Piwik_Translate('Actions_ColumnSearchesDocumentation'),
                        'nb_pages_per_search' => Piwik_Translate('Actions_ColumnPagesPerSearchDocumentation'),
                        'exit_rate'           => Piwik_Translate('Actions_ColumnSearchExitsDocumentation'),
                    ),
                    'documentation'        => Piwik_Translate('Actions_SiteSearchCategories1') . '<br/>' . Piwik_Translate('Actions_SiteSearchCategories2'),
                    'processedMetrics'     => false,
                    'order'                => 17
                );
            }

            $documentation = Piwik_Translate('Actions_SiteSearchFollowingPagesDoc') . '<br/>' . Piwik_Translate('General_UsePlusMinusIconsDocumentation');
            // Pages URLs following Search
            $reports[] = array(
                'category'             => Piwik_Translate('Actions_SubmenuSitesearch'),
                'name'                 => Piwik_Translate('Actions_WidgetPageUrlsFollowingSearch'),
                'module'               => 'Actions',
                'action'               => 'getPageUrlsFollowingSiteSearch',
                'dimension'            => Piwik_Translate('General_ColumnDestinationPage'),
                'metrics'              => array(
                    'nb_hits_following_search' => Piwik_Translate('General_ColumnViewedAfterSearch'),
                    'nb_hits'                  => Piwik_Translate('General_ColumnTotalPageviews'),
                ),
                'metricsDocumentation' => array(
                    'nb_hits_following_search' => Piwik_Translate('General_ColumnViewedAfterSearchDocumentation'),
                    'nb_hits'                  => Piwik_Translate('General_ColumnPageviewsDocumentation'),
                ),
                'documentation'        => $documentation,
                'processedMetrics'     => false,
                'order'                => 18
            );
            // Pages Titles following Search
            $reports[] = array(
                'category'             => Piwik_Translate('Actions_SubmenuSitesearch'),
                'name'                 => Piwik_Translate('Actions_WidgetPageTitlesFollowingSearch'),
                'module'               => 'Actions',
                'action'               => 'getPageTitlesFollowingSiteSearch',
                'dimension'            => Piwik_Translate('General_ColumnDestinationPage'),
                'metrics'              => array(
                    'nb_hits_following_search' => Piwik_Translate('General_ColumnViewedAfterSearch'),
                    'nb_hits'                  => Piwik_Translate('General_ColumnTotalPageviews'),
                ),
                'metricsDocumentation' => array(
                    'nb_hits_following_search' => Piwik_Translate('General_ColumnViewedAfterSearchDocumentation'),
                    'nb_hits'                  => Piwik_Translate('General_ColumnPageviewsDocumentation'),
                ),
                'documentation'        => $documentation,
                'processedMetrics'     => false,
                'order'                => 19
            );
        }
    }

    function addWidgets()
    {
        WidgetsList::add('Actions_Actions', 'Actions_SubmenuPages', 'Actions', 'getPageUrls');
        WidgetsList::add('Actions_Actions', 'Actions_WidgetPageTitles', 'Actions', 'getPageTitles');
        WidgetsList::add('Actions_Actions', 'Actions_SubmenuOutlinks', 'Actions', 'getOutlinks');
        WidgetsList::add('Actions_Actions', 'Actions_SubmenuDownloads', 'Actions', 'getDownloads');
        WidgetsList::add('Actions_Actions', 'Actions_WidgetPagesEntry', 'Actions', 'getEntryPageUrls');
        WidgetsList::add('Actions_Actions', 'Actions_WidgetPagesExit', 'Actions', 'getExitPageUrls');
        WidgetsList::add('Actions_Actions', 'Actions_WidgetEntryPageTitles', 'Actions', 'getEntryPageTitles');
        WidgetsList::add('Actions_Actions', 'Actions_WidgetExitPageTitles', 'Actions', 'getExitPageTitles');

        if ($this->isSiteSearchEnabled()) {
            WidgetsList::add('Actions_SubmenuSitesearch', 'Actions_WidgetSearchKeywords', 'Actions', 'getSiteSearchKeywords');

            if (self::isCustomVariablesPluginsEnabled()) {
                WidgetsList::add('Actions_SubmenuSitesearch', 'Actions_WidgetSearchCategories', 'Actions', 'getSiteSearchCategories');
            }
            WidgetsList::add('Actions_SubmenuSitesearch', 'Actions_WidgetSearchNoResultKeywords', 'Actions', 'getSiteSearchNoResultKeywords');
            WidgetsList::add('Actions_SubmenuSitesearch', 'Actions_WidgetPageUrlsFollowingSearch', 'Actions', 'getPageUrlsFollowingSiteSearch');
            WidgetsList::add('Actions_SubmenuSitesearch', 'Actions_WidgetPageTitlesFollowingSearch', 'Actions', 'getPageTitlesFollowingSiteSearch');
        }
    }

    function addMenus()
    {
        Piwik_AddMenu('Actions_Actions', '', array('module' => 'Actions', 'action' => 'indexPageUrls'), true, 15);
        Piwik_AddMenu('Actions_Actions', 'Actions_SubmenuPages', array('module' => 'Actions', 'action' => 'indexPageUrls'), true, 1);
        Piwik_AddMenu('Actions_Actions', 'Actions_SubmenuPagesEntry', array('module' => 'Actions', 'action' => 'indexEntryPageUrls'), true, 2);
        Piwik_AddMenu('Actions_Actions', 'Actions_SubmenuPagesExit', array('module' => 'Actions', 'action' => 'indexExitPageUrls'), true, 3);
        Piwik_AddMenu('Actions_Actions', 'Actions_SubmenuPageTitles', array('module' => 'Actions', 'action' => 'indexPageTitles'), true, 4);
        Piwik_AddMenu('Actions_Actions', 'Actions_SubmenuOutlinks', array('module' => 'Actions', 'action' => 'indexOutlinks'), true, 6);
        Piwik_AddMenu('Actions_Actions', 'Actions_SubmenuDownloads', array('module' => 'Actions', 'action' => 'indexDownloads'), true, 7);

        if ($this->isSiteSearchEnabled()) {
            Piwik_AddMenu('Actions_Actions', 'Actions_SubmenuSitesearch', array('module' => 'Actions', 'action' => 'indexSiteSearch'), true, 5);
        }
    }

    protected function isSiteSearchEnabled()
    {
        $idSite = Common::getRequestVar('idSite', 0, 'int');
        if ($idSite == 0) {
            return false;
        }
        return Site::isSiteSearchEnabledFor($idSite);
    }

    /**
     * Compute all the actions along with their hierarchies.
     *
     * For each action we process the "interest statistics" :
     * visits, unique visitors, bounce count, sum visit length.
     */
    public function archiveDay(ArchiveProcessor\Day $archiveProcessor)
    {
        $archiving = new Archiver($archiveProcessor);
        if ($archiving->shouldArchive()) {
            $archiving->archiveDay();
        }
    }

    function archivePeriod(ArchiveProcessor\Period $archiveProcessor)
    {
        $archiving = new Archiver($archiveProcessor);
        if ($archiving->shouldArchive()) {
            $archiving->archivePeriod();
        }
    }

    static public function checkCustomVariablesPluginEnabled()
    {
        if (!self::isCustomVariablesPluginsEnabled()) {
            throw new Exception("To Track Site Search Categories, please ask the Piwik Administrator to enable the 'Custom Variables' plugin in Settings > Plugins.");
        }
    }

    static protected function isCustomVariablesPluginsEnabled()
    {
        return \Piwik\PluginsManager::getInstance()->isPluginActivated('CustomVariables');
    }

    /**
     * @param $segmentName
     * @return int
     * @throws Exception
     */
    protected function guessActionTypeFromSegment($segmentName)
    {
        if (stripos($segmentName, 'pageurl') !== false) {
            $actionType = Action::TYPE_ACTION_URL;
            return $actionType;
        } elseif (stripos($segmentName, 'pagetitle') !== false) {
            $actionType = Action::TYPE_ACTION_NAME;
            return $actionType;
        } elseif (stripos($segmentName, 'sitesearch') !== false) {
            $actionType = Action::TYPE_SITE_SEARCH;
            return $actionType;
        } else {
            throw new Exception(" The segment $segmentName has an unexpected value.");
        }
    }

    public function getReportDisplayProperties(&$properties)
    {
        $properties['Actions.getPageUrls'] = $this->getDisplayPropertiesForPageUrls();
        $properties['Actions.getEntryPageUrls'] = $this->getDisplayPropertiesForEntryPageUrls();
        $properties['Actions.getExitPageUrls'] = $this->getDisplayPropertiesForExitPageUrls();
        $properties['Actions.getSiteSearchKeywords'] = $this->getDisplayPropertiesForSiteSearchKeywords();
        $properties['Actions.getSiteSearchNoResultKeywords'] = $this->getDisplayPropertiesForSiteSearchNoResultKeywords();
        $properties['Actions.getSiteSearchCategories'] = $this->getDisplayPropertiesForSiteSearchCategories();
        $properties['Actions.getPageUrlsFollowingSiteSearch'] = $this->getDisplayPropertiesForGetPageUrlsOrTitlesFollowingSiteSearch(false);
        $properties['Actions.getPageTitlesFollowingSiteSearch'] = $this->getDisplayPropertiesForGetPageUrlsOrTitlesFollowingSiteSearch(true);
        $properties['Actions.getPageTitles'] = $this->getDisplayPropertiesForGetPageTitles();
        $properties['Actions.getEntryPageTitles'] = $this->getDisplayPropertiesForGetEntryPageTitles();
        $properties['Actions.getExitPageTitles'] = $this->getDisplayPropertiesForGetExitPageTitles();
        $properties['Actions.getDownloads'] = $this->getDisplayPropertiesForGetDownloads();
        $properties['Actions.getOutlinks'] = $this->getDisplayPropertiesForGetOutlinks();
    }

    private function addBaseDisplayProperties(&$result)
    {
        $result['datatable_js_type'] = 'actionDataTable';
        $result['visualization_properties']['table']['subtable_template'] =
            '@CoreHome/_dataTableActions_subDataTable.twig';
        $result['search_recursive'] = true;
        $result['show_all_views_icons'] = false;
        $result['show_table_all_columns'] = false;
        $result['filter_limit'] = self::ACTIONS_REPORT_ROWS_DISPLAY;

        // if the flat parameter is not provided, make sure it is set to 0 in the URL,
        // so users can see that they can set it to 1 (see #3365)
        $result['custom_parameters'] = array('flat' => 0);

        if (ViewDataTable::shouldLoadExpanded()) {
<<<<<<< HEAD
            $result['show_expanded'] = true;

=======
            $result['visualization_properties']['table']['show_expanded'] = true;
            
>>>>>>> 64ca5d54
            $result['filters'][] = function ($dataTable) {
                Actions::setDataTableRowLevels($dataTable);
            };
        }

<<<<<<< HEAD
        return $result;
    }

=======
        $result['filters'][] = function ($dataTable, $view) {
            if ($view->getViewDataTableId() == 'table') {
                $view->datatable_css_class = 'dataTableActions';
            }
        };

        return $result;
    }

    /**
     * @param \Piwik\DataTable $dataTable
     * @param int $level
     */
>>>>>>> 64ca5d54
    public static function setDataTableRowLevels($dataTable, $level = 0)
    {
        foreach ($dataTable->getRows() as $row) {
            $row->setMetadata('css_class', 'level' . $level);

            $subtable = $row->getSubtable();
            if ($subtable) {
                self::setDataTableRowLevels($subtable, $level + 1);
            }
        }
    }

    private function addExcludeLowPopDisplayProperties(&$result)
    {
        if (Common::getRequestVar('enable_filter_excludelowpop', '0', 'string') != '0') {
            $result['filter_excludelowpop'] = 'nb_hits';
            $result['filter_excludelowpop_value'] = function () {
                // computing minimum value to exclude (2 percent of the total number of actions)
                $visitsInfo = Piwik_VisitsSummary_Controller::getVisitsSummary()->getFirstRow();
                $nbActions = $visitsInfo->getColumn('nb_actions');
                $nbActionsLowPopulationThreshold = floor(0.02 * $nbActions);

                // we remove 1 to make sure some actions/downloads are displayed in the case we have a very few of them
                // and each of them has 1 or 2 hits...
                return min($visitsInfo->getColumn('max_actions') - 1, $nbActionsLowPopulationThreshold - 1);
            };
        }
    }

    private function addPageDisplayProperties(&$result)
    {
        // add common translations
        $result['translations'] += array(
            'nb_hits'             => Piwik_Translate('General_ColumnPageviews'),
            'nb_visits'           => Piwik_Translate('General_ColumnUniquePageviews'),
            'avg_time_on_page'    => Piwik_Translate('General_ColumnAverageTimeOnPage'),
            'bounce_rate'         => Piwik_Translate('General_ColumnBounceRate'),
            'exit_rate'           => Piwik_Translate('General_ColumnExitRate'),
            'avg_time_generation' => Piwik_Translate('General_ColumnAverageGenerationTime'),
        );

        // prettify avg_time_on_page column
        $getPrettyTimeFromSeconds = '\Piwik\Piwik::getPrettyTimeFromSeconds';
        $result['filters'][] = array('ColumnCallbackReplace', array('avg_time_on_page', $getPrettyTimeFromSeconds));

        // prettify avg_time_generation column
        $avgTimeCallback = function ($time) {
            return $time ? Piwik::getPrettyTimeFromSeconds($time, true, true, false) : "-";
        };
        $result['filters'][] = array('ColumnCallbackReplace', array('avg_time_generation', $avgTimeCallback));

        // add avg_generation_time tooltip
        $tooltipCallback = function ($hits, $min, $max) {
            if (!$hits) {
                return false;
            }

            return Piwik_Translate("Actions_AvgGenerationTimeTooltip", array(
                                                                            $hits,
                                                                            "<br />",
                                                                            Piwik::getPrettyTimeFromSeconds($min),
                                                                            Piwik::getPrettyTimeFromSeconds($max)
                                                                       ));
        };
        $result['filters'][] = array('ColumnCallbackAddMetadata',
                                     array(
                                         array('nb_hits_with_time_generation', 'min_time_generation', 'max_time_generation'),
                                         'avg_time_generation_tooltip',
                                         $tooltipCallback
                                     )
        );

        $this->addExcludeLowPopDisplayProperties($result);
    }

    public function getDisplayPropertiesForPageUrls()
    {
        $result = array(
            'translations'       => array('label' => Piwik_Translate('Actions_ColumnPageURL')),
            'columns_to_display' => array('label', 'nb_hits', 'nb_visits', 'bounce_rate',
                                          'avg_time_on_page', 'exit_rate', 'avg_time_generation'),
        );

        $this->addPageDisplayProperties($result);
        $this->addBaseDisplayProperties($result);

        return $result;
    }

    public function getDisplayPropertiesForEntryPageUrls()
    {
        // link to the page, not just the report, but only if not a widget
        $widget = Common::getRequestVar('widget', false);
        $reportUrl = Request::getCurrentUrlWithoutGenericFilters(array(
                                                                      'module' => 'Actions',
                                                                      'action' => $widget === false ? 'indexEntryPageUrls' : 'getEntryPageUrls'
                                                                 ));

        $result = array(
            'translations'       => array('label'              => Piwik_Translate('Actions_ColumnEntryPageURL'),
                                          'entry_bounce_count' => Piwik_Translate('General_ColumnBounces'),
                                          'entry_nb_visits'    => Piwik_Translate('General_ColumnEntrances')),
            'columns_to_display' => array('label', 'entry_nb_visits', 'entry_bounce_count', 'bounce_rate'),
            'filter_sort_column' => 'entry_nb_visits',
            'filter_sort_order'  => 'desc',
            'title'              => Piwik_Translate('Actions_SubmenuPagesEntry'),
            'related_reports'    => array(
                'Actions.getEntryPageTitles' => Piwik_Translate('Actions_EntryPageTitles')
            ),
            'self_url'           => $reportUrl
        );

        $this->addPageDisplayProperties($result);
        $this->addBaseDisplayProperties($result);

        return $result;
    }

    public function getDisplayPropertiesForExitPageUrls()
    {
        // link to the page, not just the report, but only if not a widget
        $widget = Common::getRequestVar('widget', false);
        $reportUrl = Request::getCurrentUrlWithoutGenericFilters(array(
                                                                      'module' => 'Actions',
                                                                      'action' => $widget === false ? 'indexExitPageUrls' : 'getExitPageUrls'
                                                                 ));

        $result = array(
            'translations'       => array('label'          => Piwik_Translate('Actions_ColumnExitPageURL'),
                                          'exit_nb_visits' => Piwik_Translate('General_ColumnExits')),
            'columns_to_display' => array('label', 'exit_nb_visits', 'nb_visits', 'exit_rate'),
            'filter_sort_column' => 'exit_nb_visits',
            'filter_sort_order'  => 'desc',
            'title'              => Piwik_Translate('Actions_SubmenuPagesExit'),
            'related_reports'    => array(
                'Actions.getExitPageTitles' => Piwik_Translate('Actions_ExitPageTitles')
            ),
            'self_url'           => $reportUrl,
        );

        $this->addPageDisplayProperties($result);
        $this->addBaseDisplayProperties($result);

        return $result;
    }

    private function addSiteSearchDisplayProperties(&$result)
    {
        $result['translations'] += array(
            'nb_visits'           => Piwik_Translate('Actions_ColumnSearches'),
            'exit_rate'           => str_replace("% ", "%&nbsp;", Piwik_Translate('Actions_ColumnSearchExits')),
            'nb_pages_per_search' => Piwik_Translate('Actions_ColumnPagesPerSearch')
        );
        $result['show_bar_chart'] = false;
        $result['show_table_all_columns'] = false;
    }

    public function getDisplayPropertiesForSiteSearchKeywords()
    {
        $result = array(
            'translations'       => array('label' => Piwik_Translate('Actions_ColumnSearchKeyword')),
            'columns_to_display' => array('label', 'nb_visits', 'nb_pages_per_search', 'exit_rate'),
        );

        $this->addSiteSearchDisplayProperties($result);

        return $result;
    }

    public function getDisplayPropertiesForSiteSearchNoResultKeywords()
    {
        $result = array(
            'translations'       => array('label', Piwik_Translate('Actions_ColumnNoResultKeyword')),
            'columns_to_display' => array('label', 'nb_visits', 'exit_rate')
        );

        $this->addSiteSearchDisplayProperties($result);

        return $result;
    }

    public function getDisplayPropertiesForSiteSearchCategories()
    {
        return array(
            'translations'           => array(
                'label'               => Piwik_Translate('Actions_ColumnSearchCategory'),
                'nb_visits'           => Piwik_Translate('Actions_ColumnSearches'),
                'nb_pages_per_search' => Piwik_Translate('Actions_ColumnPagesPerSearch')
            ),
            'columns_to_display'     => array('label', 'nb_visits', 'nb_pages_per_search'),
            'show_table_all_columns' => false,
            'show_bar_chart'         => false,
            'visualization_properties' => array(
                'table' => array(
                    'disable_row_evolution'  => false,
                )
            )
        );
    }

    public function getDisplayPropertiesForGetPageUrlsOrTitlesFollowingSiteSearch($isTitle)
    {
        $title = $isTitle ? Piwik_Translate('Actions_WidgetPageTitlesFollowingSearch')
            : Piwik_Translate('Actions_WidgetPageUrlsFollowingSearch');

        $relatedReports = array(
            'Actions.getPageTitlesFollowingSiteSearch' => Piwik_Translate('Actions_WidgetPageTitlesFollowingSearch'),
            'Actions.getPageUrlsFollowingSiteSearch'   => Piwik_Translate('Actions_WidgetPageUrlsFollowingSearch'),
        );

        $result = array(
            'translations'                => array(
                'label'                    => Piwik_Translate('General_ColumnDestinationPage'),
                'nb_hits_following_search' => Piwik_Translate('General_ColumnViewedAfterSearch'),
                'nb_hits'                  => Piwik_Translate('General_ColumnTotalPageviews')
            ),
            'columns_to_display'          => array('label', 'nb_hits_following_search', 'nb_hits'),
            'filter_sort_column'          => 'nb_hits_following_search',
            'filter_sort_order'           => 'desc',
            'show_exclude_low_population' => false,
            'title'                       => $title,
            'related_reports'             => $relatedReports
        );

        $this->addExcludeLowPopDisplayProperties($result);
        $this->addBaseDisplayProperties($result);

        return $result;
    }

    public function getDisplayPropertiesForGetPageTitles()
    {
        // link to the page, not just the report, but only if not a widget
        $widget = Common::getRequestVar('widget', false);
        $reportUrl = Request::getCurrentUrlWithoutGenericFilters(array(
                                                                      'module' => 'Actions',
                                                                      'action' => $widget === false ? 'indexPageTitles' : 'getPageTitles'
                                                                 ));

        $result = array(
            'translations'       => array('label' => Piwik_Translate('Actions_ColumnPageName')),
            'columns_to_display' => array('label', 'nb_hits', 'nb_visits', 'bounce_rate',
                                          'avg_time_on_page', 'exit_rate', 'avg_time_generation'),
            'title'              => Piwik_Translate('Actions_SubmenuPageTitles'),
            'related_reports'    => array(
                'Actions.getEntryPageTitles' => Piwik_Translate('Actions_EntryPageTitles'),
                'Actions.getExitPageTitles'  => Piwik_Translate('Actions_ExitPageTitles'),
            ),
            'self_url'           => $reportUrl
        );

        $this->addPageDisplayProperties($result);
        $this->addBaseDisplayProperties($result);

        return $result;
    }

    public function getDisplayPropertiesForGetEntryPageTitles()
    {
        $entryPageUrlAction =
            Common::getRequestVar('widget', false) === false ? 'indexEntryPageUrls' : 'getEntryPageUrls';

        $result = array(
            'translations'       => array(
                'label'              => Piwik_Translate('Actions_ColumnEntryPageTitle'),
                'entry_bounce_count' => Piwik_Translate('General_ColumnBounces'),
                'entry_nb_visits'    => Piwik_Translate('General_ColumnEntrances'),
            ),
            'columns_to_display' => array('label', 'entry_nb_visits', 'entry_bounce_count', 'bounce_rate'),
            'title'              => Piwik_Translate('Actions_EntryPageTitles'),
            'related_reports'    => array(
                'Actions.getPageTitles'       => Piwik_Translate('Actions_SubmenuPageTitles'),
                "Actions.$entryPageUrlAction" => Piwik_Translate('Actions_SubmenuPagesEntry')
            ),
        );

        $this->addPageDisplayProperties($result);
        $this->addBaseDisplayProperties($result);

        return $result;
    }

    public function getDisplayPropertiesForGetExitPageTitles()
    {
        $exitPageUrlAction =
            Common::getRequestVar('widget', false) === false ? 'indexExitPageUrls' : 'getExitPageUrls';

        $result = array(
            'translations'       => array(
                'label'          => Piwik_Translate('Actions_ColumnExitPageTitle'),
                'exit_nb_visits' => Piwik_Translate('General_ColumnExits'),
            ),
            'columns_to_display' => array('label', 'exit_nb_visits', 'nb_visits', 'exit_rate'),
            'title'              => Piwik_Translate('Actions_ExitPageTitles'),
            'related_reports'    => array(
                'Actions.getPageTitles'      => Piwik_Translate('Actions_SubmenuPageTitles'),
                "Actions.$exitPageUrlAction" => Piwik_Translate('Actions_SubmenuPagesExit'),
            ),
        );

        $this->addPageDisplayProperties($result);
        $this->addBaseDisplayProperties($result);

        return $result;
    }

    public function getDisplayPropertiesForGetDownloads()
    {
        $result = array(
            'translations'                => array(
                'label'     => Piwik_Translate('Actions_ColumnDownloadURL'),
                'nb_visits' => Piwik_Translate('Actions_ColumnUniqueDownloads'),
                'nb_hits'   => Piwik_Translate('Actions_ColumnDownloads'),
            ),
            'columns_to_display'          => array('label', 'nb_visits', 'nb_hits'),
            'show_exclude_low_population' => false
        );

        $this->addBaseDisplayProperties($result);

        return $result;
    }

    public function getDisplayPropertiesForGetOutlinks()
    {
        $result = array(
            'translations'                => array(
                'label'     => Piwik_Translate('Actions_ColumnClickedURL'),
                'nb_visits' => Piwik_Translate('Actions_ColumnUniqueClicks'),
                'nb_hits'   => Piwik_Translate('Actions_ColumnClicks'),
            ),
            'columns_to_display'          => array('label', 'nb_visits', 'nb_hits'),
            'show_exclude_low_population' => false
        );

        $this->addBaseDisplayProperties($result);

        return $result;
    }
}
<|MERGE_RESOLUTION|>--- conflicted
+++ resolved
@@ -66,14 +66,11 @@
         return $hooks;
     }
 
-<<<<<<< HEAD
-=======
     public function getCssFiles(&$cssFiles)
     {
         $cssFiles[] = "plugins/Actions/stylesheets/dataTableActions.less";
     }
     
->>>>>>> 64ca5d54
     public function getSegmentsMetadata(&$segments)
     {
         $sqlFilter = array($this, 'getIdActionFromSegment');
@@ -670,23 +667,13 @@
         $result['custom_parameters'] = array('flat' => 0);
 
         if (ViewDataTable::shouldLoadExpanded()) {
-<<<<<<< HEAD
-            $result['show_expanded'] = true;
-
-=======
             $result['visualization_properties']['table']['show_expanded'] = true;
             
->>>>>>> 64ca5d54
             $result['filters'][] = function ($dataTable) {
                 Actions::setDataTableRowLevels($dataTable);
             };
         }
 
-<<<<<<< HEAD
-        return $result;
-    }
-
-=======
         $result['filters'][] = function ($dataTable, $view) {
             if ($view->getViewDataTableId() == 'table') {
                 $view->datatable_css_class = 'dataTableActions';
@@ -700,7 +687,6 @@
      * @param \Piwik\DataTable $dataTable
      * @param int $level
      */
->>>>>>> 64ca5d54
     public static function setDataTableRowLevels($dataTable, $level = 0)
     {
         foreach ($dataTable->getRows() as $row) {
