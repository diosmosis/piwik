# Piwik Platform Changelog

This is the Developer Changelog for Piwik platform developers. All changes in our HTTP API's, Plugins, Themes, SDKs, etc. are listed below.

The Product Changelog at **[piwik.org/changelog](http://piwik.org/changelog)** lets you see more details about any Piwik release, such as the list of new guides and FAQs, security fixes, and links to all closed issues. 

## Piwik 3.0.5

### New APIs
<<<<<<< HEAD
* A new API class `Piwik\Plugins\CustomPiwikJs\TrackerUpdater` has been added to update the piwik.js JavaScript tracker
=======
* The events `ScheduledTasks.shouldExecuteTask`, `ScheduledTasks.execute`, `ScheduledTasks.execute.end` have been added to customize the behaviour of scheduled tasks.
* A new event `CustomPiwikJs.shouldAddTrackerFile` has been added to let plugins customize which tracker files should be included in piwik.js JavaScript tracker
>>>>>>> 70c9e4cb

## Piwik 3.0.4

### New APIs
* A new event `Db.getActionReferenceColumnsByTable` has been added in case a plugin defines a custom log table which references data to the log_action table 
* The event `System.addSystemSummaryItems` and `System.filterSystemSummaryItems` have been added so plugins can add items and filter items of the system summary widget
* A new JavaScript tracker method `getPiwikUrl` has been added to retrieve the URL of where the Piwik instance is located
* A new JavaScript tracker method `getCurrentUrl` has been added to retrieve the current URL of the website. 
* A new JavaScript tracker method `getNumTrackedPageViews` has been added to retrieve the number of tracked page views within the currently loaded page or web application. 
* New JavaScript tracker methods `setSessionCookie`, `getCookie`, `hasCookies`, `getCookieDomain`, `getCookiePath`, and `getSessionCookieTimeout` have been added for better cookie support in plugins. 
* `email` and `url` form fields can now be used in settings.

## Piwik 3.0.3

### Breaking Changes
* New config setting `enable_plugin_upload` lets you enable uploading and installing a Piwik plugin ZIP file by a Super User. This used to be enabled by default, but it is now disabled by default now for security reasons.
* New Report class property `Report::$supportsFlatten` lets you define if a report supports flattening (defaults to `true`). If set to `false` it will also set `ViewDataTable\Config::$show_flatten_table` to `false`

### New APIs
* A new event `Controller.triggerAdminNotifications` has been added to let plugins know when they are supposed to trigger notifications in the admin.

### Library updates
* pChart library has been removed in favor of [CpChart](https://github.com/szymach/c-pchart), a pChart fork with composer support and PSR standards. 

## Piwik 3.0.2

### New Features
* A new SMS provider for sms reports has been added: [ASPSMS.com](http://www.aspsms.com/en/?REF=227830)

### New APIs
* The JavaScript Tracker now supports CrossDomain tracking. The following tracker methods were added for this: `enableCrossDomainLinking`, `disableCrossDomainLinking`, `isCrossDomainLinkingEnabled`
* Added JavaScript Tracker method `getLinkTrackingTimer` to get the value of the configured link tracking time
* Added JavaScript Tracker method `deleteCustomVariables` to delete all custom variables within a certain scope
* The method `enableLinkTracking` can now be called several times to make Piwik aware of newly added links when your DOM changes
* Added a new method `Piwik\Plugin\Report::getMetricNamesToProcessReportTotals()` that lets you define which metrics should show percentages in the table report visualization on hover. If defined, these percentages will be automatically calculated.
* The event `Tracker.newConversionInformation` now posts a new fourth parameter `$action`
* New HTTP API method `UserCountry.getCountryCodeMapping` to get a list of used country codes to country names

### Changes
* SMS provider now can define their credential fields by overwriting `getCredentialFields()`. This allows to have SMS providers that require more than only an API key.
* Therefore the MobileMessaging API method `setSMSAPICredential()` now takes the second parameter as an array filled with credentials (instead of a string containing an API key)

## Piwik 3.0.1

### New APIs
* Live API responses now return a new field ‘generationTimeMilliseconds’ (the generation time for this page, in milliseconds) which is internally used to process the Average generation time in the [Visitor Profile](http://piwik.org/docs/user-profile/)
* Added new event `MultiSites.filterRowsForTotalsCalculation` to filter which sites will be included in the All Websites Dashboard totals calculation.
* The method `Piwik\Plugin\Archiver::shouldRunEvenWhenNoVisits()` has been added. By overwriting this method and returning true, a plugin archiver can force the archiving to run even when there was no visit for the website/date/period/segment combination (by default, archivers are skipped when there is no visit).

## Piwik 3.0.0

### New guide

Read more about migrating a plugin from Piwik 2.X to Piwik 3 in [our Migration guide](http://developer.piwik.org/guides/migrate-piwik-2-to-3).

### Breaking Changes
* When using the Piwik JavaScript Tracking via `_paq.push`, it is now required to configure the tracker (eg calling `setSiteId` and `setTrackerUrl`) before the `piwik.js` JavaScript tracker is loaded to ensure the tracker works correctly. 
If the tracker is not initialised correctly, the browser console will display the error "_paq.push() was used but Piwik tracker was not initialized before the piwik.js file was loaded. [...]" 
* The UserManager API methods do no longer return any `token_auth` properties when requesting a user
* The menu classes `Piwik\Menu\MenuReporting` and `Piwik\Menu\MenuMain` have been removed
* The class `Piwik\Plugin\Widgets` has been removed and replaced by `Piwik\Widget\Widget`. For each widget one class is needed from now on. You can generate a widget via `./console generate:widget`.
* The class `Piwik\WidgetList` class has been moved to `Piwik\Widget\WidgetsList`.
* The method `Piwik\Plugins\API\API::getLastDate()` has been removed.
* The method `Piwik\Archive::getDataTableFromArchive()` has been removed, use `Piwik\Archive::createDataTableFromArchive` instead.
* The method `Piwik\Plugin\Menu::configureReportingMenu` has been removed. To add something to the reporting menu you need to create widgets
* The method `Report::configureWidget()`, `Report::getWidgetTitle()` and `Report::configureReportingMenu()` have been removed, use the new method `Report::configureWidgets()` instead.
* The method `Report::getCategory()` has been moved to `Report::getCategoryId()` and does no longer return the translated category but the translation key of the category.
* The property `Report::$category` has been renamed to `Report::$categoryId`
* The methods `Report::factory()`, `Report::getAllReportClasses()`, `Report::getAllReports` have been moved to the `Piwik\Plugin\Reports` class.
* The properties `Report::$widgetTitle`, `Report::$widgetParams` and `Report::$menuTitle` were removed, use the method `Report::configureWidgets()` to create widgets instead
* In the HTTP API methods `Dashboard.getDefaultDashboard` and `Dashboard.getUserDashboards` we do no longer remove not existing widgets as it is up to the client which widgets actually exist
* The method `Piwik\Plugin\Controller::getEvolutionHtml` has been removed without a replacement as it should be no longer needed. The evolution is generated by ViewDataTables directly
* The `core:plugin` console command has been removed in favor of the new `plugin:list`, `plugin:activate` and `plugin:deactivate` commands as announced in Piwik 2.11
* The visibility of private properties and methods in `Piwik\Plugins\Login\Controller` were changed to `protected`
* Controller actions are now case sensitive. This means the URL and events have to use the same case as the name of the action defined in a controller. 
* When calling the HTTP Reporting API, a default filter limit of 100 is now always applied. The default filter limit used to be not applied to API calls that do not return reports, such as when requesting sites, users or goals information.
* The "User Menu" was removed and should be replaced by "Admin Menu". Change `configureUserMenu(MenuUser $menu)` to `configureAdminMenu(MenuAdmin $menu)` in your `Menu.php`.
* The method `Piwik\Menu\MenuAbstract::add()` has been removed, use `Piwik\Menu\MenuAbstract::addItem()` instead
* The method `Piwik\Menu\MenuAdmin::addSettingsItem()` was removed, use  `Piwik\Menu\MenuAdmin::addSystemItem()` instead.
* A new methd `Piwik\Menu\MenuAdmin::addMeasurablesItem()` was added.
* The class `Piwik\Plugin\Settings` has been splitted to `Piwik\Settings\Plugin\SystemSettings` and `Piwik\Settings\Plugin\UserSettings`.
* The creation of settings has slightly changed to improve performance. It is now possible to create new settings via the method `$this->makeSetting()` see `Piwik\Plugins\ExampleSettingsPlugin\SystemSettings` for an example.
* It is no longer possible to define an introduction text for settings.
* If requesting multipe periods for one report, the keys that define the range are no longer translated. For example before 3.0 an API response may contain: `<result date="From 2010-02-01 to 2010-02-07">` which is now `<result date="2010-02-01,2010-02-07">`.
* The following deprecated events have been removed as mentioned.
 * `Tracker.existingVisitInformation` Use [dimensions](http://developer.piwik.org/guides/dimensions) instead of using `Tracker` events.
 * `Tracker.newVisitorInformation`
 * `Tracker.recordAction`
 * `Tracker.recordEcommerceGoal`
 * `Tracker.recordStandardGoals`
 * `API.getSegmentDimensionMetadata` Define segments in [Dimension](http://developer.piwik.org/guides/dimensions) instead
 * `Menu.Admin.addItems` Create a [Menu](http://developer.piwik.org/guides/menus) instead of using `Menu` events
 * `Menu.Reporting.addItems`
 * `Menu.Top.addItems`
 * `ViewDataTable.addViewDataTable` Create a [Visualization](http://developer.piwik.org/guides/visualizing-report-data) instead
 * `ViewDataTable.getDefaultType` Specify the default type in a [Report](http://developer.piwik.org/guides/custom-reports) instead
 * `Login.authenticate`  Create a custom SessionInitializer instead of using `Login` events
 * `Login.initSession.end`
 * `Login.authenticate.successful`
* When posting one of the events `API.Request.dispatch`, `API.Request.dispatch.end`, `API.$plugin.$apiAction`, or `API.$plugin.$apiAction.end` the `$finalParameters` parameter is indexed in Piwik 2 (eg `array(1, 6)`), and named in Piwik 3 (eg `array('idSite' => 1, 'idGoal' => 6)`)
* Widgets using the already removed `UserSettings` plugin won't work any longer. Please update the module and action parameter in the widget url according to the following list

   old module | old action | new module | new action
   ---------- | ---------- | ---------- | ----------
   UserSettings | getPlugin | DevicePlugins | getPlugin
   UserSettings | index | DevicesDetection | software
   UserSettings | getBrowser | DevicesDetection | getBrowsers
   UserSettings | getBrowserVerions | DevicesDetection | getBrowserVersions
   UserSettings | getMobileVsDesktop | DevicesDetection | getType
   UserSettings | getOS | DevicesDetection | getOsVersions
   UserSettings | getOSFamily | DevicesDetection | getOsFamilies
   UserSettings | getBrowserType | DevicesDetection | getBrowserEngines
   UserSettings | getResolution | Resolution | getResolution
   UserSettings | getConfiguration | Resolution | getConfiguration
   UserSettings | getLanguage | UserLanguage | getLanguage
   UserSettings | getLanguageCode | UserLanguage | getLanguageCode


Read more about migrating a plugin from Piwik 2.X to Piwik 3 on our [Migration guide](https://developer.piwik.org/guides/migrate-piwik-2-to-3).

### Deprecations
* The method `Piwik\Updates::getMigrationQueries()` has been deprecated and renamed to `getMigrations()`. It is still supported to use the method, but the method will be removed in Piwik 4.0.0
* The method `Piwik\Updater::executeMigrationQueries()` has been deprecated and renamed to `executeMigrations`. It is still supported to use the method, but the method will be removed in Piwik 4.0.0.

### New APIs
* Multiple widgets for one report can now be created via the `Report::configureWidgets()` method via the new classes `Piwik\Widget\ReportWidgetFactory` and `Piwik\Widget\ReportWidgetConfig`
* There is a new property `Report::$subCategory` that lets you add a report to the reporting UI. If a page having that name does not exist yet, it will be created automatically. The newly added method `Report::getSubCategory()` lets you get this value.
* The new classes `Piwik\Widget\Widget`, `Piwik\Widget\WidgetConfig` and `Piwik\Widget\WidgetContainerConfig` lets you create a new widget.
* The new class `Piwik\Category\Subcategory` let you change the name and order of menu items
* New HTTP API method `API.getWidgetMetadata` to get a list of available widgets
* New HTTP API method `API.getReportPagesMetadata` to get a list of all available pages that exist including the widgets they include
* New HTTP API method `SitesManager.getSiteSettings` to get a list of all available settings for a specific site
* The JavaScript AjaxHelper has a new method `ajaxHelper.withTokenInUrl()` to easily send a token along a XHR. Within the Controller the existence of this token can be checked via `$this->checkTokenInUrl();` to prevent CSRF attacks.
* The new class `Piwik\Updater\Migration\Factory` lets you easily create migrations that can be executed during an update. For example database or plugin related migrations. To generate a new update with migrations execute `./console generate:update`.
* The new method `Piwik\Updater::executeMigration` lets you execute a single migration.
* The new method `Piwik\Segment::willBeArchived` lets you detect whether a segment will be archived or not.
* The following events have been added:
 * `ViewDataTable.filterViewDataTable` lets you filter available visualizations
 * `Dimension.addDimension` lets you add custom dimensions
 * `Dimension.filterDimension` lets you filter any dimensions
 * `Report.addReports` lets you add dynamically created reports
 * `Report.filterReports` lets you filter any report
 * `Updater.componentUpdated` triggered after core or a plugin has been updated
 * `PluginManager.pluginInstalled` triggered after a plugin was installed
 * `PluginManager.pluginUninstalled` triggered after a plugin was uninstalled
 * `Updater.componentInstalled` triggered after a component was installed
 * `Updater.componentUninstalled` triggered after a component was uninstalled
* New HTTP Tracking API parameter `pv_id` which accepts a six character unique ID that identifies which actions were performed on a specific page view. Read more about it in the [HTTP Tracking API](https://developer.piwik.org/api-reference/tracking-api);
* New event `Segment.addSegments` that lets you add segments.
* New Piwik JavaScript Tracker method `disableHeartBeatTimer()` to disable the heartbeat timer if it was previously enabled.
* The `SitesManager.getJavascriptTag` has a new option `getJavascriptTag` to enable the tracking of users that have JavaScript disabled

### Changes
* New now accept tracking requests for up to 1 day in the past instead of only 4 hours
* If a tracking request has a custom timestamp that is older than one day and the tracking request is not authenticated, we ignore the whole tracking request instead of ignoring the custom timestamp and still tracking the request with the current timestamp

### New features
* Piwik JavaScript Tracking API: we now attempt to track Downloads and Outlinks when the user uses the mouse middle click or the mouse right right click. Previously only left clicks on Downloads and Outlinks were measured. 
* New "Sparklines" visualization that lets you create a widget showing multiple sparklines.
* New config.ini.php setting: `tracking_requests_require_authentication_when_custom_timestamp_newer_than` to change how far back Piwik will track your requests without authentication. By default, value is set to 86400 (one day). The configured value is in seconds.

### Library updates
* Updated AngularJS from 1.2.28 to 1.4.3
* Updated several backend libraries to their latest version: doctrine/cache, php-di.

### Internal change
* Support for IE8 was dropped. This affects only the Piwik UI, not the Piwik.js Tracker.
* Required PHP version was increased from 5.3 to 5.5.9
* We have updated PhantomJS 1.9 to 2.1.1 for our UI screenshot tests.

## Piwik 2.16.3

### New APIs
* The Piwik JavaScript tracker has a new method `trackRequest` that allows you to send any tracking parameters to Piwik. For example  `_paq.push(['trackRequest', 'te=foo&bar=baz'])`

### Internal Changes
* Expected screenshots for UI tests are now stored using Git LFS instead of a submodule. Running, creating or updating UI tests will require Git LFS to be installed.
The folder containing expected screenshots was renamed from `expected-ui-screenshots` to `expected-screenshots`. The UI-Test-Runner is now able to handle both names.

## Piwik 2.16.2

### New APIs
 * Multiple JavaScript trackers can now be created easily via `_paq.push(['addTracker', piwikUrl, piwikSiteId])`. All tracking requests will be then sent to all added Piwik trackers. [Learn more.](http://developer.piwik.org/guides/tracking-javascript-guide#multiple-piwik-trackers)
 * It is possible to get an asynchronously created tracker instance (`addTracker`) via the method `Piwik.getAsyncTracker(optionalPiwikUrl, optionalPiwikSiteId)`. This allows you to get the tracker instance and to send different tracking requests to this Piwik instance and to configure it differently than other tracker instances.
 * Added a new API method `Goals.getGoal($idSite, $idGoal)` to fetch a single goal.
 
### Internal change
 * Piwik is now compatible with PHP7. 
 * `piwik.js`, if you call the method `setDomains` note that that the behavior has slightly changed. The current page domain (hostname) will now be added automatically if none of the given host alias passed as a parameter to `setDomains` contain a path and if no host alias is already given for the current host alias. 
 Say you are on "example.org" and set `hostAlias = ['example.com', 'example.org/test']` then the current "example.org" domain will not be added as there is already a more restrictive hostAlias 'example.org/test' given. 
 We also do not add the current page domain (hostname) automatically if there was any other host specifying any path such as `['example.com', 'example2.com/test']`. 
 In this case we also do not add the current page domain "example.org" automatically as the "path" feature is used. As soon as someone uses the path feature, for Piwik JS Tracker to work correctly in all cases, one needs to specify all hosts manually. [Learn more.](http://developer.piwik.org/guides/tracking-javascript-guide#measuring-domains-andor-sub-domains)
 * `piwik.js`: after an ecommerce order is tracked using `trackEcommerceOrder`, the items in the cart will now be removed from the JavaScript object. Calling `trackEcommerceCartUpdate` will not remove the items in the cart.   


## Piwik 2.16.1

### New features
 * New method `setIsWritableByCurrentUser` for `SystemSetting` to change the writable permission for certain system settings via DI.
 * JS Tracker: `setDomains` function now supports page wildcards matching eg. `example.com/index*` which can be useful when [tracking a group of pages within a domain in a separate website in Piwik](http://developer.piwik.org/guides/tracking-javascript-guide#tracking-a-group-of-pages-in-a-separate-website)
 * To customise the list of URL query parameters to be removed from your URLs, you can now define and overwrite  `url_query_parameter_to_exclude_from_url` INI setting in your `config.ini.php` file. By default, the following query string parameters will be removed: `gclid, fb_xd_fragment, fb_comment_id, phpsessid, jsessionid, sessionid, aspsessionid, doing_wp_cron, sid`.

### Deprecations
* The following PHP functions have been deprecated and will be removed in Piwik 3.0:
 * `SettingsServer::isApache()` 

### New guides
  * JavaScript Tracker: [Measuring domains and/or sub-domains](http://developer.piwik.org/guides/tracking-javascript-guide#measuring-domains-andor-sub-domains)
  
### Breaking Changes
 * Reporting API: when a cell value in a CSV or TSV (excel) data export starts with a character `=`, `-` or `+`, Piwik will now prefix the value with `'` to ensure that it is displayed correctly in Excel or OpenOffice/LibreOffice.   
 
### Internal change
 * Tracking API: by default, when tracking a Page URL, Piwik will now remove the URL query string parameter `sid` if it is found. 
 * In the JavaScript tracker, the function `setDomains` will not anymore attempt to set a cookie path. Learn more about [configuring the tracker correctly](http://developer.piwik.org/guides/tracking-javascript-guide#tracking-one-domain) when tracking one or several domains and/or paths.

## Piwik 2.16.1

### Internal change
 * The setting `[General]enable_marketplace=0/1` was removed, instead the new plugin Marketplace can be disabled/enabled. The updater should automatically migrate an existing setting.

## Piwik 2.16.0

### New features
 * New segment `actionType` lets you segment all actions of a given type, eg. `actionType==events` or `actionType==downloads`. Action types values are: `pageviews`, `contents`, `sitesearches`, `events`, `outlinks`, `downloads`
 * New segment `actionUrl` lets you segment any action that matches a given URL, whether they are Pageviews, Site searches, Contents, Downloads or Events.
 * New segment `deviceBrand` lets you restrict your users to those using a particular device brand such as Apple, Samsung, LG, Google, Nokia, Sony, Lenovo, Alcatel, etc. View the [complete list of device brands.](http://developer.piwik.org/api-reference/segmentation)
 * New segment operators `=^` "Starts with" and `=$` "Ends with" complement the existing segment operators: Contains, Does not contain, Equals, Not equals, Greater than or equal to, Less than or equal to.
 * The JavaScript Tracker method `PiwikTracker.setDomains()` can now handle paths. This means when setting eg `_paq.push(['setDomains, '*.piwik.org/website1'])` all link that goes to the same domain `piwik.org` but to any other path than `website1/*` will be treated as outlink.
 * In Administration > Websites, for each website, there is a checkbox "Only track visits and actions when the action URL starts with one of the above URLs". In Piwik 2.14.0, any action URL starting with one of the Alias URLs or starting with a subdomain of the Alias URL would be tracked. As of Piwik 2.15.0, when this checkbox is enabled, it may track less data: action URLs on an Alias URL subdomain will not be tracked anymore (you must specify each sub-domain as Alias URL).  
 * It is now possible to pass an option `php-cli-options` to the `core:archive` command. The given cli options will be forwarded to the actual PHP command. This allows to for example specifiy a different memory limit for the archiving process like this: `./console core:archive --php-cli-options="-d memory_limit=8G"`
 * New less variable `@theme-color-menu-contrast-textSelected` that lets you specify the color of a selected menu item.
 * in Administration > Diagnostics, there is a new page `Config file` which lets Super User view all config values from `global.ini.php` in the UI, and whether they were overriden in your `config/config.ini.php`

### New commands
 * New command `config:set` lets you set INI config options from the command line. This command can be used for convenience or for automation.
   
### Internal changes
 * `UsersManager.*` API calls: when an API request specifies a `token_auth` of a user with `admin` permission, the returned dataset will not include all usernames as previously, API will now only return usernames for users with `view` or `admin` permission to website(s) viewable by this `token_auth`. 
 * When generating a new plugin skeleton via `generate:plugin` command, plugin name must now contain only letters and numbers.
 * JavaScript Tracker tests no longer require `SQLite`. The existing MySQL configuration for tests is used now. In order to run the tests make sure Piwik is installed and `[database_tests]` is configured in `config/config.ini.php`.
 * The definitions for search engine and social network detection have been moved from bundled data files to a separate package (see [https://github.com/piwik/searchengine-and-social-list](https://github.com/piwik/searchengine-and-social-list)).
 * In [UI screenshot tests](https://developer.piwik.org/guides/tests-ui), a test environment `configOverride` setting should be no longer overwritten. Instead new values should be added to the existing `configOverride` array in PHP or JavaScript. For example instead of `testEnvironment.configOverride = {group: {name: 1}}` use `testEnvironment.overrideConfig('group', 'name', '1')`.

### New APIs
 * Add your own SMS/Text provider by creating a new class in the `SMSProvider` directory of your plugin. The class has to extend `Piwik\Plugins\MobileMessaging\SMSProvider` and implement the required methods.
 * Segments can now be composed by a union of multiple segments. To do this set an array of segments that shall be used for that segment `$segment->setUnionOfSegments(array('outlinkUrl', 'downloadUrl'))` instead of defining a SQL column.

### Deprecations
 * The method `DB::tableExists` was un-used and has been removed.


## Piwik 2.15.0 

### New commands
 *  New command `diagnostics:analyze-archive-table` that analyzes archive tables
 *  New command `database:optimize-archive-tables` to optimize archive tables and possibly save disk space (even if on InnoDB)
 *  New Command `core:invalidate-report-data` to invalidate archive data (w/ period cascading) ([FAQ](https://piwik.org/faq/how-to/faq_155/))

### New APIs and features
* Piwik 2.15.0 is now mostly compatible with PHP7. 
* The JavaScript Tracker `piwik.js` got a new method `logAllContentBlocksOnPage` to log all found content blocks within a page to the console. This is useful to debug / test content tracking. It can be triggered via `_paq.push(['logAllContentBlocksOnPage'])`
* The Class `Piwik\Plugins\Login\Controller` is now considered a public API.
* The new method `Piwik\Menu\MenuAbstract::registerMenuIcon()` can be used to define an icon for a menu category to replace the default arrow icon.
* New event `CronArchive.getIdSitesNotUsingTracker` that allows you to set a list of idSites that do not use the Tracker API to make sure we archive these sites if needed.
* New events `CronArchive.init.start` which is triggered when the CLI archiver starts and `CronArchive.end` when the archiver ended.
* Piwik tracker can now be configured with strict Content Security Policy ([CSP FAQ](https://piwik.org/faq/general/faq_20904/)).
* Super Users can choose whether to use the latest stable release or latest Long Term Support release. 

### Breaking Changes
* The method `Dimension::getId()` has been set as `final`. It is not allowed to overwrite this method.
* We fixed a bug where the API method `Sites.getPatternMatchSites` only returned a very limited number of websites by default. We now return all websites by default unless a limit is specified specifically.
* Handling of localized date, time and range formats has been changed. Patterns no longer contain placeholders like %shortDay%, but work with CLDR pattern instead. You can use one of the predefined format constants in Date class for using getLocalized().
* As we are now using CLDR formats for all languages, some time formats were even changed in english. Attributes like prettyDate in API responses might so have been changed slightly.
* The config `enable_measure_piwik_usage_in_idsite` which is used to track the Piwik usage with Piwik was removed and replaced by a new plugin `AnonymousPiwikUsageMeasurement`

### Deprecations
* The following HTTP API methods have been deprecated and will be removed in Piwik 3.0:
 * `SitesManager.getSitesIdWithVisits` 
 * `API.getLastDate` 
* The following events have been deprecated and will be removed in Piwik 3.0. Use [dimensions](http://developer.piwik.org/guides/dimensions) instead.
 * `Tracker.existingVisitInformation`
 * `Tracker.getVisitFieldsToPersist`
 * `Tracker.newConversionInformation`
 * `Tracker.newVisitorInformation`
 * `Tracker.recordAction`
 * `Tracker.recordEcommerceGoal`
 * `Tracker.recordStandardGoals`
* The Platform API method `\Piwik\Plugin::getListHooksRegistered()` has been deprecated and will be removed in Piwik 4.0. Use `\Piwik\Plugin::registerEvents()` instead.


### Internal changes
* When logging in, the username is now case insensitive 
* URLs with emojis and any other unicode character will be tracked, with special characters replaced with `�`
* A permanent warning notification is now displayed when PHP is 5.4.* or older, since it has reached End Of Life 
* In `piwik.js` we replaced [JSON2](https://github.com/douglascrockford/JSON-js) with [JSON3](https://bestiejs.github.io/json3/) to implement CSP (Content Security Policy) as JSON3 does not use `eval()`. JSON3 will be used if a browser does not provide a native JSON API. We are using `JSON3` in a way that it will not conflict if your website is using `JSON3` as well.
* The option `branch` of the console command `development:sync-system-test-processed` was removed as it is no longer needed.
* All numbers in reports will now appear formatted (eg. `1,000,000` instead of `1000000`)
* Database connections now use `UTF-8` charset explicitely to force UTF-8 data handling

## Piwik 2.14.0

### Breaking Changes
* The `UserSettings` API has been removed. The API was deprecated in earlier versions. Use `DevicesDetection`, `Resolution` and `DevicePlugins` API instead.
* Many translations have been moved to the new Intl plugin. Most of them will still work, but please update their usage. See https://github.com/piwik/piwik/pull/8101 for a full list 

### New features 
* The JavaScript Tracker does now track outlinks and downloads if a user opens the context menu if the `enabled` parameter of the `enableLinkTracking()` method is set to `true`. To use this new feature use `tracker.enableLinkTracking(true)` or `_paq.push(['enableLinkTracking', true]);`. This is not industry standard and is vulnerable to false positives since not every user will select "Open in a new tab" when the context menu is shown. Most users will do though and it will lead to more accurate results in most cases.
* The JavaScript Tracker now contains the 'heart beat' feature which can be used to obtain more accurate visit lengths by periodically sending 'ping' requests to Piwik. To use this feature use `tracker.enableHeartBeatTimer();` or `_paq.push(['enableHeartBeatTimer']);`. By default, a ping request will be sent every 15 seconds. You can specify a custom ping delay (in seconds) by passing an argument, eg, `tracker.enableHeartBeatTimer(10);` or `_paq.push(['enableHeartBeatTimer', 10]);`.
* New custom segment `languageCode` that lets you segment visitors that are using a particular language. Example values: `de`, `fr`, `en-gb`, `zh-cn`, etc.
* Segment `userId` now supports any segment operator (previously only operator Contains `=@` was supported for this segment).

### Commands updates
* The command `core:archive` now has two new parameter: `--force-idsegments` and `--skip-idsegments` that let you force (or skip) processing archives for one or several custom segments.
* The command `scheduled-tasks:run` now has an argument `task` that lets you force run a particular scheduled task.

### Library updates
* Updated pChart library from 2.1.3 to 2.1.4. The files were moved from the directory `libs/pChart2.1.3` to `libs/pChart`

### Internal change
* To execute UI tests "ImageMagick" is now required.
* The Q JavaScript promise library is now distributed with tests and can be used in the piwik.js tests.

## Piwik 2.13.0

### Breaking Changes
* The API method `Live.getLastVisitsDetails` does no longer support the API parameter `filter_sort_column` to prevent possible memory issues when `filter_offset` is large.
* The Event `Site.setSite` was removed as it causes performance problems.
* `piwik.php` does now return a HTTP 400 (Bad request) if requested without any tracking parameters (GET/POST). If you still want to use `piwik.php` for checks please use `piwik.php?rec=0`.

### Deprecations
* The method `Piwik\Archive::getBlob()` has been deprecated and will be removed from June 1st 2015. Use one of the methods `getDataTable*()` methods instead.
* The API parameter `countVisitorsToFetch` of the API method `Live.getLastVisitsDetails` has been deprecated as `filter_offset` and `filter_limit` work correctly now.

### New commands
* There is now a `diagnostic:run` command to run the system check from the command line.
* There is now an option `--xhprof` that can be used with any command to profile that command via XHProf.

### APIs Improvements
* Visitor details now additionally contain: `deviceTypeIcon`, `deviceBrand` and `deviceModel`
* In 2.6.0 we added the possibility to use `filter_limit` and `filter_offset` if an API returns an indexed array. This was not working in all cases and is fixed now. 
* The API parameter `filter_pattern` and `filter_offset[]` can now be used if an API returns an indexed array.

### Internal changes

* The referrer spam filter has moved from the `referrer_urls_spam` INI option (in `global.ini.php`) to a separate package (see [https://github.com/piwik/referrer-spam-blacklist](https://github.com/piwik/referrer-spam-blacklist)).

## Piwik 2.12.0

### Breaking Changes
* The deprecated method `Period::factory()` has been removed. Use `Period\Factory` instead.
* The deprecated method `Config::getConfigSuperUserForBackwardCompatibility()` has been removed.
* The deprecated methods `MenuAdmin::addEntry()` and `MenuAdmin::removeEntry()` have been removed. Use `Piwik\Plugin\Menu` instead.
* The deprecated methods `MenuTop::addEntry()` and `MenuTop::removeEntry()` have been removed. Use `Piwik\Plugin\Menu` instead.
* The deprecated method `SettingsPiwik::rewriteTmpPathWithInstanceId()` has been removed.
* The following deprecated methods from the `Piwik\IP` class have been removed, use `Piwik\Network\IP` instead:
  * `sanitizeIp()`
  * `sanitizeIpRange()`
  * `P2N()`
  * `N2P()`
  * `prettyPrint()`
  * `isIPv4()`
  * `long2ip()`
  * `isIPv6()`
  * `isMappedIPv4()`
  * `getIPv4FromMappedIPv6()`
  * `getIpsForRange()`
  * `isIpInRange()`
  * `getHostByAddr()`

### Deprecations
* `API` classes should no longer have a protected constructor. Classes with a protected constructor will generate a notice in the logs and should expose a public constructor instead.
* Update classes should not declare static `getSql()` and `update()` methods anymore. It is still supported to use those, but developers should instead override the `Updates::getMigrationQueries()` and `Updates::doUpdate()` instance methods.

### New features
* `API` classes can now use dependency injection in their constructor to inject other instances.

### New commands
* There is now a command `core:purge-old-archive-data` that can be used to manually purge temporary, error-ed and invalidated archives from one or more archive tables.
* There is now a command `usercountry:attribute` that can be used to re-attribute geolocated location data to existing visits and conversions. If you have visits that were tracked before setting up GeoIP, you can use this command to add location data to them.

## Piwik 2.11.0

### Breaking Changes
* The event `User.getLanguage` has been removed.
* The following deprecated event has been removed: `TaskScheduler.getScheduledTasks`
* Special handling for operating system `Windows` has been removed. Like other operating systems all versions will now only be reported as `Windows` with versions like `XP`, `7`, `8`, etc.
* Reporting for operating systems has been adjusted to report information according to browser information. Visitor details now contain: `operatingSystemName`, `operatingSystemIcon`, `operatingSystemCode` and `operatingSystemVersion`

### Deprecations
* The following methods have been deprecated in favor of the new `Piwik\Intl` component:
  * `Piwik\Common::getContinentsList()`: use `RegionDataProvider::getContinentList()` instead
  * `Piwik\Common::getCountriesList()`: use `RegionDataProvider::getCountryList()` instead
  * `Piwik\Common::getLanguagesList()`: use `LanguageDataProvider::getLanguageList()` instead
  * `Piwik\Common::getLanguageToCountryList()`: use `LanguageDataProvider::getLanguageToCountryList()` instead
  * `Piwik\Metrics\Formatter::getCurrencyList()`: use `CurrencyDataProvider::getCurrencyList()` instead
* The `Piwik\Translate` class has been deprecated in favor of `Piwik\Translation\Translator`.
* The `core:plugin` console has been deprecated in favor of the new `plugin:list`, `plugin:activate` and `plugin:deactivate` commands
* The following classes have been deprecated:
  * `Piwik\TaskScheduler`: use `Piwik\Scheduler\Scheduler` instead
  * `Piwik\ScheduledTask`: use `Piwik\Scheduler\Task` instead
* The API method `UserSettings.getLanguage` is deprecated and will be removed from May 1st 2015. Use `UserLanguage.getLanguage` instead
* The API method `UserSettings.getLanguageCode` is deprecated and will be removed from May 1st 2015. Use `UserLanguage.getLanguageCode` instead
* The `Piwik\Registry` class has been deprecated in favor of using the container:
  * `Registry::get('auth')` should be replaced with `StaticContainer::get('Piwik\Auth')`
  * `Registry::set('auth', $auth)` should be replaced with `StaticContainer::getContainer()->set('Piwik\Auth', $auth)`
 
### New features
* You can now generate UI / screenshot tests using the command `generate:test`
* During UI tests we do now add a CSS class to the HTML element called `uiTest`. This allows you do hide content when screenshots are captured.

### New commands
* A new command (core:fix-duplicate-log-actions) has been added which can be used to remove duplicate actions and correct references to them in other tables. Duplicates were caused by this bug: [#6436](https://github.com/piwik/piwik/issues/6436)

### Library updates
* Updated AngularJS from 1.2.26 to 1.2.28
* Updated piwik/device-detector from 2.8 to 3.0

### Internal change
* UI specs were moved from `tests/PHPUnit/UI` to `tests/UI`. We also moved the UI specs directly into the Piwik repository meaning the [piwik-ui-tests](https://github.com/piwik/piwik-ui-tests) repository contains only the expected screenshots from now on.
* There is a new command `development:sync-system-test-processed` for core developers that allows you to copy processed test results from travis to your local dev environment.

## Piwik 2.10.0

### Breaking Changes
* API responses containing visitor information will no longer contain the fields `screenType` and `screenTypeIcon` as those reports have been completely removed
* os, browser and browser plugin icons are now located in the DevicesDetection and DevicePlugins plugin. If you are not using the Reporting or Metadata API to get the icon locations please update your paths.
* The deprecated method `Piwik\SettingsPiwik::rewriteTmpPathWithHostname()` has been removed.
* The following events have been removed:
  * `Log.formatFileMessage`
  * `Log.formatDatabaseMessage`
  * `Log.formatScreenMessage`
  * These events have been removed as Piwik now uses the Monolog logging library. [Learn more.](http://developer.piwik.org/guides/logging)
* The event `Log.getAvailableWriters` has been removed: to add custom log backends, you now need to configure Monolog handlers
* The INI options `log_only_when_cli` and `log_only_when_debug_parameter` have been removed

### Library updates
* We added the `symfony/var-dumper` library allowing you to better print any arbitrary PHP variable via `dump($var1, $var2, ...)`.
* Piwik now uses [Monolog](https://github.com/Seldaek/monolog) as a logger.
* The tracker proxy (previously in `misc/proxy-hide-piwik-url/`) has been moved to a separate repository: [https://github.com/piwik/tracker-proxy](https://github.com/piwik/tracker-proxy).

### Deprecations
* Some duplicate reports from UserSettings plugin have been removed. Widget URLs for those reports will still work till May 1st 2015. Please update those to the new reports of DevicesDetection plugin.
* The API method `UserSettings.getBrowserVersion` is deprecated and will be removed from May 1st 2015. Use `DevicesDetection.getBrowserVersions` instead
* The API method `UserSettings.getBrowser` is deprecated and will be removed from May 1st 2015. Use `DevicesDetection.getBrowsers` instead
* The API method `UserSettings.getOSFamily` is deprecated and will be removed from May 1st 2015. Use `DevicesDetection.getOsFamilies` instead
* The API method `UserSettings.getOS` is deprecated and will be removed from May 1st 2015. Use `DevicesDetection.getOsVersions` instead
* The API method `UserSettings.getMobileVsDesktop` is deprecated and will be removed from May 1st 2015. Use `DevicesDetection.getType` instead
* The API method `UserSettings.getBrowserType` is deprecated and will be removed from May 1st 2015. Use `DevicesDetection.getBrowserEngines` instead
* The API method `UserSettings.getResolution` is deprecated and will be removed from May 1st 2015. Use `Resolution.getResolution` instead
* The API method `UserSettings.getConfiguration` is deprecated and will be removed from May 1st 2015. Use `Resolution.getConfiguration` instead
* The API method `UserSettings.getPlugin` is deprecated and will be removed from May 1st 2015. Use `DevicePlugins.getPlugin` instead
* The API method `UserSettings.getWideScreen` has been removed. Use `UserSettings.getScreenType` instead.
* `Piwik\SettingsPiwik::rewriteTmpPathWithInstanceId()` has been deprecated. Instead of hardcoding the `tmp/` path everywhere in the codebase and then calling `rewriteTmpPathWithInstanceId()`, developers should get the `path.tmp` configuration value from the DI container (e.g. `StaticContainer::getContainer()->get('path.tmp')`).
* The method `Piwik\Log::setLogLevel()` has been deprecated
* The method `Piwik\Log::getLogLevel()` has been deprecated

## Piwik 2.9.1

### Breaking Changes
* The HTTP Tracker API does now respond with a HTTP 400 instead of a HTTP 500 in case an invalid `idsite` is used

### New APIs
* New URL parameter `send_image=0` in the [HTTP Tracking API](http://developer.piwik.org/api-reference/tracking-api) to receive a HTTP 204 response code instead of a GIF image. This improves performance and can fix errors if images are not allowed to be obtained directly (eg Chrome Apps).

### New commands
* `core:plugin list` lists all plugins currently activated in Piwik.

## Piwik 2.9.0

### Breaking Changes
* Development related [console commands](http://developer.piwik.org/guides/piwik-on-the-command-line) are only available if the development mode is enabled. To enable the development mode execute `./console development:enable`.
* The command `php console core:update` does no longer have a parameter `--dry-run`. A dry run is now executed by default followed by a question whether one actually wants to execute the updates. To skip this confirmation step one can use the `--yes` option.

### Deprecations
* Most methods of `Piwik\IP` have been deprecated in favor of the new [piwik/network](https://github.com/piwik/component-network) component.
* The file `tests/PHPUnit/phpunit.xml` is no longer needed in order to run tests and we suggest to delete it. The test configuration is now done automatically if possible. In case the tests do no longer work check out the `[tests]` section in `config/global.ini.php`

### Library updates
* Code for manipulating IP addresses has been moved to a separate standalone component: [piwik/network](https://github.com/piwik/component-network). Backward compatibility is kept in Piwik core.

## Piwik 2.8.2

### Library updates
* Updated AngularJS from 1.2.25 to 1.2.26
* Updated jQuery from 1.11.0 to 1.11.1

## Piwik 2.8.0

### Breaking Changes
* The Auth interface has been modified, existing Auth implementations will have to be modified. Changes include:
  * The initSession method has been moved. Since this behavior must be executed for every Auth implementation, it has been put into a new class: SessionInitializer.
    If your Auth implementation implements its own session logic you will have to extend and override SessionInitializer.
  * The following methods have been added: setPassword, setPasswordHash, getTokenAuthSecret and getLogin.
  * Clarifying semantics of each method and what they must support and can support.
  * **Read the documentation for the [Auth interface](http://developer.piwik.org/2.x/api-reference/Piwik/Auth) to learn more.**
* The `Piwik\Unzip\*` classes have been extracted out of the Piwik repository into a separate component named [Decompress](https://github.com/piwik/component-decompress).
  * `Piwik\Unzip` has not moved, it is kept for backward compatibility. If you have been using that class, you don't need to change anything.
  * The `Piwik\Unzip\*` classes (Tar, PclZip, Gzip, ZipArchive) have moved to the `Piwik\Decompress\*` namespace (inside the new repository).
  * `Piwik\Unzip\UncompressInterface` has been moved and renamed to `Piwik\Decompress\DecompressInterface` (inside the new repository).

### Deprecations
* The `Piwik::setUserHasSuperUserAccess` method is deprecated, instead use Access::doAsSuperUser. This method will ensure that super user access is properly rescinded after the callback finishes.
* The class `\IntegrationTestCase` is deprecated and will be removed from February 6th 2015. Use `\Piwik\Tests\Framework\TestCase\SystemTestCase` instead.
* The class `\DatabaseTestCase` is deprecated and will be removed from February 6th 2015. Use `\Piwik\Tests\Framework\TestCase\IntegrationTestCase` instead.
* The class `\BenchmarkTestCase` is deprecated and will be removed from February 6th 2015. Use `\Piwik\Tests\Framework\TestCase\BenchmarkTestCase` instead.
* The class `\ConsoleCommandTestCase` is deprecated and will be removed from February 6th 2015. Use `\Piwik\Tests\Framework\TestCase\ConsoleCommandTestCase` instead.
* The class `\FakeAccess` is deprecated and will be removed from February 6th 2015. Use `\Piwik\Tests\Framework\Mock\FakeAccess` instead.
* The class `\Piwik\Tests\Fixture` is deprecated and will be removed from February 6th 2015. Use `\Piwik\Tests\Framework\Fixture` instead.
* The class `\Piwik\Tests\OverrideLogin` is deprecated and will be removed from February 6ths 2015. Use `\Piwik\Framework\Framework\OverrideLogin` instead.

### New API Features
* The pivotBy and related query parameters can be used to pivot reports by another dimension. Read more about the new query parameters [here](http://developer.piwik.org/api-reference/reporting-api#optional-api-parameters).

### Library updates
* Updated AngularJS from 1.2.13 to 1.2.25

### New commands
* `generate:angular-directive` lets you easily generate a template for a new angular directive for any plugin.

### Internal change
* Piwik 2.8.0 now requires PHP >= 5.3.3. 
 * If you use an older PHP version, please upgrade now to the latest PHP so you can enjoy improvements and security fixes in Piwik. 

## Piwik 2.7.0

### Reporting APIs
* Several APIs will now expose a new metric `nb_users` which measures the number of unique users when a [User ID](http://piwik.org/docs/user-id/) is set.
* New APIs have been added for [Content Tracking](http://piwik.org/docs/content-tracking/) feature: Contents.getContentNames, Contents.getContentPieces

### Deprecations
* The `Piwik\Menu\MenuAbstract::add()` method is deprecated in favor of `addItem()`. Read more about this here: [#6140](https://github.com/piwik/piwik/issues/6140). We do not plan to remove the deprecated method before Piwik 3.0.

### New APIs
* It is now easier to generate the URL for a menu item see [#6140](https://github.com/piwik/piwik/issues/6140), [urlForDefaultAction()](http://developer.piwik.org/2.x/api-reference/Piwik/Plugin/Menu#urlfordefaultaction), [urlForAction()](http://developer.piwik.org/2.x/api-reference/Piwik/Plugin/Menu#urlforaction), [urlForModuleAction()](http://developer.piwik.org/2.x/api-reference/Piwik/Plugin/Menu#urlformoduleaction)

### New commands
* `core:clear-caches` Lets you easily delete all caches. This command can be useful for instance after updating Piwik files manually.


## Piwik 2.6.0

### Deprecations
* The `'json'` API format is considered deprecated. We ask all new code to use the `'json2'` format. Eventually when Piwik 3.0 is released the `'json'` format will be replaced with `'json2'`. Differences in the json2 format include:
  * A bug in JSON formatting was fixed so API methods that return simple associative arrays like `array('name' => 'value', 'name2' => 'value2')` will now appear correctly as `{"name":"value","name2":"value2"}` in JSON API output instead of `[{"name":"value","name2":"value2"}]`. API methods like **SitesManager.getSiteFromId** & **UsersManager.getUser** are affected.

#### Reporting API
* If an API returns an indexed array, it is now possible to use `filter_limit` and `filter_offset`. This was before only possible if an API returned a DataTable.
* The Live API now returns only visitor information of activated plugins. So if for instance the Referrers plugin is deactivated a visitor won't contain any referrers related properties. This is a bugfix as the API was crashing before if some core plugins were deactivated. Affected methods are for instance `getLastVisitDetails` or `getVisitorProfile`. If all core plugins are enabled as by default there will be no change at all except the order of the properties within one visitor.

### New commands
* `core:run-scheduled-tasks` lets you run all scheduled tasks due to run at this time. Useful for instance when testing tasks.

#### Internal change
 * We removed our own autoloader that was used to load Piwik files in favor of the composer autoloader which we already have been using for some libraries. This means the file `core/Loader.php` will no longer exist. In case you are using Piwik from Git make sure to run `php composer.phar self-update && php composer.phar install` to make your Piwik work again. Also make sure to no longer include `core/Loader.php` in case it is used in any custom script.
 * We do no longer store the list of plugins that are used during tracking in the config file. They are dynamically detect instead. The detection of a tracker plugin works the same as before. A plugin has to either listen to any `Tracker.*` or `Request.initAuthenticationObject` event or it has to define dimensions in order to be detected as a tracker plugin.

## Piwik 2.5.0

### Breaking Changes
* Javascript Tracking API: if you are using `getCustomVariable` function to access custom variables values that were set on previous page views, you now must also call `storeCustomVariablesInCookie` before the first call to `trackPageView`. Read more about [Javascript Tracking here](http://developer.piwik.org/api-reference/tracking-javascript).
* The [settings](http://developer.piwik.org/guides/piwik-configuration) API will receive the actual entered value and will no longer convert characters like `&` to `&amp;`. If you still want this behavior - for instance to prevent XSS - you can define a filter by setting the `transform` property like this:
  `$setting->transform = function ($value) { return Common::sanitizeInputValue($value); }`
* Config setting `disable_merged_assets` moved from `Debug` section to `Development`. The updater will automatically change the section for you.
* `API.getRowEvolution` will throw an exception if a report is requested that does not have a dimension, for instance `VisitsSummary.get`. This is a fix as an invalid format was returned before see [#5951](https://github.com/piwik/piwik/issues/5951)
* `MultiSites.getAll` returns from now on always an array of websites. In the past it returned a single object and it didn't contain all properties in case only one website was found which was a bug see [#5987](https://github.com/piwik/piwik/issues/5987)

### Deprecations
The following events are considered as deprecated and the new structure should be used in the future. We have not scheduled when those events will be removed but probably in Piwik 3.0 which is not scheduled yet and won't be soon. New features will be added only to the new classes.

* `API.getReportMetadata`, `API.getSegmentDimensionMetadata`, `Goals.getReportsWithGoalMetrics`, `ViewDataTable.configure`, `ViewDataTable.getDefaultType`: use [Report](http://developer.piwik.org/2.x/api-reference/Piwik/Plugin/Report) class instead to define new reports. There is an updated guide as well [Part1](http://developer.piwik.org/guides/getting-started-part-1)
* `WidgetsList.addWidgets`: use [Widgets](http://developer.piwik.org/2.x/api-reference/Piwik/Plugin/Widgets) class instead to define new widgets
* `Menu.Admin.addItems`, `Menu.Reporting.addItems`, `Menu.Top.addItems`: use [Menu](http://developer.piwik.org/api-reference/Piwik/Plugin/Menu) class instead
* `TaskScheduler.getScheduledTasks`: use [Tasks](http://developer.piwik.org/2.x/api-reference/Piwik/Plugin/Tasks) class instead to define new tasks
* `Tracker.recordEcommerceGoal`, `Tracker.recordStandardGoals`, `Tracker.newConversionInformation`: use [Conversion Dimension](http://developer.piwik.org/api-reference/Piwik/Plugin/Dimension/ConversionDimension) class instead
* `Tracker.existingVisitInformation`, `Tracker.newVisitorInformation`, `Tracker.getVisitFieldsToPersist`: use [Visit Dimension](http://developer.piwik.org/api-reference/Piwik/Plugin/Dimension/VisitDimension) class instead
* `ViewDataTable.addViewDataTable`: This event is no longer needed. Visualizations are automatically discovered if they are placed within a `Visualizations` directory inside the plugin.

### New features

#### Translation search
As a plugin developer you might want to reuse existing translation keys. You can now find all available translations and translation keys by opening the page "Settings => Development:Translation search" in your Piwik installation. Read more about [internationalization](http://developer.piwik.org/guides/internationalization) here.

#### Reporting API
It is now possible to use the `filter_sort_column` parameter when requesting `Live.getLastVisitDetails`. For instance `&filter_sort_column=visitCount`. 

#### @since annotation
We are using `@since` annotations in case we are introducing new API's to make it easy to see in which Piwik version a new method was added. This information is now displayed in the [Classes API-Reference](http://developer.piwik.org/api-reference/classes). 

### New APIs
* [Report](http://developer.piwik.org/2.x/api-reference/Piwik/Plugin/Report) to add a new report
* [Action Dimension](http://developer.piwik.org/2.x/api-reference/Piwik/Plugin/Dimension/ActionDimension) to add a dimension that tracks action related information
* [Visit Dimension](http://developer.piwik.org/2.x/api-reference/Piwik/Plugin/Dimension/VisitDimension) to add a dimension that tracks visit related information
* [Conversion Dimension](http://developer.piwik.org/2.x/api-reference/Piwik/Plugin/Dimension/ConversionDimension) to add a dimension that tracks conversion related information
* [Dimension](http://developer.piwik.org/2.x/api-reference/Piwik/Columns/Dimension) to add a basic non tracking dimension that can be used in `Reports`
* [Widgets](http://developer.piwik.org/2.x/api-reference/Piwik/Plugin/Widgets) to add or modfiy widgets
* These Menu classes got new methods that make it easier to add new items to a specific section
  * [MenuAdmin](http://developer.piwik.org/2.x/api-reference/Piwik/Menu/MenuAdmin) to add or modify admin menu items. 
  * [MenuReporting](http://developer.piwik.org/2.x/api-reference/Piwik/Menu/MenuReporting) to add or modify reporting menu items
  * [MenuUser](http://developer.piwik.org/2.x/api-reference/Piwik/Menu/MenuUser) to add or modify user menu items
* [Tasks](http://developer.piwik.org/2.x/api-reference/Piwik/Plugin/Tasks) to add scheduled tasks

### New commands
* `generate:theme` lets you easily generate a new theme and customize colors, see the [Theming guide](http://developer.piwik.org/guides/theming)
* `generate:update` lets you generate an update file
* `generate:report` lets you generate a report
* `generate:dimension` lets you enhance the tracking by adding new dimensions
* `generate:menu` lets you generate a menu class to add or modify menu items
* `generate:widgets` lets you generate a widgets class to add or modify widgets
* `generate:tasks` lets you generate a tasks class to add or modify tasks
* `development:enable` lets you enable the development mode which will will disable some caching to make code changes directly visible and it will assist developers by performing additional checks to prevent for instance typos. Should not be used in production.
* `development:disable` lets you disable the development mode 

<!--
## Template: Piwik version number

### Breaking Changes
### Deprecations
### New features
### New APIs
### New commands
### New guides
### Library updates
### Internal change
 -->

Find the general Piwik Changelogs for each release at [piwik.org/changelog](http://piwik.org/changelog/)
 <|MERGE_RESOLUTION|>--- conflicted
+++ resolved
@@ -7,12 +7,9 @@
 ## Piwik 3.0.5
 
 ### New APIs
-<<<<<<< HEAD
-* A new API class `Piwik\Plugins\CustomPiwikJs\TrackerUpdater` has been added to update the piwik.js JavaScript tracker
-=======
 * The events `ScheduledTasks.shouldExecuteTask`, `ScheduledTasks.execute`, `ScheduledTasks.execute.end` have been added to customize the behaviour of scheduled tasks.
 * A new event `CustomPiwikJs.shouldAddTrackerFile` has been added to let plugins customize which tracker files should be included in piwik.js JavaScript tracker
->>>>>>> 70c9e4cb
+* A new API class `Piwik\Plugins\CustomPiwikJs\TrackerUpdater` has been added to update the piwik.js JavaScript tracker
 
 ## Piwik 3.0.4
 
