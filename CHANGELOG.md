# Piwik Platform Changelog

This is a changelog for Piwik platform developers. All changes for our HTTP API's, Plugins, Themes, etc will be listed here. 

## Piwik 2.10.0

### Breaking Changes
* Some duplicate reports from UserSettings plugin have been removed. Widget URLs for those reports will still work till May 1st 2015. Please update those to the new reports of DevicesDetection plugin.
<<<<<<< HEAD
* The following events have been removed:
  * `Log.formatFileMessage`
  * `Log.formatDatabaseMessage`
  * `Log.formatScreenMessage`
  * These events where very specific events for an internal need (logging exceptions) and have been replaced by a more extensible solution.
* The event `Log.getAvailableWriters` has been removed: to add custom log backends, you now need to configure Monolog handlers
=======
* API responses containing visitor information will now longer contain the fields `screenType` and `screenTypeIcon` as those reports have been completely removed
>>>>>>> 3d8f3ce8

### Deprecations
* The API method `UserSettings.getBrowserVersion` is deprecated and will be removed from May 1st 2015. Use `DevicesDetection.getBrowserVersions` instead
* The API method `UserSettings.getBrowser` is deprecated and will be removed from May 1st 2015. Use `DevicesDetection.getBrowsers` instead
* The API method `UserSettings.getOSFamily` is deprecated and will be removed from May 1st 2015. Use `DevicesDetection.getOsFamilies` instead
* The API method `UserSettings.getOS` is deprecated and will be removed from May 1st 2015. Use `DevicesDetection.getOsVersions` instead
* The API method `UserSettings.getMobileVsDesktop` is deprecated and will be removed from May 1st 2015. Use `DevicesDetection.getType` instead
* The API method `UserSettings.getBrowserType` is deprecated and will be removed from May 1st 2015. Use `DevicesDetection.getBrowserEngines` instead
<<<<<<< HEAD
* The API method `UserSettings.getWideScreen` is deprecated and will be removed from May 1st 2015. Use `UserSettings.getScreenType` instead
* The method `Piwik\Log::setLogLevel()` has been deprecated
=======
* The API method `UserSettings.getWideScreen` has been removed
>>>>>>> 3d8f3ce8

## Piwik 2.9.1

### Breaking Changes
* The HTTP Tracker API does now respond with a HTTP 400 instead of a HTTP 500 in case an invalid `idsite` is used

### New APIs
* New URL parameter `send_image=0` in the [HTTP Tracking API](http://developer.piwik.org/api-reference/tracking-api) to receive a HTTP 204 response code instead of a GIF image. This improves performance and can fix errors if images are not allowed to be obtained directly (eg Chrome Apps).

### New commands
* `core:plugin list` lists all plugins currently activated in Piwik.

## Piwik 2.10.0

### Breaking Changes
* The deprecated method `Piwik\SettingsPiwik::rewriteTmpPathWithHostname()` has been removed.

### Deprecations
* `Piwik\SettingsPiwik::rewriteTmpPathWithInstanceId()` has been deprecated. Instead of hardcoding the `tmp/` path everywhere in the codebase and then calling `rewriteTmpPathWithInstanceId()`, developers should get the `path.tmp` configuration value from the DI container (e.g. `StaticContainer::getContainer()->get('path.tmp')`).

## Piwik 2.9.0

### Breaking Changes
* Development related [console commands](http://developer.piwik.org/guides/piwik-on-the-command-line) are only available if the development mode is enabled. To enable the development mode execute `./console development:enable`.
* The command `php console core:update` does no longer have a parameter `--dry-run`. A dry run is now executed by default followed by a question whether one actually wants to execute the updates. To skip this confirmation step one can use the `--yes` option.

### Deprecations
* Most methods of `Piwik\IP` have been deprecated in favor of the new [piwik/network](https://github.com/piwik/component-network) component.
* The file `tests/PHPUnit/phpunit.xml` is no longer needed in order to run tests and we suggest to delete it. The test configuration is now done automatically if possible. In case the tests do no longer work check out the `[tests]` section in `config/global.ini.php`

### Library updates
* Code for manipulating IP addresses has been moved to a separate standalone component: [piwik/network](https://github.com/piwik/component-network). Backward compatibility is kept in Piwik core.

## Piwik 2.8.2

### Library updates
* Updated AngularJS from 1.2.25 to 1.2.26
* Updated jQuery from 1.11.0 to 1.11.1

## Piwik 2.8.0

### Breaking Changes
* The Auth interface has been modified, existing Auth implementations will have to be modified. Changes include:
  * The initSession method has been moved. Since this behavior must be executed for every Auth implementation, it has been put into a new class: SessionInitializer.
    If your Auth implementation implements its own session logic you will have to extend and override SessionInitializer.
  * The following methods have been added: setPassword, setPasswordHash, getTokenAuthSecret and getLogin.
  * Clarifying semantics of each method and what they must support and can support.
  * **Read the documentation for the [Auth interface](http://developer.piwik.org/api-reference/Piwik/Auth) to learn more.**
* The `Piwik\Unzip\*` classes have been extracted out of the Piwik repository into a separate component named [Decompress](https://github.com/piwik/component-decompress).
  * `Piwik\Unzip` has not moved, it is kept for backward compatibility. If you have been using that class, you don't need to change anything.
  * The `Piwik\Unzip\*` classes (Tar, PclZip, Gzip, ZipArchive) have moved to the `Piwik\Decompress\*` namespace (inside the new repository).
  * `Piwik\Unzip\UncompressInterface` has been moved and renamed to `Piwik\Decompress\DecompressInterface` (inside the new repository).

### Deprecations
* The `Piwik::setUserHasSuperUserAccess` method is deprecated, instead use Access::doAsSuperUser. This method will ensure that super user access is properly rescinded after the callback finishes.
* The class `\IntegrationTestCase` is deprecated and will be removed from February 6th 2015. Use `\Piwik\Tests\Framework\TestCase\SystemTestCase` instead.
* The class `\DatabaseTestCase` is deprecated and will be removed from February 6th 2015. Use `\Piwik\Tests\Framework\TestCase\IntegrationTestCase` instead.
* The class `\BenchmarkTestCase` is deprecated and will be removed from February 6th 2015. Use `\Piwik\Tests\Framework\TestCase\BenchmarkTestCase` instead.
* The class `\ConsoleCommandTestCase` is deprecated and will be removed from February 6th 2015. Use `\Piwik\Tests\Framework\TestCase\ConsoleCommandTestCase` instead.
* The class `\FakeAccess` is deprecated and will be removed from February 6th 2015. Use `\Piwik\Tests\Framework\Mock\FakeAccess` instead.
* The class `\Piwik\Tests\Fixture` is deprecated and will be removed from February 6th 2015. Use `\Piwik\Tests\Framework\Fixture` instead.
* The class `\Piwik\Tests\OverrideLogin` is deprecated and will be removed from February 6ths 2015. Use `\Piwik\Framework\Framework\OverrideLogin` instead.

### New API Features
* The pivotBy and related query parameters can be used to pivot reports by another dimension. Read more about the new query parameters [here](http://developer.piwik.org/api-reference/reporting-api#optional-api-parameters).

### Library updates
* Updated AngularJS from 1.2.13 to 1.2.25

### New commands
* `generate:angular-directive` Let's you easily generate a template for a new angular directive for any plugin.

### Internal change
* Piwik 2.8.0 now requires PHP >= 5.3.3. 
 * If you use an older PHP version, please upgrade now to the latest PHP so you can enjoy improvements and security fixes in Piwik. 

## Piwik 2.7.0

### Reporting APIs
* Several APIs will now expose a new metric `nb_users` which measures the number of unique users when a [User ID](http://piwik.org/docs/user-id/) is set.
* New APIs have been added for [Content Tracking](http://piwik.org/docs/content-tracking/) feature: Contents.getContentNames, Contents.getContentPieces

### Deprecations
* The `Piwik\Menu\MenuAbstract::add()` method is deprecated in favor of `addItem()`. Read more about this here: [#6140](https://github.com/piwik/piwik/issues/6140). We do not plan to remove the deprecated method before Piwik 3.0.

### New APIs
* It is now easier to generate the URL for a menu item see [#6140](https://github.com/piwik/piwik/issues/6140), [urlForDefaultAction()](http://developer.piwik.org/api-reference/Piwik/Plugin/Menu#urlfordefaultaction), [urlForAction()](http://developer.piwik.org/api-reference/Piwik/Plugin/Menu#urlforaction), [urlForModuleAction()](http://developer.piwik.org/api-reference/Piwik/Plugin/Menu#urlformoduleaction)

### New commands
* `core:clear-caches` Lets you easily delete all caches. This command can be useful for instance after updating Piwik files manually.


## Piwik 2.6.0

### Deprecations
* The `'json'` API format is considered deprecated. We ask all new code to use the `'json2'` format. Eventually when Piwik 3.0 is released the `'json'` format will be replaced with `'json2'`. Differences in the json2 format include:
  * A bug in JSON formatting was fixed so API methods that return simple associative arrays like `array('name' => 'value', 'name2' => 'value2')` will now appear correctly as `{"name":"value","name2":"value2"}` in JSON API output instead of `[{"name":"value","name2":"value2"}]`. API methods like **SitesManager.getSiteFromId** & **UsersManager.getUser** are affected.

#### Reporting API
* If an API returns an indexed array, it is now possible to use `filter_limit` and `filter_offset`. This was before only possible if an API returned a DataTable.
* The Live API now returns only visitor information of activated plugins. So if for instance the Referrers plugin is deactivated a visitor won't contain any referrers related properties. This is a bugfix as the API was crashing before if some core plugins were deactivated. Affected methods are for instance `getLastVisitDetails` or `getVisitorProfile`. If all core plugins are enabled as by default there will be no change at all except the order of the properties within one visitor.

### New commands
* `core:run-scheduled-tasks` Let's you run all scheduled tasks due to run at this time. Useful for instance when testing tasks.

#### Internal change
 * We removed our own autoloader that was used to load Piwik files in favor of the composer autoloader which we already have been using for some libraries. This means the file `core/Loader.php` will no longer exist. In case you are using Piwik from Git make sure to run `php composer.phar self-update && php composer.phar install` to make your Piwik work again. Also make sure to no longer include `core/Loader.php` in case it is used in any custom script.
 * We do no longer store the list of plugins that are used during tracking in the config file. They are dynamically detect instead. The detection of a tracker plugin works the same as before. A plugin has to either listen to any `Tracker.*` or `Request.initAuthenticationObject` event or it has to define dimensions in order to be detected as a tracker plugin.

## Piwik 2.5.0

### Breaking Changes
* Javascript Tracking API: if you are using `getCustomVariable` function to access custom variables values that were set on previous page views, you now must also call `storeCustomVariablesInCookie` before the first call to `trackPageView`. Read more about [Javascript Tracking here](http://developer.piwik.org/api-reference/tracking-javascript).
* The [settings](http://developer.piwik.org/guides/piwik-configuration) API will receive the actual entered value and will no longer convert characters like `&` to `&amp;`. If you still want this behavior - for instance to prevent XSS - you can define a filter by setting the `transform` property like this:
  `$setting->transform = function ($value) { return Common::sanitizeInputValue($value); }`
* Config setting `disable_merged_assets` moved from `Debug` section to `Development`. The updater will automatically change the section for you.
* `API.getRowEvolution` will throw an exception if a report is requested that does not have a dimension, for instance `VisitsSummary.get`. This is a fix as an invalid format was returned before see [#5951](https://github.com/piwik/piwik/issues/5951)
* `MultiSites.getAll` returns from now on always an array of websites. In the past it returned a single object and it didn't contain all properties in case only one website was found which was a bug see [#5987](https://github.com/piwik/piwik/issues/5987)

### Deprecations
The following events are considered as deprecated and the new structure should be used in the future. We have not scheduled when those events will be removed but probably in Piwik 3.0 which is not scheduled yet and won't be soon. New features will be added only to the new classes.

* `API.getReportMetadata`, `API.getSegmentDimensionMetadata`, `Goals.getReportsWithGoalMetrics`, `ViewDataTable.configure`, `ViewDataTable.getDefaultType`: use [Report](http://developer.piwik.org/api-reference/Piwik/Plugin/Report) class instead to define new reports. There is an updated guide as well [Part1](http://developer.piwik.org/guides/getting-started-part-1)
* `WidgetsList.addWidgets`: use [Widgets](http://developer.piwik.org/api-reference/Piwik/Plugin/Widgets) class instead to define new widgets
* `Menu.Admin.addItems`, `Menu.Reporting.addItems`, `Menu.Top.addItems`: use [Menu](http://developer.piwik.org/api-reference/Piwik/Plugin/Menu) class instead
* `TaskScheduler.getScheduledTasks`: use [Tasks](http://developer.piwik.org/api-reference/Piwik/Plugin/Tasks) class instead to define new tasks
* `Tracker.recordEcommerceGoal`, `Tracker.recordStandardGoals`, `Tracker.newConversionInformation`: use [Conversion Dimension](http://developer.piwik.org/api-reference/Piwik/Plugin/Dimension/ConversionDimension) class instead
* `Tracker.existingVisitInformation`, `Tracker.newVisitorInformation`, `Tracker.getVisitFieldsToPersist`: use [Visit Dimension](http://developer.piwik.org/api-reference/Piwik/Plugin/Dimension/VisitDimension) class instead
* `ViewDataTable.addViewDataTable`: This event is no longer needed. Visualizations are automatically discovered if they are placed within a `Visualizations` directory inside the plugin.

### New features

#### Translation search
As a plugin developer you might want to reuse existing translation keys. You can now find all available translations and translation keys by opening the page "Settings => Development:Translation search" in your Piwik installation. Read more about [internationalization](http://developer.piwik.org/guides/internationalization) here.

#### Reporting API
It is now possible to use the `filter_sort_column` parameter when requesting `Live.getLastVisitDetails`. For instance `&filter_sort_column=visitCount`. 

#### @since annotation
We are using `@since` annotations in case we are introducing new API's to make it easy to see in which Piwik version a new method was added. This information is now displayed in the [Classes API-Reference](http://developer.piwik.org/api-reference/classes). 

### New APIs
* [Report](http://developer.piwik.org/api-reference/Piwik/Plugin/Report) to add a new report
* [Action Dimension](http://developer.piwik.org/api-reference/Piwik/Plugin/Dimension/ActionDimension) to add a dimension that tracks action related information
* [Visit Dimension](http://developer.piwik.org/api-reference/Piwik/Plugin/Dimension/VisitDimension) to add a dimension that tracks visit related information
* [Conversion Dimension](http://developer.piwik.org/api-reference/Piwik/Plugin/Dimension/ConversionDimension) to add a dimension that tracks conversion related information
* [Dimension](http://developer.piwik.org/api-reference/Piwik/Columns/Dimension) to add a basic non tracking dimension that can be used in `Reports`
* [Widgets](http://developer.piwik.org/api-reference/Piwik/Plugin/Widgets) to add or modfiy widgets
* These Menu classes got new methods that make it easier to add new items to a specific section
  * [MenuAdmin](http://developer.piwik.org/api-reference/Piwik/Menu/MenuAdmin) to add or modify admin menu items. 
  * [MenuReporting](http://developer.piwik.org/api-reference/Piwik/Menu/MenuReporting) to add or modify reporting menu items
  * [MenuUser](http://developer.piwik.org/api-reference/Piwik/Menu/MenuUser) to add or modify user menu items
* [Tasks](http://developer.piwik.org/api-reference/Piwik/Plugin/Tasks) to add scheduled tasks

### New commands
* `generate:theme` Let's you easily generate a new theme and customize colors, see the [Theming guide](http://developer.piwik.org/guides/theming)
* `generate:update` Let's you generate an update file
* `generate:report` Let's you generate a report
* `generate:dimension` Let's you enhance the tracking by adding new dimensions
* `generate:menu` Let's you generate a menu class to add or modify menu items
* `generate:widgets` Let's you generate a widgets class to add or modify widgets
* `generate:tasks` Let's you generate a tasks class to add or modify tasks
* `development:enable` Let's you enable the development mode which will will disable some caching to make code changes directly visible and it will assist developers by performing additional checks to prevent for instance typos. Should not be used in production.
* `development:disable` Let's you disable the development mode 

<!--
## Template: Piwik version number

### Breaking Changes
### Deprecations
### New features
### New APIs
### New commands
### New guides
### Library updates
### Internal change
 -->

Find the general Piwik Changelogs for each release at [piwik.org/changelog](http://piwik.org/changelog/)<|MERGE_RESOLUTION|>--- conflicted
+++ resolved
@@ -6,16 +6,13 @@
 
 ### Breaking Changes
 * Some duplicate reports from UserSettings plugin have been removed. Widget URLs for those reports will still work till May 1st 2015. Please update those to the new reports of DevicesDetection plugin.
-<<<<<<< HEAD
+* API responses containing visitor information will now longer contain the fields `screenType` and `screenTypeIcon` as those reports have been completely removed
 * The following events have been removed:
   * `Log.formatFileMessage`
   * `Log.formatDatabaseMessage`
   * `Log.formatScreenMessage`
   * These events where very specific events for an internal need (logging exceptions) and have been replaced by a more extensible solution.
 * The event `Log.getAvailableWriters` has been removed: to add custom log backends, you now need to configure Monolog handlers
-=======
-* API responses containing visitor information will now longer contain the fields `screenType` and `screenTypeIcon` as those reports have been completely removed
->>>>>>> 3d8f3ce8
 
 ### Deprecations
 * The API method `UserSettings.getBrowserVersion` is deprecated and will be removed from May 1st 2015. Use `DevicesDetection.getBrowserVersions` instead
@@ -24,12 +21,9 @@
 * The API method `UserSettings.getOS` is deprecated and will be removed from May 1st 2015. Use `DevicesDetection.getOsVersions` instead
 * The API method `UserSettings.getMobileVsDesktop` is deprecated and will be removed from May 1st 2015. Use `DevicesDetection.getType` instead
 * The API method `UserSettings.getBrowserType` is deprecated and will be removed from May 1st 2015. Use `DevicesDetection.getBrowserEngines` instead
-<<<<<<< HEAD
+* The API method `UserSettings.getWideScreen` has been removed
 * The API method `UserSettings.getWideScreen` is deprecated and will be removed from May 1st 2015. Use `UserSettings.getScreenType` instead
 * The method `Piwik\Log::setLogLevel()` has been deprecated
-=======
-* The API method `UserSettings.getWideScreen` has been removed
->>>>>>> 3d8f3ce8
 
 ## Piwik 2.9.1
 
