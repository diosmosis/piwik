{
    "_readme": [
        "This file locks the dependencies of your project to a known state",
        "Read more about it at http://getcomposer.org/doc/01-basic-usage.md#composer-lock-the-lock-file",
        "This file is @generated automatically"
    ],
<<<<<<< HEAD
    "hash": "ed64c8df41ea550e2c0b78424573310e",
=======
    "hash": "993a7439f15dd4d11b2684f6e35b944d",
>>>>>>> 71911457
    "packages": [
        {
            "name": "container-interop/container-interop",
            "version": "1.0.0",
            "source": {
                "type": "git",
                "url": "https://github.com/container-interop/container-interop.git",
                "reference": "b4274c871bfd1ae8d8e527ba11734f4df1573e48"
            },
            "dist": {
                "type": "zip",
                "url": "https://api.github.com/repos/container-interop/container-interop/zipball/b4274c871bfd1ae8d8e527ba11734f4df1573e48",
                "reference": "b4274c871bfd1ae8d8e527ba11734f4df1573e48",
                "shasum": ""
            },
            "type": "library",
            "autoload": {
                "psr-4": {
                    "Interop\\Container\\": "src/Interop/Container/"
                }
            },
            "notification-url": "https://packagist.org/downloads/",
            "license": [
                "MIT"
            ],
            "description": "Promoting the interoperability of container objects (DIC, SL, etc.)",
            "time": "2014-03-16 14:50:05"
        },
        {
            "name": "doctrine/annotations",
            "version": "v1.2.1",
            "source": {
                "type": "git",
                "url": "https://github.com/doctrine/annotations.git",
                "reference": "6a6bec0670bb6e71a263b08bc1b98ea242928633"
            },
            "dist": {
                "type": "zip",
                "url": "https://api.github.com/repos/doctrine/annotations/zipball/6a6bec0670bb6e71a263b08bc1b98ea242928633",
                "reference": "6a6bec0670bb6e71a263b08bc1b98ea242928633",
                "shasum": ""
            },
            "require": {
                "doctrine/lexer": "1.*",
                "php": ">=5.3.2"
            },
            "require-dev": {
                "doctrine/cache": "1.*",
                "phpunit/phpunit": "4.*"
            },
            "type": "library",
            "extra": {
                "branch-alias": {
                    "dev-master": "1.3.x-dev"
                }
            },
            "autoload": {
                "psr-0": {
                    "Doctrine\\Common\\Annotations\\": "lib/"
                }
            },
            "notification-url": "https://packagist.org/downloads/",
            "license": [
                "MIT"
            ],
            "authors": [
                {
                    "name": "Roman Borschel",
                    "email": "roman@code-factory.org"
                },
                {
                    "name": "Benjamin Eberlei",
                    "email": "kontakt@beberlei.de"
                },
                {
                    "name": "Guilherme Blanco",
                    "email": "guilhermeblanco@gmail.com"
                },
                {
                    "name": "Jonathan Wage",
                    "email": "jonwage@gmail.com"
                },
                {
                    "name": "Johannes Schmitt",
                    "email": "schmittjoh@gmail.com"
                }
            ],
            "description": "Docblock Annotations Parser",
            "homepage": "http://www.doctrine-project.org",
            "keywords": [
                "annotations",
                "docblock",
                "parser"
            ],
            "time": "2014-09-25 16:45:30"
        },
        {
            "name": "doctrine/cache",
            "version": "v1.3.1",
            "source": {
                "type": "git",
                "url": "https://github.com/doctrine/cache.git",
                "reference": "cf483685798a72c93bf4206e3dd6358ea07d64e7"
            },
            "dist": {
                "type": "zip",
                "url": "https://api.github.com/repos/doctrine/cache/zipball/cf483685798a72c93bf4206e3dd6358ea07d64e7",
                "reference": "cf483685798a72c93bf4206e3dd6358ea07d64e7",
                "shasum": ""
            },
            "require": {
                "php": ">=5.3.2"
            },
            "conflict": {
                "doctrine/common": ">2.2,<2.4"
            },
            "require-dev": {
                "phpunit/phpunit": ">=3.7",
                "satooshi/php-coveralls": "~0.6"
            },
            "type": "library",
            "extra": {
                "branch-alias": {
                    "dev-master": "1.4.x-dev"
                }
            },
            "autoload": {
                "psr-0": {
                    "Doctrine\\Common\\Cache\\": "lib/"
                }
            },
            "notification-url": "https://packagist.org/downloads/",
            "license": [
                "MIT"
            ],
            "authors": [
                {
                    "name": "Roman Borschel",
                    "email": "roman@code-factory.org"
                },
                {
                    "name": "Benjamin Eberlei",
                    "email": "kontakt@beberlei.de"
                },
                {
                    "name": "Guilherme Blanco",
                    "email": "guilhermeblanco@gmail.com"
                },
                {
                    "name": "Jonathan Wage",
                    "email": "jonwage@gmail.com"
                },
                {
                    "name": "Johannes Schmitt",
                    "email": "schmittjoh@gmail.com"
                }
            ],
            "description": "Caching library offering an object-oriented API for many cache backends",
            "homepage": "http://www.doctrine-project.org",
            "keywords": [
                "cache",
                "caching"
            ],
            "time": "2014-09-17 14:24:04"
        },
        {
            "name": "doctrine/lexer",
            "version": "v1.0",
            "source": {
                "type": "git",
                "url": "https://github.com/doctrine/lexer.git",
                "reference": "2f708a85bb3aab5d99dab8be435abd73e0b18acb"
            },
            "dist": {
                "type": "zip",
                "url": "https://api.github.com/repos/doctrine/lexer/zipball/2f708a85bb3aab5d99dab8be435abd73e0b18acb",
                "reference": "2f708a85bb3aab5d99dab8be435abd73e0b18acb",
                "shasum": ""
            },
            "require": {
                "php": ">=5.3.2"
            },
            "type": "library",
            "autoload": {
                "psr-0": {
                    "Doctrine\\Common\\Lexer\\": "lib/"
                }
            },
            "notification-url": "https://packagist.org/downloads/",
            "license": [
                "MIT"
            ],
            "authors": [
                {
                    "name": "Guilherme Blanco",
                    "email": "guilhermeblanco@gmail.com",
                    "homepage": "http://www.instaclick.com"
                },
                {
                    "name": "Roman Borschel",
                    "email": "roman@code-factory.org"
                },
                {
                    "name": "Johannes Schmitt",
                    "email": "schmittjoh@gmail.com",
                    "homepage": "https://github.com/schmittjoh",
                    "role": "Developer of wrapped JMSSerializerBundle"
                }
            ],
            "description": "Base library for a lexer that can be used in Top-Down, Recursive Descent Parsers.",
            "homepage": "http://www.doctrine-project.org",
            "keywords": [
                "lexer",
                "parser"
            ],
            "time": "2013-01-12 18:59:04"
        },
        {
            "name": "leafo/lessphp",
            "version": "v0.4.0",
            "source": {
                "type": "git",
                "url": "https://github.com/leafo/lessphp.git",
                "reference": "51f3f06f0fe78a722dabfd14578444bdd078d9de"
            },
            "dist": {
                "type": "zip",
                "url": "https://api.github.com/repos/leafo/lessphp/zipball/51f3f06f0fe78a722dabfd14578444bdd078d9de",
                "reference": "51f3f06f0fe78a722dabfd14578444bdd078d9de",
                "shasum": ""
            },
            "type": "library",
            "extra": {
                "branch-alias": {
                    "dev-master": "0.3-dev"
                }
            },
            "autoload": {
                "classmap": [
                    "lessc.inc.php"
                ]
            },
            "notification-url": "https://packagist.org/downloads/",
            "license": [
                "MIT",
                "GPL-3.0"
            ],
            "authors": [
                {
                    "name": "Leaf Corcoran",
                    "email": "leafot@gmail.com",
                    "homepage": "http://leafo.net"
                }
            ],
            "description": "lessphp is a compiler for LESS written in PHP.",
            "homepage": "http://leafo.net/lessphp/",
            "time": "2013-08-09 17:09:19"
        },
        {
            "name": "mnapoli/php-di",
            "version": "5.0.x-dev",
            "source": {
                "type": "git",
                "url": "https://github.com/mnapoli/PHP-DI.git",
                "reference": "d7f54f3c1b3523493eb5f4b5ca38bcfd74d96169"
            },
            "dist": {
                "type": "zip",
                "url": "https://api.github.com/repos/mnapoli/PHP-DI/zipball/d7f54f3c1b3523493eb5f4b5ca38bcfd74d96169",
                "reference": "d7f54f3c1b3523493eb5f4b5ca38bcfd74d96169",
                "shasum": ""
            },
            "require": {
                "container-interop/container-interop": "~1.0",
                "doctrine/annotations": "1.*",
                "doctrine/cache": "1.*",
                "mnapoli/phpdocreader": "~1.3",
                "myclabs/php-enum": "1.*",
                "php": ">=5.3.3"
            },
            "require-dev": {
                "ocramius/proxy-manager": "~0.3",
                "phpunit/phpunit": "~4.0"
            },
            "suggest": {
                "ocramius/proxy-manager": "Install it if you want to use lazy injection"
            },
            "type": "library",
            "extra": {
                "branch-alias": {
                    "dev-master": "5.0.x-dev"
                }
            },
            "autoload": {
                "psr-4": {
                    "DI\\": "src/DI/"
                },
                "files": [
                    "src/DI/functions.php"
                ]
            },
            "notification-url": "https://packagist.org/downloads/",
            "license": [
                "MIT"
            ],
            "description": "PHP-DI is a Container that makes Dependency Injection as practical as possible in PHP",
            "homepage": "http://mnapoli.github.com/PHP-DI/",
            "keywords": [
                "container",
                "dependency injection",
                "di"
            ],
            "time": "2014-12-11 22:24:18"
        },
        {
            "name": "mnapoli/phpdocreader",
            "version": "1.3.0",
            "source": {
                "type": "git",
                "url": "https://github.com/mnapoli/PhpDocReader.git",
                "reference": "8a6e123fd1ce54f7fcbd71747b3bf04e465da229"
            },
            "dist": {
                "type": "zip",
                "url": "https://api.github.com/repos/mnapoli/PhpDocReader/zipball/8a6e123fd1ce54f7fcbd71747b3bf04e465da229",
                "reference": "8a6e123fd1ce54f7fcbd71747b3bf04e465da229",
                "shasum": ""
            },
            "require": {
                "doctrine/annotations": "1.*",
                "php": ">=5.3.0"
            },
            "type": "library",
            "autoload": {
                "psr-0": {
                    "PhpDocReader": "src/",
                    "UnitTest": "tests/"
                }
            },
            "notification-url": "https://packagist.org/downloads/",
            "license": [
                "MIT"
            ],
            "keywords": [
                "phpdoc",
                "reflection"
            ],
            "time": "2014-08-21 08:20:45"
        },
        {
            "name": "monolog/monolog",
            "version": "1.11.0",
            "source": {
                "type": "git",
                "url": "https://github.com/Seldaek/monolog.git",
                "reference": "ec3961874c43840e96da3a8a1ed20d8c73d7e5aa"
            },
            "dist": {
                "type": "zip",
                "url": "https://api.github.com/repos/Seldaek/monolog/zipball/ec3961874c43840e96da3a8a1ed20d8c73d7e5aa",
                "reference": "ec3961874c43840e96da3a8a1ed20d8c73d7e5aa",
                "shasum": ""
            },
            "require": {
                "php": ">=5.3.0",
                "psr/log": "~1.0"
            },
            "provide": {
                "psr/log-implementation": "1.0.0"
            },
            "require-dev": {
                "aws/aws-sdk-php": "~2.4, >2.4.8",
                "doctrine/couchdb": "~1.0@dev",
                "graylog2/gelf-php": "~1.0",
                "phpunit/phpunit": "~3.7.0",
                "raven/raven": "~0.5",
                "ruflin/elastica": "0.90.*",
                "videlalvaro/php-amqplib": "~2.4"
            },
            "suggest": {
                "aws/aws-sdk-php": "Allow sending log messages to AWS services like DynamoDB",
                "doctrine/couchdb": "Allow sending log messages to a CouchDB server",
                "ext-amqp": "Allow sending log messages to an AMQP server (1.0+ required)",
                "ext-mongo": "Allow sending log messages to a MongoDB server",
                "graylog2/gelf-php": "Allow sending log messages to a GrayLog2 server",
                "raven/raven": "Allow sending log messages to a Sentry server",
                "rollbar/rollbar": "Allow sending log messages to Rollbar",
                "ruflin/elastica": "Allow sending log messages to an Elastic Search server",
                "videlalvaro/php-amqplib": "Allow sending log messages to an AMQP server using php-amqplib"
            },
            "type": "library",
            "extra": {
                "branch-alias": {
                    "dev-master": "1.11.x-dev"
                }
            },
            "autoload": {
                "psr-4": {
                    "Monolog\\": "src/Monolog"
                }
            },
            "notification-url": "https://packagist.org/downloads/",
            "license": [
                "MIT"
            ],
            "authors": [
                {
                    "name": "Jordi Boggiano",
                    "email": "j.boggiano@seld.be",
                    "homepage": "http://seld.be"
                }
            ],
            "description": "Sends your logs to files, sockets, inboxes, databases and various web services",
            "homepage": "http://github.com/Seldaek/monolog",
            "keywords": [
                "log",
                "logging",
                "psr-3"
            ],
            "time": "2014-09-30 13:30:58"
        },
        {
            "name": "mustangostang/spyc",
            "version": "0.5.1",
            "source": {
                "type": "git",
                "url": "https://github.com/mustangostang/spyc.git",
                "reference": "dc4785b4d7227fd9905e086d499fb8abfadf9977"
            },
            "dist": {
                "type": "zip",
                "url": "https://api.github.com/repos/mustangostang/spyc/zipball/dc4785b4d7227fd9905e086d499fb8abfadf9977",
                "reference": "dc4785b4d7227fd9905e086d499fb8abfadf9977",
                "shasum": ""
            },
            "require": {
                "php": ">=5.3.1"
            },
            "type": "library",
            "extra": {
                "branch-alias": {
                    "dev-master": "0.5.x-dev"
                }
            },
            "autoload": {
                "files": [
                    "Spyc.php"
                ]
            },
            "notification-url": "https://packagist.org/downloads/",
            "license": [
                "MIT License"
            ],
            "authors": [
                {
                    "name": "mustangostang",
                    "email": "vlad.andersen@gmail.com"
                }
            ],
            "description": "A simple YAML loader/dumper class for PHP",
            "homepage": "https://github.com/mustangostang/spyc/",
            "keywords": [
                "spyc",
                "yaml",
                "yml"
            ],
            "time": "2013-02-21 10:52:01"
        },
        {
            "name": "myclabs/php-enum",
            "version": "1.2.1",
            "source": {
                "type": "git",
                "url": "https://github.com/myclabs/php-enum.git",
                "reference": "b52c2f215f5b251693369309ea7f537f9d92ec5e"
            },
            "dist": {
                "type": "zip",
                "url": "https://api.github.com/repos/myclabs/php-enum/zipball/b52c2f215f5b251693369309ea7f537f9d92ec5e",
                "reference": "b52c2f215f5b251693369309ea7f537f9d92ec5e",
                "shasum": ""
            },
            "type": "library",
            "autoload": {
                "psr-0": {
                    "MyCLabs": "src/"
                }
            },
            "notification-url": "https://packagist.org/downloads/",
            "license": [
                "MIT"
            ],
            "description": "PHP Enum implementation",
            "homepage": "http://github.com/myclabs/php-enum",
            "keywords": [
                "enum"
            ],
            "time": "2013-11-11 18:29:08"
        },
        {
            "name": "piwik/cache",
            "version": "0.2.1",
            "source": {
                "type": "git",
                "url": "https://github.com/piwik/component-cache.git",
                "reference": "1cbe0012f703b5462e87520ebcf76bdca89026e8"
            },
            "dist": {
                "type": "zip",
                "url": "https://api.github.com/repos/piwik/component-cache/zipball/1cbe0012f703b5462e87520ebcf76bdca89026e8",
                "reference": "1cbe0012f703b5462e87520ebcf76bdca89026e8",
                "shasum": ""
            },
            "require": {
                "doctrine/cache": "~1.3",
                "php": ">=5.3.2"
            },
            "require-dev": {
                "phpunit/phpunit": "~4.0"
            },
            "type": "library",
            "autoload": {
                "psr-4": {
                    "Piwik\\Cache\\": "src/"
                }
            },
            "notification-url": "https://packagist.org/downloads/",
            "license": [
                "LGPL-3.0"
            ],
            "authors": [
                {
                    "name": "The Piwik Team",
                    "email": "hello@piwik.org",
                    "homepage": "http://piwik.org/the-piwik-team/"
                }
            ],
            "description": "PHP caching library based on Doctrine cache",
            "keywords": [
                "array",
                "cache",
                "file",
                "redis"
            ],
            "time": "2014-12-16 01:47:11"
        },
        {
            "name": "piwik/decompress",
            "version": "0.1.1",
            "source": {
                "type": "git",
                "url": "https://github.com/piwik/component-decompress.git",
                "reference": "1c7ad9696ac732a12868110b97938fc2f5d267fb"
            },
            "dist": {
                "type": "zip",
                "url": "https://api.github.com/repos/piwik/component-decompress/zipball/1c7ad9696ac732a12868110b97938fc2f5d267fb",
                "reference": "1c7ad9696ac732a12868110b97938fc2f5d267fb",
                "shasum": ""
            },
            "require": {
                "php": ">=5.3.2"
            },
            "require-dev": {
                "phpunit/phpunit": "~4.0"
            },
            "type": "library",
            "autoload": {
                "psr-4": {
                    "Piwik\\Decompress\\": "src/"
                },
                "classmap": [
                    "libs/"
                ]
            },
            "notification-url": "https://packagist.org/downloads/",
            "license": [
                "LGPL-3.0"
            ],
            "time": "2014-10-28 21:14:38"
        },
        {
            "name": "piwik/device-detector",
            "version": "2.7",
            "source": {
                "type": "git",
                "url": "https://github.com/piwik/device-detector.git",
                "reference": "a76f214f01054d102352b9e4045491460c19d78a"
            },
            "dist": {
                "type": "zip",
                "url": "https://api.github.com/repos/piwik/device-detector/zipball/a76f214f01054d102352b9e4045491460c19d78a",
                "reference": "a76f214f01054d102352b9e4045491460c19d78a",
                "shasum": ""
            },
            "require": {
                "mustangostang/spyc": "*",
                "php": ">=5.3.1"
            },
            "require-dev": {
                "phpunit/phpunit": "4.0.*"
            },
            "type": "library",
            "autoload": {
                "psr-4": {
                    "DeviceDetector\\": ""
                }
            },
            "notification-url": "https://packagist.org/downloads/",
            "license": [
                "LGPL-3.0+"
            ],
            "authors": [
                {
                    "name": "The Piwik Team",
                    "email": "hello@piwik.org",
                    "homepage": "http://piwik.org/the-piwik-team/"
                }
            ],
            "description": "The Universal Device Detection library, that parses User Agents and detects devices (desktop, tablet, mobile, tv, cars, console, etc.), clients (browsers, media players, mobile apps, feed readers, libraries, etc), operating systems, devices, brands and models.",
            "homepage": "http://piwik.org",
            "keywords": [
                "devicedetection",
                "parser",
                "useragent"
            ],
            "time": "2014-11-25 21:41:24"
        },
        {
            "name": "piwik/network",
            "version": "0.1.0",
            "source": {
                "type": "git",
                "url": "https://github.com/piwik/component-network.git",
                "reference": "9037fa29509f86767e02ba58a57d4deb1d01a844"
            },
            "dist": {
                "type": "zip",
                "url": "https://api.github.com/repos/piwik/component-network/zipball/9037fa29509f86767e02ba58a57d4deb1d01a844",
                "reference": "9037fa29509f86767e02ba58a57d4deb1d01a844",
                "shasum": ""
            },
            "require": {
                "php": ">=5.3.2"
            },
            "require-dev": {
                "phpunit/phpunit": "~4.0"
            },
            "type": "library",
            "autoload": {
                "psr-4": {
                    "Piwik\\Network\\": "src/"
                }
            },
            "notification-url": "https://packagist.org/downloads/",
            "license": [
                "LGPL-3.0"
            ],
            "time": "2014-10-23 03:30:23"
        },
        {
            "name": "psr/log",
            "version": "1.0.0",
            "source": {
                "type": "git",
                "url": "https://github.com/php-fig/log.git",
                "reference": "fe0936ee26643249e916849d48e3a51d5f5e278b"
            },
            "dist": {
                "type": "zip",
                "url": "https://api.github.com/repos/php-fig/log/zipball/fe0936ee26643249e916849d48e3a51d5f5e278b",
                "reference": "fe0936ee26643249e916849d48e3a51d5f5e278b",
                "shasum": ""
            },
            "type": "library",
            "autoload": {
                "psr-0": {
                    "Psr\\Log\\": ""
                }
            },
            "notification-url": "https://packagist.org/downloads/",
            "license": [
                "MIT"
            ],
            "authors": [
                {
                    "name": "PHP-FIG",
                    "homepage": "http://www.php-fig.org/"
                }
            ],
            "description": "Common interface for logging libraries",
            "keywords": [
                "log",
                "psr",
                "psr-3"
            ],
            "time": "2012-12-21 11:40:51"
        },
        {
            "name": "symfony/console",
            "version": "v2.6.1",
            "target-dir": "Symfony/Component/Console",
            "source": {
                "type": "git",
                "url": "https://github.com/symfony/Console.git",
                "reference": "ef825fd9f809d275926547c9e57cbf14968793e8"
            },
            "dist": {
                "type": "zip",
                "url": "https://api.github.com/repos/symfony/Console/zipball/ef825fd9f809d275926547c9e57cbf14968793e8",
                "reference": "ef825fd9f809d275926547c9e57cbf14968793e8",
                "shasum": ""
            },
            "require": {
                "php": ">=5.3.3"
            },
            "require-dev": {
                "psr/log": "~1.0",
                "symfony/event-dispatcher": "~2.1",
                "symfony/process": "~2.1"
            },
            "suggest": {
                "psr/log": "For using the console logger",
                "symfony/event-dispatcher": "",
                "symfony/process": ""
            },
            "type": "library",
            "extra": {
                "branch-alias": {
                    "dev-master": "2.6-dev"
                }
            },
            "autoload": {
                "psr-0": {
                    "Symfony\\Component\\Console\\": ""
                }
            },
            "notification-url": "https://packagist.org/downloads/",
            "license": [
                "MIT"
            ],
            "authors": [
                {
                    "name": "Symfony Community",
                    "homepage": "http://symfony.com/contributors"
                },
                {
                    "name": "Fabien Potencier",
                    "email": "fabien@symfony.com"
                }
            ],
            "description": "Symfony Console Component",
            "homepage": "http://symfony.com",
            "time": "2014-12-02 20:19:20"
        },
        {
            "name": "symfony/monolog-bridge",
            "version": "v2.6.1",
            "target-dir": "Symfony/Bridge/Monolog",
            "source": {
                "type": "git",
                "url": "https://github.com/symfony/MonologBridge.git",
                "reference": "98a8debb952b8a7e0fff31fbce0f5e965dc1f499"
            },
            "dist": {
                "type": "zip",
                "url": "https://api.github.com/repos/symfony/MonologBridge/zipball/98a8debb952b8a7e0fff31fbce0f5e965dc1f499",
                "reference": "98a8debb952b8a7e0fff31fbce0f5e965dc1f499",
                "shasum": ""
            },
            "require": {
                "monolog/monolog": "~1.11",
                "php": ">=5.3.3"
            },
            "require-dev": {
                "symfony/console": "~2.3",
                "symfony/event-dispatcher": "~2.2",
                "symfony/http-kernel": "~2.2"
            },
            "suggest": {
                "symfony/console": "For the possibility to show log messages in console commands depending on verbosity settings. You need version ~2.3 of the console for it.",
                "symfony/event-dispatcher": "Needed when using log messages in console commands",
                "symfony/http-kernel": "For using the debugging handlers together with the response life cycle of the HTTP kernel."
            },
            "type": "symfony-bridge",
            "extra": {
                "branch-alias": {
                    "dev-master": "2.6-dev"
                }
            },
            "autoload": {
                "psr-0": {
                    "Symfony\\Bridge\\Monolog\\": ""
                }
            },
            "notification-url": "https://packagist.org/downloads/",
            "license": [
                "MIT"
            ],
            "authors": [
                {
                    "name": "Symfony Community",
                    "homepage": "http://symfony.com/contributors"
                },
                {
                    "name": "Fabien Potencier",
                    "email": "fabien@symfony.com"
                }
            ],
            "description": "Symfony Monolog Bridge",
            "homepage": "http://symfony.com",
            "time": "2014-12-02 20:19:20"
        },
        {
            "name": "tedivm/jshrink",
            "version": "v0.5.2",
            "source": {
                "type": "git",
                "url": "https://github.com/tedious/JShrink.git",
                "reference": "4b48e3d051cf0ab145db9df20d3292d91485bb60"
            },
            "dist": {
                "type": "zip",
                "url": "https://api.github.com/repos/tedious/JShrink/zipball/4b48e3d051cf0ab145db9df20d3292d91485bb60",
                "reference": "4b48e3d051cf0ab145db9df20d3292d91485bb60",
                "shasum": ""
            },
            "require": {
                "php": ">=5.3.0"
            },
            "type": "library",
            "autoload": {
                "psr-0": {
                    "JShrink": "src/"
                }
            },
            "notification-url": "https://packagist.org/downloads/",
            "license": [
                "BSD-3-Clause"
            ],
            "authors": [
                {
                    "name": "Robert Hafner",
                    "email": "tedivm@tedivm.com"
                }
            ],
            "description": "Javascript Minifier built in PHP",
            "homepage": "http://github.com/tedivm/JShrink",
            "keywords": [
                "javascript",
                "minifier"
            ],
            "time": "2014-01-14 22:23:53"
        },
        {
            "name": "twig/twig",
            "version": "v1.16.2",
            "source": {
                "type": "git",
                "url": "https://github.com/fabpot/Twig.git",
                "reference": "42f758d9fe2146d1f0470604fc05ee43580873fc"
            },
            "dist": {
                "type": "zip",
                "url": "https://api.github.com/repos/fabpot/Twig/zipball/42f758d9fe2146d1f0470604fc05ee43580873fc",
                "reference": "42f758d9fe2146d1f0470604fc05ee43580873fc",
                "shasum": ""
            },
            "require": {
                "php": ">=5.2.4"
            },
            "type": "library",
            "extra": {
                "branch-alias": {
                    "dev-master": "1.16-dev"
                }
            },
            "autoload": {
                "psr-0": {
                    "Twig_": "lib/"
                }
            },
            "notification-url": "https://packagist.org/downloads/",
            "license": [
                "BSD-3-Clause"
            ],
            "authors": [
                {
                    "name": "Fabien Potencier",
                    "email": "fabien@symfony.com",
                    "homepage": "http://fabien.potencier.org",
                    "role": "Lead Developer"
                },
                {
                    "name": "Armin Ronacher",
                    "email": "armin.ronacher@active-4.com",
                    "role": "Project Founder"
                },
                {
                    "name": "Twig Team",
                    "homepage": "https://github.com/fabpot/Twig/graphs/contributors",
                    "role": "Contributors"
                }
            ],
            "description": "Twig, the flexible, fast, and secure template language for PHP",
            "homepage": "http://twig.sensiolabs.org",
            "keywords": [
                "templating"
            ],
            "time": "2014-10-17 12:53:44"
        }
    ],
    "packages-dev": [
        {
            "name": "aws/aws-sdk-php",
            "version": "2.7.1",
            "source": {
                "type": "git",
                "url": "https://github.com/aws/aws-sdk-php.git",
                "reference": "937a39ca3cee98d31a7410a17db24e0496c41494"
            },
            "dist": {
                "type": "zip",
                "url": "https://api.github.com/repos/aws/aws-sdk-php/zipball/937a39ca3cee98d31a7410a17db24e0496c41494",
                "reference": "937a39ca3cee98d31a7410a17db24e0496c41494",
                "shasum": ""
            },
            "require": {
                "guzzle/guzzle": "~3.7",
                "php": ">=5.3.3"
            },
            "require-dev": {
                "doctrine/cache": "~1.0",
                "ext-openssl": "*",
                "monolog/monolog": "~1.4",
                "phpunit/phpunit": "~4.0",
                "symfony/yaml": "~2.1"
            },
            "suggest": {
                "doctrine/cache": "Adds support for caching of credentials and responses",
                "ext-apc": "Allows service description opcode caching, request and response caching, and credentials caching",
                "ext-openssl": "Allows working with CloudFront private distributions and verifying received SNS messages",
                "monolog/monolog": "Adds support for logging HTTP requests and responses",
                "symfony/yaml": "Eases the ability to write manifests for creating jobs in AWS Import/Export"
            },
            "type": "library",
            "extra": {
                "branch-alias": {
                    "dev-master": "2.7-dev"
                }
            },
            "autoload": {
                "psr-0": {
                    "Aws": "src/"
                }
            },
            "notification-url": "https://packagist.org/downloads/",
            "license": [
                "Apache-2.0"
            ],
            "authors": [
                {
                    "name": "Amazon Web Services",
                    "homepage": "http://aws.amazon.com"
                }
            ],
            "description": "AWS SDK for PHP - Use Amazon Web Services in your PHP project",
            "homepage": "http://aws.amazon.com/sdkforphp",
            "keywords": [
                "amazon",
                "aws",
                "cloud",
                "dynamodb",
                "ec2",
                "glacier",
                "s3",
                "sdk"
            ],
            "time": "2014-10-16 21:37:55"
        },
        {
            "name": "doctrine/instantiator",
            "version": "1.0.4",
            "source": {
                "type": "git",
                "url": "https://github.com/doctrine/instantiator.git",
                "reference": "f976e5de371104877ebc89bd8fecb0019ed9c119"
            },
            "dist": {
                "type": "zip",
                "url": "https://api.github.com/repos/doctrine/instantiator/zipball/f976e5de371104877ebc89bd8fecb0019ed9c119",
                "reference": "f976e5de371104877ebc89bd8fecb0019ed9c119",
                "shasum": ""
            },
            "require": {
                "php": ">=5.3,<8.0-DEV"
            },
            "require-dev": {
                "athletic/athletic": "~0.1.8",
                "ext-pdo": "*",
                "ext-phar": "*",
                "phpunit/phpunit": "~4.0",
                "squizlabs/php_codesniffer": "2.0.*@ALPHA"
            },
            "type": "library",
            "extra": {
                "branch-alias": {
                    "dev-master": "1.0.x-dev"
                }
            },
            "autoload": {
                "psr-0": {
                    "Doctrine\\Instantiator\\": "src"
                }
            },
            "notification-url": "https://packagist.org/downloads/",
            "license": [
                "MIT"
            ],
            "authors": [
                {
                    "name": "Marco Pivetta",
                    "email": "ocramius@gmail.com",
                    "homepage": "http://ocramius.github.com/"
                }
            ],
            "description": "A small, lightweight utility to instantiate objects in PHP without invoking their constructors",
            "homepage": "https://github.com/doctrine/instantiator",
            "keywords": [
                "constructor",
                "instantiate"
            ],
            "time": "2014-10-13 12:58:55"
        },
        {
            "name": "facebook/xhprof",
            "version": "master",
            "source": {
                "type": "git",
                "url": "https://github.com/phacility/xhprof",
                "reference": "master"
            },
            "require": {
                "php": ">=5.2.0"
            },
            "type": "library",
            "autoload": {
                "files": [
                    "xhprof_lib/utils/xhprof_lib.php",
                    "xhprof_lib/utils/xhprof_runs.php"
                ]
            },
            "license": [
                "Apache-2.0"
            ],
            "description": "XHProf: A Hierarchical Profiler for PHP",
            "homepage": "http://pecl.php.net/package/xhprof",
            "keywords": [
                "performance",
                "profiling"
            ],
            "time": "2014-08-28 17:34:52"
        },
        {
            "name": "guzzle/guzzle",
            "version": "v3.9.2",
            "source": {
                "type": "git",
                "url": "https://github.com/guzzle/guzzle3.git",
                "reference": "54991459675c1a2924122afbb0e5609ade581155"
            },
            "dist": {
                "type": "zip",
                "url": "https://api.github.com/repos/guzzle/guzzle3/zipball/54991459675c1a2924122afbb0e5609ade581155",
                "reference": "54991459675c1a2924122afbb0e5609ade581155",
                "shasum": ""
            },
            "require": {
                "ext-curl": "*",
                "php": ">=5.3.3",
                "symfony/event-dispatcher": "~2.1"
            },
            "replace": {
                "guzzle/batch": "self.version",
                "guzzle/cache": "self.version",
                "guzzle/common": "self.version",
                "guzzle/http": "self.version",
                "guzzle/inflection": "self.version",
                "guzzle/iterator": "self.version",
                "guzzle/log": "self.version",
                "guzzle/parser": "self.version",
                "guzzle/plugin": "self.version",
                "guzzle/plugin-async": "self.version",
                "guzzle/plugin-backoff": "self.version",
                "guzzle/plugin-cache": "self.version",
                "guzzle/plugin-cookie": "self.version",
                "guzzle/plugin-curlauth": "self.version",
                "guzzle/plugin-error-response": "self.version",
                "guzzle/plugin-history": "self.version",
                "guzzle/plugin-log": "self.version",
                "guzzle/plugin-md5": "self.version",
                "guzzle/plugin-mock": "self.version",
                "guzzle/plugin-oauth": "self.version",
                "guzzle/service": "self.version",
                "guzzle/stream": "self.version"
            },
            "require-dev": {
                "doctrine/cache": "~1.3",
                "monolog/monolog": "~1.0",
                "phpunit/phpunit": "3.7.*",
                "psr/log": "~1.0",
                "symfony/class-loader": "~2.1",
                "zendframework/zend-cache": "2.*,<2.3",
                "zendframework/zend-log": "2.*,<2.3"
            },
            "type": "library",
            "extra": {
                "branch-alias": {
                    "dev-master": "3.9-dev"
                }
            },
            "autoload": {
                "psr-0": {
                    "Guzzle": "src/",
                    "Guzzle\\Tests": "tests/"
                }
            },
            "notification-url": "https://packagist.org/downloads/",
            "license": [
                "MIT"
            ],
            "authors": [
                {
                    "name": "Michael Dowling",
                    "email": "mtdowling@gmail.com",
                    "homepage": "https://github.com/mtdowling"
                },
                {
                    "name": "Guzzle Community",
                    "homepage": "https://github.com/guzzle/guzzle/contributors"
                }
            ],
            "description": "Guzzle is a PHP HTTP client library and framework for building RESTful web service clients",
            "homepage": "http://guzzlephp.org/",
            "keywords": [
                "client",
                "curl",
                "framework",
                "http",
                "http client",
                "rest",
                "web service"
            ],
            "time": "2014-08-11 04:32:36"
        },
        {
            "name": "phpseclib/phpseclib",
            "version": "0.3.9",
            "source": {
                "type": "git",
                "url": "https://github.com/phpseclib/phpseclib.git",
                "reference": "c6e88ca6e81bc5a2d7161658e16a95b7ef8d6ad1"
            },
            "dist": {
                "type": "zip",
                "url": "https://api.github.com/repos/phpseclib/phpseclib/zipball/c6e88ca6e81bc5a2d7161658e16a95b7ef8d6ad1",
                "reference": "c6e88ca6e81bc5a2d7161658e16a95b7ef8d6ad1",
                "shasum": ""
            },
            "require": {
                "php": ">=5.0.0"
            },
            "require-dev": {
                "phing/phing": "2.7.*",
                "phpunit/phpunit": "4.0.*",
                "sami/sami": "1.*",
                "squizlabs/php_codesniffer": "1.*"
            },
            "suggest": {
                "ext-gmp": "Install the GMP (GNU Multiple Precision) extension in order to speed up arbitrary precision integer arithmetic operations.",
                "ext-mcrypt": "Install the Mcrypt extension in order to speed up a wide variety of cryptographic operations.",
                "pear-pear/PHP_Compat": "Install PHP_Compat to get phpseclib working on PHP < 4.3.3."
            },
            "type": "library",
            "extra": {
                "branch-alias": {
                    "dev-master": "0.3-dev"
                }
            },
            "autoload": {
                "psr-0": {
                    "Crypt": "phpseclib/",
                    "File": "phpseclib/",
                    "Math": "phpseclib/",
                    "Net": "phpseclib/",
                    "System": "phpseclib/"
                },
                "files": [
                    "phpseclib/Crypt/Random.php"
                ]
            },
            "notification-url": "https://packagist.org/downloads/",
            "include-path": [
                "phpseclib/"
            ],
            "license": [
                "MIT"
            ],
            "authors": [
                {
                    "name": "Jim Wigginton",
                    "email": "terrafrost@php.net",
                    "role": "Lead Developer"
                },
                {
                    "name": "Patrick Monnerat",
                    "email": "pm@datasphere.ch",
                    "role": "Developer"
                },
                {
                    "name": "Andreas Fischer",
                    "email": "bantu@phpbb.com",
                    "role": "Developer"
                },
                {
                    "name": "Hans-Jürgen Petrich",
                    "email": "petrich@tronic-media.com",
                    "role": "Developer"
                }
            ],
            "description": "PHP Secure Communications Library - Pure-PHP implementations of RSA, AES, SSH2, SFTP, X.509 etc.",
            "homepage": "http://phpseclib.sourceforge.net",
            "keywords": [
                "BigInteger",
                "aes",
                "asn.1",
                "asn1",
                "blowfish",
                "crypto",
                "cryptography",
                "encryption",
                "rsa",
                "security",
                "sftp",
                "signature",
                "signing",
                "ssh",
                "twofish",
                "x.509",
                "x509"
            ],
            "time": "2014-11-10 03:08:59"
        },
        {
            "name": "phpunit/php-code-coverage",
            "version": "2.0.13",
            "source": {
                "type": "git",
                "url": "https://github.com/sebastianbergmann/php-code-coverage.git",
                "reference": "0e7d2eec5554f869fa7a4ec2d21e4b37af943ea5"
            },
            "dist": {
                "type": "zip",
                "url": "https://api.github.com/repos/sebastianbergmann/php-code-coverage/zipball/0e7d2eec5554f869fa7a4ec2d21e4b37af943ea5",
                "reference": "0e7d2eec5554f869fa7a4ec2d21e4b37af943ea5",
                "shasum": ""
            },
            "require": {
                "php": ">=5.3.3",
                "phpunit/php-file-iterator": "~1.3",
                "phpunit/php-text-template": "~1.2",
                "phpunit/php-token-stream": "~1.3",
                "sebastian/environment": "~1.0",
                "sebastian/version": "~1.0"
            },
            "require-dev": {
                "ext-xdebug": ">=2.1.4",
                "phpunit/phpunit": "~4.1"
            },
            "suggest": {
                "ext-dom": "*",
                "ext-xdebug": ">=2.2.1",
                "ext-xmlwriter": "*"
            },
            "type": "library",
            "extra": {
                "branch-alias": {
                    "dev-master": "2.0.x-dev"
                }
            },
            "autoload": {
                "classmap": [
                    "src/"
                ]
            },
            "notification-url": "https://packagist.org/downloads/",
            "include-path": [
                ""
            ],
            "license": [
                "BSD-3-Clause"
            ],
            "authors": [
                {
                    "name": "Sebastian Bergmann",
                    "email": "sb@sebastian-bergmann.de",
                    "role": "lead"
                }
            ],
            "description": "Library that provides collection, processing, and rendering functionality for PHP code coverage information.",
            "homepage": "https://github.com/sebastianbergmann/php-code-coverage",
            "keywords": [
                "coverage",
                "testing",
                "xunit"
            ],
            "time": "2014-12-03 06:41:44"
        },
        {
            "name": "phpunit/php-file-iterator",
            "version": "1.3.4",
            "source": {
                "type": "git",
                "url": "https://github.com/sebastianbergmann/php-file-iterator.git",
                "reference": "acd690379117b042d1c8af1fafd61bde001bf6bb"
            },
            "dist": {
                "type": "zip",
                "url": "https://api.github.com/repos/sebastianbergmann/php-file-iterator/zipball/acd690379117b042d1c8af1fafd61bde001bf6bb",
                "reference": "acd690379117b042d1c8af1fafd61bde001bf6bb",
                "shasum": ""
            },
            "require": {
                "php": ">=5.3.3"
            },
            "type": "library",
            "autoload": {
                "classmap": [
                    "File/"
                ]
            },
            "notification-url": "https://packagist.org/downloads/",
            "include-path": [
                ""
            ],
            "license": [
                "BSD-3-Clause"
            ],
            "authors": [
                {
                    "name": "Sebastian Bergmann",
                    "email": "sb@sebastian-bergmann.de",
                    "role": "lead"
                }
            ],
            "description": "FilterIterator implementation that filters files based on a list of suffixes.",
            "homepage": "https://github.com/sebastianbergmann/php-file-iterator/",
            "keywords": [
                "filesystem",
                "iterator"
            ],
            "time": "2013-10-10 15:34:57"
        },
        {
            "name": "phpunit/php-text-template",
            "version": "1.2.0",
            "source": {
                "type": "git",
                "url": "https://github.com/sebastianbergmann/php-text-template.git",
                "reference": "206dfefc0ffe9cebf65c413e3d0e809c82fbf00a"
            },
            "dist": {
                "type": "zip",
                "url": "https://api.github.com/repos/sebastianbergmann/php-text-template/zipball/206dfefc0ffe9cebf65c413e3d0e809c82fbf00a",
                "reference": "206dfefc0ffe9cebf65c413e3d0e809c82fbf00a",
                "shasum": ""
            },
            "require": {
                "php": ">=5.3.3"
            },
            "type": "library",
            "autoload": {
                "classmap": [
                    "Text/"
                ]
            },
            "notification-url": "https://packagist.org/downloads/",
            "include-path": [
                ""
            ],
            "license": [
                "BSD-3-Clause"
            ],
            "authors": [
                {
                    "name": "Sebastian Bergmann",
                    "email": "sb@sebastian-bergmann.de",
                    "role": "lead"
                }
            ],
            "description": "Simple template engine.",
            "homepage": "https://github.com/sebastianbergmann/php-text-template/",
            "keywords": [
                "template"
            ],
            "time": "2014-01-30 17:20:04"
        },
        {
            "name": "phpunit/php-timer",
            "version": "1.0.5",
            "source": {
                "type": "git",
                "url": "https://github.com/sebastianbergmann/php-timer.git",
                "reference": "19689d4354b295ee3d8c54b4f42c3efb69cbc17c"
            },
            "dist": {
                "type": "zip",
                "url": "https://api.github.com/repos/sebastianbergmann/php-timer/zipball/19689d4354b295ee3d8c54b4f42c3efb69cbc17c",
                "reference": "19689d4354b295ee3d8c54b4f42c3efb69cbc17c",
                "shasum": ""
            },
            "require": {
                "php": ">=5.3.3"
            },
            "type": "library",
            "autoload": {
                "classmap": [
                    "PHP/"
                ]
            },
            "notification-url": "https://packagist.org/downloads/",
            "include-path": [
                ""
            ],
            "license": [
                "BSD-3-Clause"
            ],
            "authors": [
                {
                    "name": "Sebastian Bergmann",
                    "email": "sb@sebastian-bergmann.de",
                    "role": "lead"
                }
            ],
            "description": "Utility class for timing",
            "homepage": "https://github.com/sebastianbergmann/php-timer/",
            "keywords": [
                "timer"
            ],
            "time": "2013-08-02 07:42:54"
        },
        {
            "name": "phpunit/php-token-stream",
            "version": "1.3.0",
            "source": {
                "type": "git",
                "url": "https://github.com/sebastianbergmann/php-token-stream.git",
                "reference": "f8d5d08c56de5cfd592b3340424a81733259a876"
            },
            "dist": {
                "type": "zip",
                "url": "https://api.github.com/repos/sebastianbergmann/php-token-stream/zipball/f8d5d08c56de5cfd592b3340424a81733259a876",
                "reference": "f8d5d08c56de5cfd592b3340424a81733259a876",
                "shasum": ""
            },
            "require": {
                "ext-tokenizer": "*",
                "php": ">=5.3.3"
            },
            "require-dev": {
                "phpunit/phpunit": "~4.2"
            },
            "type": "library",
            "extra": {
                "branch-alias": {
                    "dev-master": "1.3-dev"
                }
            },
            "autoload": {
                "classmap": [
                    "src/"
                ]
            },
            "notification-url": "https://packagist.org/downloads/",
            "license": [
                "BSD-3-Clause"
            ],
            "authors": [
                {
                    "name": "Sebastian Bergmann",
                    "email": "sebastian@phpunit.de"
                }
            ],
            "description": "Wrapper around PHP's tokenizer extension.",
            "homepage": "https://github.com/sebastianbergmann/php-token-stream/",
            "keywords": [
                "tokenizer"
            ],
            "time": "2014-08-31 06:12:13"
        },
        {
            "name": "phpunit/phpunit",
            "version": "4.4.0",
            "source": {
                "type": "git",
                "url": "https://github.com/sebastianbergmann/phpunit.git",
                "reference": "bbe7bcb83b6ec1a9eaabbe1b70d4795027c53ee0"
            },
            "dist": {
                "type": "zip",
                "url": "https://api.github.com/repos/sebastianbergmann/phpunit/zipball/bbe7bcb83b6ec1a9eaabbe1b70d4795027c53ee0",
                "reference": "bbe7bcb83b6ec1a9eaabbe1b70d4795027c53ee0",
                "shasum": ""
            },
            "require": {
                "ext-dom": "*",
                "ext-json": "*",
                "ext-pcre": "*",
                "ext-reflection": "*",
                "ext-spl": "*",
                "php": ">=5.3.3",
                "phpunit/php-code-coverage": "~2.0",
                "phpunit/php-file-iterator": "~1.3.2",
                "phpunit/php-text-template": "~1.2",
                "phpunit/php-timer": "~1.0.2",
                "phpunit/phpunit-mock-objects": "~2.3",
                "sebastian/comparator": "~1.0",
                "sebastian/diff": "~1.1",
                "sebastian/environment": "~1.1",
                "sebastian/exporter": "~1.0",
                "sebastian/global-state": "~1.0",
                "sebastian/version": "~1.0",
                "symfony/yaml": "~2.0"
            },
            "suggest": {
                "phpunit/php-invoker": "~1.1"
            },
            "bin": [
                "phpunit"
            ],
            "type": "library",
            "extra": {
                "branch-alias": {
                    "dev-master": "4.4.x-dev"
                }
            },
            "autoload": {
                "classmap": [
                    "src/"
                ]
            },
            "notification-url": "https://packagist.org/downloads/",
            "license": [
                "BSD-3-Clause"
            ],
            "authors": [
                {
                    "name": "Sebastian Bergmann",
                    "email": "sebastian@phpunit.de",
                    "role": "lead"
                }
            ],
            "description": "The PHP Unit Testing framework.",
            "homepage": "https://phpunit.de/",
            "keywords": [
                "phpunit",
                "testing",
                "xunit"
            ],
            "time": "2014-12-05 06:49:03"
        },
        {
            "name": "phpunit/phpunit-mock-objects",
            "version": "2.3.0",
            "source": {
                "type": "git",
                "url": "https://github.com/sebastianbergmann/phpunit-mock-objects.git",
                "reference": "c63d2367247365f688544f0d500af90a11a44c65"
            },
            "dist": {
                "type": "zip",
                "url": "https://api.github.com/repos/sebastianbergmann/phpunit-mock-objects/zipball/c63d2367247365f688544f0d500af90a11a44c65",
                "reference": "c63d2367247365f688544f0d500af90a11a44c65",
                "shasum": ""
            },
            "require": {
                "doctrine/instantiator": "~1.0,>=1.0.1",
                "php": ">=5.3.3",
                "phpunit/php-text-template": "~1.2"
            },
            "require-dev": {
                "phpunit/phpunit": "~4.3"
            },
            "suggest": {
                "ext-soap": "*"
            },
            "type": "library",
            "extra": {
                "branch-alias": {
                    "dev-master": "2.3.x-dev"
                }
            },
            "autoload": {
                "classmap": [
                    "src/"
                ]
            },
            "notification-url": "https://packagist.org/downloads/",
            "license": [
                "BSD-3-Clause"
            ],
            "authors": [
                {
                    "name": "Sebastian Bergmann",
                    "email": "sb@sebastian-bergmann.de",
                    "role": "lead"
                }
            ],
            "description": "Mock Object library for PHPUnit",
            "homepage": "https://github.com/sebastianbergmann/phpunit-mock-objects/",
            "keywords": [
                "mock",
                "xunit"
            ],
            "time": "2014-10-03 05:12:11"
        },
        {
            "name": "sebastian/comparator",
            "version": "1.1.0",
            "source": {
                "type": "git",
                "url": "https://github.com/sebastianbergmann/comparator.git",
                "reference": "c484a80f97573ab934e37826dba0135a3301b26a"
            },
            "dist": {
                "type": "zip",
                "url": "https://api.github.com/repos/sebastianbergmann/comparator/zipball/c484a80f97573ab934e37826dba0135a3301b26a",
                "reference": "c484a80f97573ab934e37826dba0135a3301b26a",
                "shasum": ""
            },
            "require": {
                "php": ">=5.3.3",
                "sebastian/diff": "~1.1",
                "sebastian/exporter": "~1.0"
            },
            "require-dev": {
                "phpunit/phpunit": "~4.1"
            },
            "type": "library",
            "extra": {
                "branch-alias": {
                    "dev-master": "1.1.x-dev"
                }
            },
            "autoload": {
                "classmap": [
                    "src/"
                ]
            },
            "notification-url": "https://packagist.org/downloads/",
            "license": [
                "BSD-3-Clause"
            ],
            "authors": [
                {
                    "name": "Jeff Welch",
                    "email": "whatthejeff@gmail.com"
                },
                {
                    "name": "Volker Dusch",
                    "email": "github@wallbash.com"
                },
                {
                    "name": "Bernhard Schussek",
                    "email": "bschussek@2bepublished.at"
                },
                {
                    "name": "Sebastian Bergmann",
                    "email": "sebastian@phpunit.de"
                }
            ],
            "description": "Provides the functionality to compare PHP values for equality",
            "homepage": "http://www.github.com/sebastianbergmann/comparator",
            "keywords": [
                "comparator",
                "compare",
                "equality"
            ],
            "time": "2014-11-16 21:32:38"
        },
        {
            "name": "sebastian/diff",
            "version": "1.2.0",
            "source": {
                "type": "git",
                "url": "https://github.com/sebastianbergmann/diff.git",
                "reference": "5843509fed39dee4b356a306401e9dd1a931fec7"
            },
            "dist": {
                "type": "zip",
                "url": "https://api.github.com/repos/sebastianbergmann/diff/zipball/5843509fed39dee4b356a306401e9dd1a931fec7",
                "reference": "5843509fed39dee4b356a306401e9dd1a931fec7",
                "shasum": ""
            },
            "require": {
                "php": ">=5.3.3"
            },
            "require-dev": {
                "phpunit/phpunit": "~4.2"
            },
            "type": "library",
            "extra": {
                "branch-alias": {
                    "dev-master": "1.2-dev"
                }
            },
            "autoload": {
                "classmap": [
                    "src/"
                ]
            },
            "notification-url": "https://packagist.org/downloads/",
            "license": [
                "BSD-3-Clause"
            ],
            "authors": [
                {
                    "name": "Kore Nordmann",
                    "email": "mail@kore-nordmann.de"
                },
                {
                    "name": "Sebastian Bergmann",
                    "email": "sebastian@phpunit.de"
                }
            ],
            "description": "Diff implementation",
            "homepage": "http://www.github.com/sebastianbergmann/diff",
            "keywords": [
                "diff"
            ],
            "time": "2014-08-15 10:29:00"
        },
        {
            "name": "sebastian/environment",
            "version": "1.2.1",
            "source": {
                "type": "git",
                "url": "https://github.com/sebastianbergmann/environment.git",
                "reference": "6e6c71d918088c251b181ba8b3088af4ac336dd7"
            },
            "dist": {
                "type": "zip",
                "url": "https://api.github.com/repos/sebastianbergmann/environment/zipball/6e6c71d918088c251b181ba8b3088af4ac336dd7",
                "reference": "6e6c71d918088c251b181ba8b3088af4ac336dd7",
                "shasum": ""
            },
            "require": {
                "php": ">=5.3.3"
            },
            "require-dev": {
                "phpunit/phpunit": "~4.3"
            },
            "type": "library",
            "extra": {
                "branch-alias": {
                    "dev-master": "1.2.x-dev"
                }
            },
            "autoload": {
                "classmap": [
                    "src/"
                ]
            },
            "notification-url": "https://packagist.org/downloads/",
            "license": [
                "BSD-3-Clause"
            ],
            "authors": [
                {
                    "name": "Sebastian Bergmann",
                    "email": "sebastian@phpunit.de"
                }
            ],
            "description": "Provides functionality to handle HHVM/PHP environments",
            "homepage": "http://www.github.com/sebastianbergmann/environment",
            "keywords": [
                "Xdebug",
                "environment",
                "hhvm"
            ],
            "time": "2014-10-25 08:00:45"
        },
        {
            "name": "sebastian/exporter",
            "version": "1.0.2",
            "source": {
                "type": "git",
                "url": "https://github.com/sebastianbergmann/exporter.git",
                "reference": "c7d59948d6e82818e1bdff7cadb6c34710eb7dc0"
            },
            "dist": {
                "type": "zip",
                "url": "https://api.github.com/repos/sebastianbergmann/exporter/zipball/c7d59948d6e82818e1bdff7cadb6c34710eb7dc0",
                "reference": "c7d59948d6e82818e1bdff7cadb6c34710eb7dc0",
                "shasum": ""
            },
            "require": {
                "php": ">=5.3.3"
            },
            "require-dev": {
                "phpunit/phpunit": "~4.0"
            },
            "type": "library",
            "extra": {
                "branch-alias": {
                    "dev-master": "1.0.x-dev"
                }
            },
            "autoload": {
                "classmap": [
                    "src/"
                ]
            },
            "notification-url": "https://packagist.org/downloads/",
            "license": [
                "BSD-3-Clause"
            ],
            "authors": [
                {
                    "name": "Jeff Welch",
                    "email": "whatthejeff@gmail.com"
                },
                {
                    "name": "Volker Dusch",
                    "email": "github@wallbash.com"
                },
                {
                    "name": "Bernhard Schussek",
                    "email": "bschussek@2bepublished.at"
                },
                {
                    "name": "Sebastian Bergmann",
                    "email": "sebastian@phpunit.de"
                },
                {
                    "name": "Adam Harvey",
                    "email": "aharvey@php.net"
                }
            ],
            "description": "Provides the functionality to export PHP variables for visualization",
            "homepage": "http://www.github.com/sebastianbergmann/exporter",
            "keywords": [
                "export",
                "exporter"
            ],
            "time": "2014-09-10 00:51:36"
        },
        {
            "name": "sebastian/global-state",
            "version": "1.0.0",
            "source": {
                "type": "git",
                "url": "https://github.com/sebastianbergmann/global-state.git",
                "reference": "c7428acdb62ece0a45e6306f1ae85e1c05b09c01"
            },
            "dist": {
                "type": "zip",
                "url": "https://api.github.com/repos/sebastianbergmann/global-state/zipball/c7428acdb62ece0a45e6306f1ae85e1c05b09c01",
                "reference": "c7428acdb62ece0a45e6306f1ae85e1c05b09c01",
                "shasum": ""
            },
            "require": {
                "php": ">=5.3.3"
            },
            "require-dev": {
                "phpunit/phpunit": "~4.2"
            },
            "suggest": {
                "ext-uopz": "*"
            },
            "type": "library",
            "extra": {
                "branch-alias": {
                    "dev-master": "1.0-dev"
                }
            },
            "autoload": {
                "classmap": [
                    "src/"
                ]
            },
            "notification-url": "https://packagist.org/downloads/",
            "license": [
                "BSD-3-Clause"
            ],
            "authors": [
                {
                    "name": "Sebastian Bergmann",
                    "email": "sebastian@phpunit.de"
                }
            ],
            "description": "Snapshotting of global state",
            "homepage": "http://www.github.com/sebastianbergmann/global-state",
            "keywords": [
                "global state"
            ],
            "time": "2014-10-06 09:23:50"
        },
        {
            "name": "sebastian/version",
            "version": "1.0.3",
            "source": {
                "type": "git",
                "url": "https://github.com/sebastianbergmann/version.git",
                "reference": "b6e1f0cf6b9e1ec409a0d3e2f2a5fb0998e36b43"
            },
            "dist": {
                "type": "zip",
                "url": "https://api.github.com/repos/sebastianbergmann/version/zipball/b6e1f0cf6b9e1ec409a0d3e2f2a5fb0998e36b43",
                "reference": "b6e1f0cf6b9e1ec409a0d3e2f2a5fb0998e36b43",
                "shasum": ""
            },
            "type": "library",
            "autoload": {
                "classmap": [
                    "src/"
                ]
            },
            "notification-url": "https://packagist.org/downloads/",
            "license": [
                "BSD-3-Clause"
            ],
            "authors": [
                {
                    "name": "Sebastian Bergmann",
                    "email": "sebastian@phpunit.de",
                    "role": "lead"
                }
            ],
            "description": "Library that helps with managing the version number of Git-hosted PHP projects",
            "homepage": "https://github.com/sebastianbergmann/version",
            "time": "2014-03-07 15:35:33"
        },
        {
            "name": "symfony/event-dispatcher",
            "version": "v2.6.1",
            "target-dir": "Symfony/Component/EventDispatcher",
            "source": {
                "type": "git",
                "url": "https://github.com/symfony/EventDispatcher.git",
                "reference": "720fe9bca893df7ad1b4546649473b5afddf0216"
            },
            "dist": {
                "type": "zip",
                "url": "https://api.github.com/repos/symfony/EventDispatcher/zipball/720fe9bca893df7ad1b4546649473b5afddf0216",
                "reference": "720fe9bca893df7ad1b4546649473b5afddf0216",
                "shasum": ""
            },
            "require": {
                "php": ">=5.3.3"
            },
            "require-dev": {
                "psr/log": "~1.0",
                "symfony/config": "~2.0",
                "symfony/dependency-injection": "~2.6",
                "symfony/expression-language": "~2.6",
                "symfony/stopwatch": "~2.2"
            },
            "suggest": {
                "symfony/dependency-injection": "",
                "symfony/http-kernel": ""
            },
            "type": "library",
            "extra": {
                "branch-alias": {
                    "dev-master": "2.6-dev"
                }
            },
            "autoload": {
                "psr-0": {
                    "Symfony\\Component\\EventDispatcher\\": ""
                }
            },
            "notification-url": "https://packagist.org/downloads/",
            "license": [
                "MIT"
            ],
            "authors": [
                {
                    "name": "Symfony Community",
                    "homepage": "http://symfony.com/contributors"
                },
                {
                    "name": "Fabien Potencier",
                    "email": "fabien@symfony.com"
                }
            ],
            "description": "Symfony EventDispatcher Component",
            "homepage": "http://symfony.com",
            "time": "2014-12-02 20:19:20"
        },
        {
            "name": "symfony/yaml",
            "version": "v2.6.1",
            "target-dir": "Symfony/Component/Yaml",
            "source": {
                "type": "git",
                "url": "https://github.com/symfony/Yaml.git",
                "reference": "3346fc090a3eb6b53d408db2903b241af51dcb20"
            },
            "dist": {
                "type": "zip",
                "url": "https://api.github.com/repos/symfony/Yaml/zipball/3346fc090a3eb6b53d408db2903b241af51dcb20",
                "reference": "3346fc090a3eb6b53d408db2903b241af51dcb20",
                "shasum": ""
            },
            "require": {
                "php": ">=5.3.3"
            },
            "type": "library",
            "extra": {
                "branch-alias": {
                    "dev-master": "2.6-dev"
                }
            },
            "autoload": {
                "psr-0": {
                    "Symfony\\Component\\Yaml\\": ""
                }
            },
            "notification-url": "https://packagist.org/downloads/",
            "license": [
                "MIT"
            ],
            "authors": [
                {
                    "name": "Symfony Community",
                    "homepage": "http://symfony.com/contributors"
                },
                {
                    "name": "Fabien Potencier",
                    "email": "fabien@symfony.com"
                }
            ],
            "description": "Symfony Yaml Component",
            "homepage": "http://symfony.com",
            "time": "2014-12-02 20:19:20"
        }
    ],
    "aliases": [],
    "minimum-stability": "stable",
    "stability-flags": {
        "mnapoli/php-di": 20,
        "facebook/xhprof": 20
    },
    "prefer-stable": false,
    "platform": {
        "php": ">=5.3.3"
    },
    "platform-dev": []
}<|MERGE_RESOLUTION|>--- conflicted
+++ resolved
@@ -4,11 +4,7 @@
         "Read more about it at http://getcomposer.org/doc/01-basic-usage.md#composer-lock-the-lock-file",
         "This file is @generated automatically"
     ],
-<<<<<<< HEAD
-    "hash": "ed64c8df41ea550e2c0b78424573310e",
-=======
-    "hash": "993a7439f15dd4d11b2684f6e35b944d",
->>>>>>> 71911457
+    "hash": "27a92c6a859979be2d9fb4df337c8655",
     "packages": [
         {
             "name": "container-interop/container-interop",
@@ -273,12 +269,12 @@
             "source": {
                 "type": "git",
                 "url": "https://github.com/mnapoli/PHP-DI.git",
-                "reference": "d7f54f3c1b3523493eb5f4b5ca38bcfd74d96169"
-            },
-            "dist": {
-                "type": "zip",
-                "url": "https://api.github.com/repos/mnapoli/PHP-DI/zipball/d7f54f3c1b3523493eb5f4b5ca38bcfd74d96169",
-                "reference": "d7f54f3c1b3523493eb5f4b5ca38bcfd74d96169",
+                "reference": "4676e15f7f014185864fd5f8f0b3cdbd678067d0"
+            },
+            "dist": {
+                "type": "zip",
+                "url": "https://api.github.com/repos/mnapoli/PHP-DI/zipball/4676e15f7f014185864fd5f8f0b3cdbd678067d0",
+                "reference": "4676e15f7f014185864fd5f8f0b3cdbd678067d0",
                 "shasum": ""
             },
             "require": {
@@ -321,7 +317,7 @@
                 "dependency injection",
                 "di"
             ],
-            "time": "2014-12-11 22:24:18"
+            "time": "2014-12-17 04:49:43"
         },
         {
             "name": "mnapoli/phpdocreader",
@@ -709,17 +705,17 @@
         },
         {
             "name": "symfony/console",
-            "version": "v2.6.1",
+            "version": "v2.5.6",
             "target-dir": "Symfony/Component/Console",
             "source": {
                 "type": "git",
                 "url": "https://github.com/symfony/Console.git",
-                "reference": "ef825fd9f809d275926547c9e57cbf14968793e8"
-            },
-            "dist": {
-                "type": "zip",
-                "url": "https://api.github.com/repos/symfony/Console/zipball/ef825fd9f809d275926547c9e57cbf14968793e8",
-                "reference": "ef825fd9f809d275926547c9e57cbf14968793e8",
+                "reference": "6f177fca24200a5b97aef5ce7a5c98124a0f0db0"
+            },
+            "dist": {
+                "type": "zip",
+                "url": "https://api.github.com/repos/symfony/Console/zipball/6f177fca24200a5b97aef5ce7a5c98124a0f0db0",
+                "reference": "6f177fca24200a5b97aef5ce7a5c98124a0f0db0",
                 "shasum": ""
             },
             "require": {
@@ -727,18 +723,16 @@
             },
             "require-dev": {
                 "psr/log": "~1.0",
-                "symfony/event-dispatcher": "~2.1",
-                "symfony/process": "~2.1"
+                "symfony/event-dispatcher": "~2.1"
             },
             "suggest": {
                 "psr/log": "For using the console logger",
-                "symfony/event-dispatcher": "",
-                "symfony/process": ""
-            },
-            "type": "library",
-            "extra": {
-                "branch-alias": {
-                    "dev-master": "2.6-dev"
+                "symfony/event-dispatcher": ""
+            },
+            "type": "library",
+            "extra": {
+                "branch-alias": {
+                    "dev-master": "2.5-dev"
                 }
             },
             "autoload": {
@@ -762,7 +756,7 @@
             ],
             "description": "Symfony Console Component",
             "homepage": "http://symfony.com",
-            "time": "2014-12-02 20:19:20"
+            "time": "2014-10-05 13:57:04"
         },
         {
             "name": "symfony/monolog-bridge",
@@ -1166,16 +1160,16 @@
         },
         {
             "name": "phpseclib/phpseclib",
-            "version": "0.3.9",
+            "version": "0.3.8",
             "source": {
                 "type": "git",
                 "url": "https://github.com/phpseclib/phpseclib.git",
-                "reference": "c6e88ca6e81bc5a2d7161658e16a95b7ef8d6ad1"
-            },
-            "dist": {
-                "type": "zip",
-                "url": "https://api.github.com/repos/phpseclib/phpseclib/zipball/c6e88ca6e81bc5a2d7161658e16a95b7ef8d6ad1",
-                "reference": "c6e88ca6e81bc5a2d7161658e16a95b7ef8d6ad1",
+                "reference": "5085202f1f37769aae59f9711c423f28159c9b29"
+            },
+            "dist": {
+                "type": "zip",
+                "url": "https://api.github.com/repos/phpseclib/phpseclib/zipball/5085202f1f37769aae59f9711c423f28159c9b29",
+                "reference": "5085202f1f37769aae59f9711c423f28159c9b29",
                 "shasum": ""
             },
             "require": {
@@ -1260,20 +1254,20 @@
                 "x.509",
                 "x509"
             ],
-            "time": "2014-11-10 03:08:59"
+            "time": "2014-09-13 02:42:45"
         },
         {
             "name": "phpunit/php-code-coverage",
-            "version": "2.0.13",
+            "version": "2.0.11",
             "source": {
                 "type": "git",
                 "url": "https://github.com/sebastianbergmann/php-code-coverage.git",
-                "reference": "0e7d2eec5554f869fa7a4ec2d21e4b37af943ea5"
-            },
-            "dist": {
-                "type": "zip",
-                "url": "https://api.github.com/repos/sebastianbergmann/php-code-coverage/zipball/0e7d2eec5554f869fa7a4ec2d21e4b37af943ea5",
-                "reference": "0e7d2eec5554f869fa7a4ec2d21e4b37af943ea5",
+                "reference": "53603b3c995f5aab6b59c8e08c3a663d2cc810b7"
+            },
+            "dist": {
+                "type": "zip",
+                "url": "https://api.github.com/repos/sebastianbergmann/php-code-coverage/zipball/53603b3c995f5aab6b59c8e08c3a663d2cc810b7",
+                "reference": "53603b3c995f5aab6b59c8e08c3a663d2cc810b7",
                 "shasum": ""
             },
             "require": {
@@ -1325,7 +1319,7 @@
                 "testing",
                 "xunit"
             ],
-            "time": "2014-12-03 06:41:44"
+            "time": "2014-08-31 06:33:04"
         },
         {
             "name": "phpunit/php-file-iterator",
@@ -1511,16 +1505,16 @@
         },
         {
             "name": "phpunit/phpunit",
-            "version": "4.4.0",
+            "version": "4.3.4",
             "source": {
                 "type": "git",
                 "url": "https://github.com/sebastianbergmann/phpunit.git",
-                "reference": "bbe7bcb83b6ec1a9eaabbe1b70d4795027c53ee0"
-            },
-            "dist": {
-                "type": "zip",
-                "url": "https://api.github.com/repos/sebastianbergmann/phpunit/zipball/bbe7bcb83b6ec1a9eaabbe1b70d4795027c53ee0",
-                "reference": "bbe7bcb83b6ec1a9eaabbe1b70d4795027c53ee0",
+                "reference": "23e4e0310f037aae873cc81b8658dbbb82878f71"
+            },
+            "dist": {
+                "type": "zip",
+                "url": "https://api.github.com/repos/sebastianbergmann/phpunit/zipball/23e4e0310f037aae873cc81b8658dbbb82878f71",
+                "reference": "23e4e0310f037aae873cc81b8658dbbb82878f71",
                 "shasum": ""
             },
             "require": {
@@ -1537,9 +1531,8 @@
                 "phpunit/phpunit-mock-objects": "~2.3",
                 "sebastian/comparator": "~1.0",
                 "sebastian/diff": "~1.1",
-                "sebastian/environment": "~1.1",
+                "sebastian/environment": "~1.0",
                 "sebastian/exporter": "~1.0",
-                "sebastian/global-state": "~1.0",
                 "sebastian/version": "~1.0",
                 "symfony/yaml": "~2.0"
             },
@@ -1552,7 +1545,7 @@
             "type": "library",
             "extra": {
                 "branch-alias": {
-                    "dev-master": "4.4.x-dev"
+                    "dev-master": "4.3.x-dev"
                 }
             },
             "autoload": {
@@ -1561,6 +1554,10 @@
                 ]
             },
             "notification-url": "https://packagist.org/downloads/",
+            "include-path": [
+                "",
+                "../../symfony/yaml/"
+            ],
             "license": [
                 "BSD-3-Clause"
             ],
@@ -1572,13 +1569,13 @@
                 }
             ],
             "description": "The PHP Unit Testing framework.",
-            "homepage": "https://phpunit.de/",
+            "homepage": "http://www.phpunit.de/",
             "keywords": [
                 "phpunit",
                 "testing",
                 "xunit"
             ],
-            "time": "2014-12-05 06:49:03"
+            "time": "2014-10-22 11:43:12"
         },
         {
             "name": "phpunit/phpunit-mock-objects",
@@ -1637,16 +1634,16 @@
         },
         {
             "name": "sebastian/comparator",
-            "version": "1.1.0",
+            "version": "1.0.1",
             "source": {
                 "type": "git",
                 "url": "https://github.com/sebastianbergmann/comparator.git",
-                "reference": "c484a80f97573ab934e37826dba0135a3301b26a"
-            },
-            "dist": {
-                "type": "zip",
-                "url": "https://api.github.com/repos/sebastianbergmann/comparator/zipball/c484a80f97573ab934e37826dba0135a3301b26a",
-                "reference": "c484a80f97573ab934e37826dba0135a3301b26a",
+                "reference": "e54a01c0da1b87db3c5a3c4c5277ddf331da4aef"
+            },
+            "dist": {
+                "type": "zip",
+                "url": "https://api.github.com/repos/sebastianbergmann/comparator/zipball/e54a01c0da1b87db3c5a3c4c5277ddf331da4aef",
+                "reference": "e54a01c0da1b87db3c5a3c4c5277ddf331da4aef",
                 "shasum": ""
             },
             "require": {
@@ -1660,7 +1657,7 @@
             "type": "library",
             "extra": {
                 "branch-alias": {
-                    "dev-master": "1.1.x-dev"
+                    "dev-master": "1.0.x-dev"
                 }
             },
             "autoload": {
@@ -1697,7 +1694,7 @@
                 "compare",
                 "equality"
             ],
-            "time": "2014-11-16 21:32:38"
+            "time": "2014-05-11 23:00:21"
         },
         {
             "name": "sebastian/diff",
@@ -1753,16 +1750,16 @@
         },
         {
             "name": "sebastian/environment",
-            "version": "1.2.1",
+            "version": "1.2.0",
             "source": {
                 "type": "git",
                 "url": "https://github.com/sebastianbergmann/environment.git",
-                "reference": "6e6c71d918088c251b181ba8b3088af4ac336dd7"
-            },
-            "dist": {
-                "type": "zip",
-                "url": "https://api.github.com/repos/sebastianbergmann/environment/zipball/6e6c71d918088c251b181ba8b3088af4ac336dd7",
-                "reference": "6e6c71d918088c251b181ba8b3088af4ac336dd7",
+                "reference": "0d9bf79554d2a999da194a60416c15cf461eb67d"
+            },
+            "dist": {
+                "type": "zip",
+                "url": "https://api.github.com/repos/sebastianbergmann/environment/zipball/0d9bf79554d2a999da194a60416c15cf461eb67d",
+                "reference": "0d9bf79554d2a999da194a60416c15cf461eb67d",
                 "shasum": ""
             },
             "require": {
@@ -1799,7 +1796,7 @@
                 "environment",
                 "hhvm"
             ],
-            "time": "2014-10-25 08:00:45"
+            "time": "2014-10-22 06:38:05"
         },
         {
             "name": "sebastian/exporter",
@@ -1867,34 +1864,20 @@
             "time": "2014-09-10 00:51:36"
         },
         {
-            "name": "sebastian/global-state",
-            "version": "1.0.0",
-            "source": {
-                "type": "git",
-                "url": "https://github.com/sebastianbergmann/global-state.git",
-                "reference": "c7428acdb62ece0a45e6306f1ae85e1c05b09c01"
-            },
-            "dist": {
-                "type": "zip",
-                "url": "https://api.github.com/repos/sebastianbergmann/global-state/zipball/c7428acdb62ece0a45e6306f1ae85e1c05b09c01",
-                "reference": "c7428acdb62ece0a45e6306f1ae85e1c05b09c01",
-                "shasum": ""
-            },
-            "require": {
-                "php": ">=5.3.3"
-            },
-            "require-dev": {
-                "phpunit/phpunit": "~4.2"
-            },
-            "suggest": {
-                "ext-uopz": "*"
-            },
-            "type": "library",
-            "extra": {
-                "branch-alias": {
-                    "dev-master": "1.0-dev"
-                }
-            },
+            "name": "sebastian/version",
+            "version": "1.0.3",
+            "source": {
+                "type": "git",
+                "url": "https://github.com/sebastianbergmann/version.git",
+                "reference": "b6e1f0cf6b9e1ec409a0d3e2f2a5fb0998e36b43"
+            },
+            "dist": {
+                "type": "zip",
+                "url": "https://api.github.com/repos/sebastianbergmann/version/zipball/b6e1f0cf6b9e1ec409a0d3e2f2a5fb0998e36b43",
+                "reference": "b6e1f0cf6b9e1ec409a0d3e2f2a5fb0998e36b43",
+                "shasum": ""
+            },
+            "type": "library",
             "autoload": {
                 "classmap": [
                     "src/"
@@ -1907,43 +1890,6 @@
             "authors": [
                 {
                     "name": "Sebastian Bergmann",
-                    "email": "sebastian@phpunit.de"
-                }
-            ],
-            "description": "Snapshotting of global state",
-            "homepage": "http://www.github.com/sebastianbergmann/global-state",
-            "keywords": [
-                "global state"
-            ],
-            "time": "2014-10-06 09:23:50"
-        },
-        {
-            "name": "sebastian/version",
-            "version": "1.0.3",
-            "source": {
-                "type": "git",
-                "url": "https://github.com/sebastianbergmann/version.git",
-                "reference": "b6e1f0cf6b9e1ec409a0d3e2f2a5fb0998e36b43"
-            },
-            "dist": {
-                "type": "zip",
-                "url": "https://api.github.com/repos/sebastianbergmann/version/zipball/b6e1f0cf6b9e1ec409a0d3e2f2a5fb0998e36b43",
-                "reference": "b6e1f0cf6b9e1ec409a0d3e2f2a5fb0998e36b43",
-                "shasum": ""
-            },
-            "type": "library",
-            "autoload": {
-                "classmap": [
-                    "src/"
-                ]
-            },
-            "notification-url": "https://packagist.org/downloads/",
-            "license": [
-                "BSD-3-Clause"
-            ],
-            "authors": [
-                {
-                    "name": "Sebastian Bergmann",
                     "email": "sebastian@phpunit.de",
                     "role": "lead"
                 }
@@ -1954,17 +1900,17 @@
         },
         {
             "name": "symfony/event-dispatcher",
-            "version": "v2.6.1",
+            "version": "v2.5.6",
             "target-dir": "Symfony/Component/EventDispatcher",
             "source": {
                 "type": "git",
                 "url": "https://github.com/symfony/EventDispatcher.git",
-                "reference": "720fe9bca893df7ad1b4546649473b5afddf0216"
-            },
-            "dist": {
-                "type": "zip",
-                "url": "https://api.github.com/repos/symfony/EventDispatcher/zipball/720fe9bca893df7ad1b4546649473b5afddf0216",
-                "reference": "720fe9bca893df7ad1b4546649473b5afddf0216",
+                "reference": "804eb28dbbfba9ffdab21fe2066744906cea2212"
+            },
+            "dist": {
+                "type": "zip",
+                "url": "https://api.github.com/repos/symfony/EventDispatcher/zipball/804eb28dbbfba9ffdab21fe2066744906cea2212",
+                "reference": "804eb28dbbfba9ffdab21fe2066744906cea2212",
                 "shasum": ""
             },
             "require": {
@@ -1973,8 +1919,7 @@
             "require-dev": {
                 "psr/log": "~1.0",
                 "symfony/config": "~2.0",
-                "symfony/dependency-injection": "~2.6",
-                "symfony/expression-language": "~2.6",
+                "symfony/dependency-injection": "~2.0,<2.6.0",
                 "symfony/stopwatch": "~2.2"
             },
             "suggest": {
@@ -1984,7 +1929,7 @@
             "type": "library",
             "extra": {
                 "branch-alias": {
-                    "dev-master": "2.6-dev"
+                    "dev-master": "2.5-dev"
                 }
             },
             "autoload": {
@@ -2008,21 +1953,21 @@
             ],
             "description": "Symfony EventDispatcher Component",
             "homepage": "http://symfony.com",
-            "time": "2014-12-02 20:19:20"
+            "time": "2014-10-01 15:43:05"
         },
         {
             "name": "symfony/yaml",
-            "version": "v2.6.1",
+            "version": "v2.5.6",
             "target-dir": "Symfony/Component/Yaml",
             "source": {
                 "type": "git",
                 "url": "https://github.com/symfony/Yaml.git",
-                "reference": "3346fc090a3eb6b53d408db2903b241af51dcb20"
-            },
-            "dist": {
-                "type": "zip",
-                "url": "https://api.github.com/repos/symfony/Yaml/zipball/3346fc090a3eb6b53d408db2903b241af51dcb20",
-                "reference": "3346fc090a3eb6b53d408db2903b241af51dcb20",
+                "reference": "2d9f527449cabfa8543dd7fa3a466d6ae83d6726"
+            },
+            "dist": {
+                "type": "zip",
+                "url": "https://api.github.com/repos/symfony/Yaml/zipball/2d9f527449cabfa8543dd7fa3a466d6ae83d6726",
+                "reference": "2d9f527449cabfa8543dd7fa3a466d6ae83d6726",
                 "shasum": ""
             },
             "require": {
@@ -2031,7 +1976,7 @@
             "type": "library",
             "extra": {
                 "branch-alias": {
-                    "dev-master": "2.6-dev"
+                    "dev-master": "2.5-dev"
                 }
             },
             "autoload": {
@@ -2055,7 +2000,7 @@
             ],
             "description": "Symfony Yaml Component",
             "homepage": "http://symfony.com",
-            "time": "2014-12-02 20:19:20"
+            "time": "2014-10-01 05:50:18"
         }
     ],
     "aliases": [],
