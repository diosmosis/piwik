<?php
namespace Piwik\Tracker;

use Exception;
use Piwik\Config;
use Piwik\Common;
use Piwik\Cookie;
use Piwik\IP;
use Piwik\Tracker;
use Piwik\Tracker\Cache;
use Piwik\Plugins\UserCountry\LocationProvider;

/**
 * Piwik - Open source web analytics
 *
 * @link http://piwik.org
 * @license http://www.gnu.org/licenses/gpl-3.0.html GPL v3 or later
 *
 * @category Piwik
 * @package Piwik
 */

class Request
{
    /**
     * @var array
     */
    protected $params;

    protected $forcedVisitorId = false;

<<<<<<< HEAD
=======
    /**
     * @param $params
     * @param bool|string $tokenAuth
     */
>>>>>>> 64ca5d54
    public function __construct($params, $tokenAuth = false)
    {
        if (!is_array($params)) {
            $params = array();
        }
        $this->params = $params;
        $this->timestamp = time();
        $this->enforcedIp = false;

        // When the 'url' and referer url parameter are not given, we might be in the 'Simple Image Tracker' mode.
        // The URL can default to the Referrer, which will be in this case
        // the URL of the page containing the Simple Image beacon
        if (empty($this->params['urlref'])
            && empty($this->params['url'])
        ) {
            $url = @$_SERVER['HTTP_REFERER'];
            if (!empty($url)) {
                $this->params['url'] = $url;
            }
        }
        $this->authenticateTrackingApi($tokenAuth);
    }

    protected $isAuthenticated = false;

    const UNKNOWN_RESOLUTION = 'unknown';

    /**
     * @return bool
     */
    public function isAuthenticated()
    {
        return $this->isAuthenticated;
    }

    /**
     * This method allows to set custom IP + server time + visitor ID, when using Tracking API.
     * These two attributes can be only set by the Super User (passing token_auth).
     */
    protected function authenticateTrackingApi($tokenAuthFromBulkRequest)
    {
        $shouldAuthenticate = Config::getInstance()->Tracker['tracking_requests_require_authentication'];
        if ($shouldAuthenticate) {
            $tokenAuth = $tokenAuthFromBulkRequest || Common::getRequestVar('token_auth', false, 'string', $this->params);
            try {
                $idSite = $this->getIdSite();
                $this->isAuthenticated = $this->authenticateSuperUserOrAdmin($tokenAuth, $idSite);
            } catch (Exception $e) {
                $this->isAuthenticated = false;
            }
            if (!$this->isAuthenticated) {
                return;
            }
            Common::printDebug("token_auth is authenticated!");
        } else {
            $this->isAuthenticated = true;
            Common::printDebug("token_auth authentication not required");
        }
    }

    public static function authenticateSuperUserOrAdmin($tokenAuth, $idSite)
    {
        if (!$tokenAuth) {
            return false;
        }
        $superUserLogin = Config::getInstance()->superuser['login'];
        $superUserPassword = Config::getInstance()->superuser['password'];
        if (md5($superUserLogin . $superUserPassword) == $tokenAuth) {
            return true;
        }

        // Now checking the list of admin token_auth cached in the Tracker config file
        if (!empty($idSite)
            && $idSite > 0
        ) {
            $website = Cache::getCacheWebsiteAttributes($idSite);
            $adminTokenAuth = $website['admin_token_auth'];
            if (in_array($tokenAuth, $adminTokenAuth)) {
                return true;
            }
        }
        Common::printDebug("WARNING! token_auth = $tokenAuth is not valid, Super User / Admin was NOT authenticated");

        return false;
    }

    /**
     * @return float|int
     */
    public function getDaysSinceFirstVisit()
    {
        $cookieFirstVisitTimestamp = $this->getParam('_idts');
        if (!$this->isTimestampValid($cookieFirstVisitTimestamp)) {
            $cookieFirstVisitTimestamp = $this->getCurrentTimestamp();
        }
        $daysSinceFirstVisit = round(($this->getCurrentTimestamp() - $cookieFirstVisitTimestamp) / 86400, $precision = 0);
        if ($daysSinceFirstVisit < 0) {
            $daysSinceFirstVisit = 0;
        }
        return $daysSinceFirstVisit;
    }

    /**
     * @return bool|float|int
     */
    public function getDaysSinceLastOrder()
    {
        $daysSinceLastOrder = false;
        $lastOrderTimestamp = $this->getParam('_ects');
        if ($this->isTimestampValid($lastOrderTimestamp)) {
            $daysSinceLastOrder = round(($this->getCurrentTimestamp() - $lastOrderTimestamp) / 86400, $precision = 0);
            if ($daysSinceLastOrder < 0) {
                $daysSinceLastOrder = 0;
            }
        }
        return $daysSinceLastOrder;
    }

    /**
     * @return float|int
     */
    public function getDaysSinceLastVisit()
    {
        $daysSinceLastVisit = 0;
        $lastVisitTimestamp = $this->getParam('_viewts');
        if ($this->isTimestampValid($lastVisitTimestamp)) {
            $daysSinceLastVisit = round(($this->getCurrentTimestamp() - $lastVisitTimestamp) / 86400, $precision = 0);
            if ($daysSinceLastVisit < 0) {
                $daysSinceLastVisit = 0;
            }
        }
        return $daysSinceLastVisit;
    }

    /**
     * @return int|mixed
     */
    public function getVisitCount()
    {
        $visitCount = $this->getParam('_idvc');
        if ($visitCount < 1) {
            $visitCount = 1;
        }
        return $visitCount;
    }

    /**
     * Returns the language the visitor is viewing.
     *
     * @return string browser language code, eg. "en-gb,en;q=0.5"
     */
    public function getBrowserLanguage()
    {
        return Common::getRequestVar('lang', Common::getBrowserLanguage(), 'string', $this->params);
    }

    /**
     * @return string
     */
    public function getLocalTime()
    {
        $localTimes = array(
            'h' => (string)Common::getRequestVar('h', $this->getCurrentDate("H"), 'int', $this->params),
            'i' => (string)Common::getRequestVar('m', $this->getCurrentDate("i"), 'int', $this->params),
            's' => (string)Common::getRequestVar('s', $this->getCurrentDate("s"), 'int', $this->params)
        );
        foreach ($localTimes as $k => $time) {
            if (strlen($time) == 1) {
                $localTimes[$k] = '0' . $time;
            }
        }
        $localTime = $localTimes['h'] . ':' . $localTimes['i'] . ':' . $localTimes['s'];
        return $localTime;
    }

    /**
     * Returns the current date in the "Y-m-d" PHP format
     *
     * @param string $format
     * @return string
     */
    protected function getCurrentDate($format = "Y-m-d")
    {
        return date($format, $this->getCurrentTimestamp());
    }

    public function getGoalRevenue($defaultGoalRevenue)
    {
        return Common::getRequestVar('revenue', $defaultGoalRevenue, 'float', $this->params);
    }

    public function getParam($name)
    {
        $supportedParams = array(
            // Name => array( defaultValue, type )
            '_refts'       => array(0, 'int'),
            '_ref'         => array('', 'string'),
            '_rcn'         => array('', 'string'),
            '_rck'         => array('', 'string'),
            '_idts'        => array(0, 'int'),
            '_viewts'      => array(0, 'int'),
            '_ects'        => array(0, 'int'),
            '_idvc'        => array(1, 'int'),
            'url'          => array('', 'string'),
            'urlref'       => array('', 'string'),
            'res'          => array(self::UNKNOWN_RESOLUTION, 'string'),
            'idgoal'       => array(-1, 'int'),

            // other
            'dp'           => array(0, 'int'),
            'rec'          => array(false, 'int'),
            'new_visit'    => array(0, 'int'),

            // Ecommerce
            'ec_id'        => array(false, 'string'),
            'ec_st'        => array(false, 'float'),
            'ec_tx'        => array(false, 'float'),
            'ec_sh'        => array(false, 'float'),
            'ec_dt'        => array(false, 'float'),
            'ec_items'     => array('', 'string'),

            // some visitor attributes can be overwritten
            'cip'          => array(false, 'string'),
            'cdt'          => array(false, 'string'),
            'cid'          => array(false, 'string'),

            // Actions / pages
            'cs'           => array(false, 'string'),
            'download'     => array('', 'string'),
            'link'         => array('', 'string'),
            'action_name'  => array('', 'string'),
            'search'       => array('', 'string'),
            'search_cat'   => array(false, 'string'),
            'search_count' => array(-1, 'int'),
            'gt_ms'        => array(-1, 'int'),
        );

        if (!isset($supportedParams[$name])) {
            throw new Exception("Requested parameter $name is not a known Tracking API Parameter.");
        }
        $paramDefaultValue = $supportedParams[$name][0];
        $paramType = $supportedParams[$name][1];

        $value = Common::getRequestVar($name, $paramDefaultValue, $paramType, $this->params);

        return $value;
    }

    public function getCurrentTimestamp()
    {
        return $this->timestamp;
    }

    protected function isTimestampValid($time)
    {
        return $time <= $this->getCurrentTimestamp()
            && $time > $this->getCurrentTimestamp() - 10 * 365 * 86400;
    }

    public function getIdSite()
    {
        $idSite = Common::getRequestVar('idsite', 0, 'int', $this->params);
        Piwik_PostEvent('Tracker.setRequest.idSite', array(&$idSite, $this->params));
        if ($idSite <= 0) {
            throw new Exception('Invalid idSite');
        }
        return $idSite;
    }

    public function getUserAgent()
    {
        $default = @$_SERVER['HTTP_USER_AGENT'];
        return Common::getRequestVar('ua', is_null($default) ? false : $default, 'string', $this->params);
    }

    public function getCustomVariables($scope)
    {
        if ($scope == 'visit') {
            $parameter = '_cvar';
        } else {
            $parameter = 'cvar';
        }

        $customVar = Common::unsanitizeInputValues(Common::getRequestVar($parameter, '', 'json', $this->params));
        if (!is_array($customVar)) {
            return array();
        }
        $customVariables = array();
        foreach ($customVar as $id => $keyValue) {
            $id = (int)$id;
            if ($id < 1
                || $id > Tracker::MAX_CUSTOM_VARIABLES
                || count($keyValue) != 2
                || (!is_string($keyValue[0]) && !is_numeric($keyValue[0]))
            ) {
                Common::printDebug("Invalid custom variables detected (id=$id)");
                continue;
            }
            if (strlen($keyValue[1]) == 0) {
                $keyValue[1] = "";
            }
            // We keep in the URL when Custom Variable have empty names
            // and values, as it means they can be deleted server side

            $key = self::truncateCustomVariable($keyValue[0]);
            $value = self::truncateCustomVariable($keyValue[1]);
            $customVariables['custom_var_k' . $id] = $key;
            $customVariables['custom_var_v' . $id] = $value;
        }

        return $customVariables;
    }

    static public function truncateCustomVariable($input)
    {
        return substr(trim($input), 0, Tracker::MAX_LENGTH_CUSTOM_VARIABLE);
    }

    protected function shouldUseThirdPartyCookie()
    {
        return (bool)Config::getInstance()->Tracker['use_third_party_id_cookie'];
    }

    /**
     * Update the cookie information.
     */
    public function setThirdPartyCookie($idVisitor)
    {
        if (!$this->shouldUseThirdPartyCookie()) {
            return;
        }
        Common::printDebug("We manage the cookie...");

        $cookie = $this->makeThirdPartyCookie();
        // idcookie has been generated in handleNewVisit or we simply propagate the old value
        $cookie->set(0, bin2hex($idVisitor));
        $cookie->save();
    }

    protected function makeThirdPartyCookie()
    {
        $cookie = new Cookie(
            $this->getCookieName(),
            $this->getCookieExpire(),
            $this->getCookiePath());
        Common::printDebug($cookie);
        return $cookie;
    }

    protected function getCookieName()
    {
        return Config::getInstance()->Tracker['cookie_name'];
    }

    protected function getCookieExpire()
    {
        return $this->getCurrentTimestamp() + Config::getInstance()->Tracker['cookie_expire'];
    }

    protected function getCookiePath()
    {
        return Config::getInstance()->Tracker['cookie_path'];
    }

    /**
     * Is the request for a known VisitorId, based on 1st party, 3rd party (optional) cookies or Tracking API forced Visitor ID
     * @throws Exception
     */
    public function getVisitorId()
    {
        $found = false;

        // Was a Visitor ID "forced" (@see Tracking API setVisitorId()) for this request?
        $idVisitor = $this->getForcedVisitorId();
        if (!empty($idVisitor)) {
            if (strlen($idVisitor) != Tracker::LENGTH_HEX_ID_STRING) {
                throw new Exception("Visitor ID (cid) $idVisitor must be " . Tracker::LENGTH_HEX_ID_STRING . " characters long");
            }
            Common::printDebug("Request will be recorded for this idvisitor = " . $idVisitor);
            $found = true;
        }

        // - If set to use 3rd party cookies for Visit ID, read the cookie
        if (!$found) {
            // - By default, reads the first party cookie ID
            $useThirdPartyCookie = $this->shouldUseThirdPartyCookie();
            if ($useThirdPartyCookie) {
                $cookie = $this->makeThirdPartyCookie();
                $idVisitor = $cookie->get(0);
                if ($idVisitor !== false
                    && strlen($idVisitor) == Tracker::LENGTH_HEX_ID_STRING
                ) {
                    $found = true;
                }
            }
        }
        // If a third party cookie was not found, we default to the first party cookie
        if (!$found) {
            $idVisitor = Common::getRequestVar('_id', '', 'string', $this->params);
            $found = strlen($idVisitor) >= Tracker::LENGTH_HEX_ID_STRING;
        }

        if ($found) {
            $truncated = substr($idVisitor, 0, Tracker::LENGTH_HEX_ID_STRING);
            $binVisitorId = @Common::hex2bin($truncated);
            if (!empty($binVisitorId)) {
                return $binVisitorId;
            }
        }
        return false;
    }

    public function getIp()
    {
        if (!empty($this->enforcedIp)) {
            $ipString = $this->enforcedIp;
        } else {
            $ipString = IP::getIpFromHeader();
        }
        $ip = IP::P2N($ipString);
        return $ip;
    }

    public function setForceIp($ip)
    {
        if(!empty($ip)) {
            $this->enforcedIp = $ip;
        }
    }

    public function setForceDateTime($dateTime)
    {
        if (!is_numeric($dateTime)) {
            $dateTime = strtotime($dateTime);
        }
        if(!empty($dateTime)) {
            $this->timestamp = $dateTime;
        }
    }

    public function setForcedVisitorId($visitorId)
    {
        if(!empty($visitorId)) {
            $this->forcedVisitorId = $visitorId;
        }
    }

    public function getForcedVisitorId()
    {
        return $this->forcedVisitorId;
    }

    public function enrichLocation($location)
    {
        if (!$this->isAuthenticated()) {
            return $location;
        }

        // check for location override query parameters (ie, lat, long, country, region, city)
        $locationOverrideParams = array(
            'country' => array('string', LocationProvider::COUNTRY_CODE_KEY),
            'region'  => array('string', LocationProvider::REGION_CODE_KEY),
            'city'    => array('string', LocationProvider::CITY_NAME_KEY),
            'lat'     => array('float', LocationProvider::LATITUDE_KEY),
            'long'    => array('float', LocationProvider::LONGITUDE_KEY),
        );
        foreach ($locationOverrideParams as $queryParamName => $info) {
            list($type, $locationResultKey) = $info;

            $value = Common::getRequestVar($queryParamName, false, $type, $this->params);
            if (!empty($value)) {
                $location[$locationResultKey] = $value;
            }
        }
        return $location;
    }

    public function getPlugins()
    {
        $pluginsInOrder = array('fla', 'java', 'dir', 'qt', 'realp', 'pdf', 'wma', 'gears', 'ag', 'cookie');
        $plugins = array();
        foreach ($pluginsInOrder as $param) {
            $plugins[] = Common::getRequestVar($param, 0, 'int', $this->params);
        }
        return $plugins;
    }

    public function getParamsCount()
    {
        return count($this->params);
    }
}<|MERGE_RESOLUTION|>--- conflicted
+++ resolved
@@ -29,13 +29,10 @@
 
     protected $forcedVisitorId = false;
 
-<<<<<<< HEAD
-=======
     /**
      * @param $params
      * @param bool|string $tokenAuth
      */
->>>>>>> 64ca5d54
     public function __construct($params, $tokenAuth = false)
     {
         if (!is_array($params)) {
