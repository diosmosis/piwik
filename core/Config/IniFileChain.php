--- conflicted
+++ resolved
@@ -8,14 +8,9 @@
 namespace Piwik\Config;
 
 use Piwik\Common;
-<<<<<<< HEAD
-use Piwik\Config;
-=======
->>>>>>> 898afb80
 use Piwik\Ini\IniReader;
 use Piwik\Ini\IniReadingException;
 use Piwik\Ini\IniWriter;
-use Piwik\Piwik;
 
 /**
  * Manages a list of INI files where the settings in each INI file merge with or override the
@@ -122,11 +117,7 @@
      */
     public function dump($header = '')
     {
-<<<<<<< HEAD
-        return $this->dumpSettingsArray($header, $this->mergedSettings);
-=======
         return $this->dumpSettings($this->mergedSettings, $header);
->>>>>>> 898afb80
     }
 
     /**
@@ -196,11 +187,7 @@
                 }
             });
 
-<<<<<<< HEAD
-            return $this->dumpSettingsArray($header, $configToWrite);
-=======
             return $this->dumpSettings($configToWrite, $header);
->>>>>>> 898afb80
         } else {
             return null;
         }
@@ -417,29 +404,12 @@
         return array_search($sectionName, $settingsDataSectionNames);
     }
 
-<<<<<<< HEAD
-
-    /**
-     * Decode HTML entities in setting data.
-=======
     /**
      * Encode HTML entities
->>>>>>> 898afb80
      *
      * @param mixed $values
      * @return mixed
      */
-<<<<<<< HEAD
-    private function decodeValues(&$values)
-    {
-        if (is_array($values)) {
-            foreach ($values as &$value) {
-                $value = self::decodeValues($value);
-            }
-            return $values;
-        } elseif (is_string($values)) {
-            return html_entity_decode($values, ENT_COMPAT, 'UTF-8');
-=======
     protected function encodeValues(&$values)
     {
         if (is_array($values)) {
@@ -451,36 +421,16 @@
         } elseif (is_string($values)) {
             $values = htmlentities($values, ENT_COMPAT, 'UTF-8');
             $values = str_replace('$', '&#36;', $values);
->>>>>>> 898afb80
         }
         return $values;
     }
 
-<<<<<<< HEAD
-
-    /**
-     * Encode HTML entities
-=======
     /**
      * Decode HTML entities
->>>>>>> 898afb80
      *
      * @param mixed $values
      * @return mixed
      */
-<<<<<<< HEAD
-    protected function encodeValues(&$values)
-    {
-        if (is_array($values)) {
-            foreach ($values as &$value) {
-                $value = $this->encodeValues($value);
-            }
-        } elseif (is_float($values)) {
-            $values = Common::forceDotAsSeparatorForDecimalPoint($values);
-        } elseif (is_string($values)) {
-            $values = htmlentities($values, ENT_COMPAT, 'UTF-8');
-            $values = str_replace('$', '&#36;', $values);
-=======
     protected function decodeValues(&$values)
     {
         if (is_array($values)) {
@@ -490,25 +440,15 @@
             return $values;
         } elseif (is_string($values)) {
             return html_entity_decode($values, ENT_COMPAT, 'UTF-8');
->>>>>>> 898afb80
         }
         return $values;
     }
 
-<<<<<<< HEAD
-    private function dumpSettingsArray($header, $settings)
-    {
-        $writer = new IniWriter();
-
-        $this->encodeValues($settings);
-        return $writer->writeToString($settings, $header);
-=======
     private function dumpSettings($values, $header)
     {
         $values = $this->encodeValues($values);
 
         $writer = new IniWriter();
         return $writer->writeToString($values, $header);
->>>>>>> 898afb80
     }
 }