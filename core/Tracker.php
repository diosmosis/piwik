--- conflicted
+++ resolved
@@ -221,17 +221,12 @@
      */
     public function main($args = null)
     {
-<<<<<<< HEAD
-        $tokenAuth = $this->initRequests($args);
-        $isAuthenticated = false;
-=======
         try {
             $tokenAuth = $this->initRequests($args);
         } catch (Exception $ex) {
             $this->exitWithException($ex, true);
         }
 
->>>>>>> 770d1afc
         if (!empty($this->requests)) {
             foreach ($this->requests as $params) {
                 $request = new Request($params, $tokenAuth);
