<?php
/**
 * Piwik - Open source web analytics
 *
 * @link http://piwik.org
 * @license http://www.gnu.org/licenses/gpl-3.0.html GPL v3 or later
 *
 * @category Piwik
 * @package Piwik
 */


/**
 * Twig class
 *
 * @package Piwik
 * @subpackage Piwik_Twig
 */
class Piwik_Twig
{
    /**
     * @var Twig_Environment
     */
    private $twig;

    /**
     * Default theme used in Piwik.
     */
    const DEFAULT_THEME="Zeitgeist";

    public function __construct($theme = self::DEFAULT_THEME)
    {
        $loader = $this->getDefaultThemeLoader();

        $this->addPluginNamespaces($loader);

        // If theme != default we need to chain
        $chainLoader = new Twig_Loader_Chain(array($loader));

        // Create new Twig Environment and set cache dir
        $this->twig = new Twig_Environment($chainLoader,
            array(
<<<<<<< HEAD
=======
                 'debug' => true, // to use {{ dump(var) }} in twig templates
>>>>>>> 4af7a6de
                //'cache' => PIWIK_DOCUMENT_ROOT . '/tmp/templates_c',
            )
        );
        $this->twig->addExtension(new Twig_Extension_Debug());
        $this->twig->clearTemplateCache();
        // Add default filters
        $this->addFilters();
        // Register namespaces
        $includeAssetsFunction = new Twig_SimpleFunction('includeAssets', function ($params) {
            if (!isset($params['type'])) {
                throw new Exception("The smarty function includeAssets needs a 'type' parameter.");
            }

            $assetType = strtolower($params['type']);
            switch ($assetType) {
                case 'css':

                    return Piwik_AssetManager::getCssAssets();

                case 'js':

                    return Piwik_AssetManager::getJsAssets();

                default:
                    throw new Exception("The twig function includeAssets 'type' parameter needs to be either 'css' or 'js'.");
            }
        });
        $this->twig->addFunction($includeAssetsFunction);
        $urlFunction = new Twig_SimpleFunction('linkTo', function($params) {
            return 'index.php' . Piwik_Url::getCurrentQueryStringWithParametersModified($params);
        });
        $this->twig->addFunction($urlFunction);

        $loadJsTranslationsFunction = new Twig_SimpleFunction('loadJavascriptTranslations', function(array $plugins, $disableScriptTag = false) {
            static $pluginTranslationsAlreadyLoaded = array();
            if (in_array($plugins, $pluginTranslationsAlreadyLoaded)) {
                return;
            }
            $pluginTranslationsAlreadyLoaded[] = $plugins;
            $jsTranslations = Piwik_Translate::getInstance()->getJavascriptTranslations($plugins);
            $jsCode = '';
            if ($disableScriptTag) {
                $jsCode .= $jsTranslations;
            } else {
                $jsCode .= '<script type="text/javascript">';
                $jsCode .= $jsTranslations;
                $jsCode .= '</script>';
            }
            return $jsCode;
        }, array('is_safe' => array('html')));
        $this->twig->addFunction($loadJsTranslationsFunction);

        $sparklineFunction = new Twig_SimpleFunction('sparkline', function($src) {
            $graph = new Piwik_Visualization_Sparkline();
            $width = $graph->getWidth();
            $height = $graph->getHeight();
            return sprintf('<img class="sparkline" alt="" src="%s" width="%d" height="%d" />', $src, $width, $height);
        }, array('is_safe' => array('html')));
        $this->twig->addFunction($sparklineFunction);

        $postEventFunction = new Twig_SimpleFunction('postEvent', function($eventName) {
            $str = '';
            Piwik_PostEvent($eventName, $str);
            return $str;
        }, array('is_safe' => array('html')));
        $this->twig->addFunction($postEventFunction);
    }

    /**
     * @return Twig_Loader_Filesystem
     */
    private function getDefaultThemeLoader()
    {
        $themeLoader = new Twig_Loader_Filesystem(array(
            sprintf("%s/plugins/%s/templates/", PIWIK_INCLUDE_PATH, self::DEFAULT_THEME)
        ));

        return $themeLoader;
    }

    public function getTwigEnvironment()
    {
        return $this->twig;
    }

    public function initFilters()
    {
        /*
        $this->load_filter('output', 'cachebuster');

        $use_ajax_cdn = Piwik_Config::getInstance()->General['use_ajax_cdn'];
        if ($use_ajax_cdn) {
            $this->load_filter('output', 'ajaxcdn');
        }

        $this->load_filter('output', 'trimwhitespace');*/
    }

    private function addFilters()
    {
        $translateFilter = new Twig_SimpleFilter('translate', function ($stringToken) {
            if (func_num_args() <= 1) {
                $aValues = array();
            } else {
                $aValues = func_get_args();
                array_shift($aValues);
            }

            try {
                $stringTranslated = Piwik_Translate($stringToken, $aValues);
            } catch (Exception $e) {
                $stringTranslated = $stringToken;
            }
            return $stringTranslated;
        });
        $this->twig->addFilter($translateFilter);

        $urlRewriteFilter = new Twig_SimpleFilter('urlRewriteWithParameters', function ($parameters) {
            $parameters['updated'] = null;
            $url = Piwik_Url::getCurrentQueryStringWithParametersModified($parameters);
            return $url;
        });
        $this->twig->addFilter($urlRewriteFilter);

        $sumtimeFilter = new Twig_SimpleFilter('sumtime', function($numberOfSeconds) {
            return Piwik::getPrettyTimeFromSeconds($numberOfSeconds);
        });
        $this->twig->addFilter($sumtimeFilter);

        $moneyFilter = new Twig_SimpleFilter('money', function($amount)
        {
            if (func_num_args() != 2) {
                throw new Exception('the smarty modifier money expects one parameter: the idSite.');
            }
            $idSite = func_get_args();
            $idSite = $idSite[1];
            return Piwik::getPrettyMoney($amount, $idSite);
        });
        $this->twig->addFilter($moneyFilter);

        $truncateFilter = new Twig_SimpleFilter('truncate', function($string, $size) {
            if(strlen($string) < $size) {
                return $string;
            } else {
                return array_shift(str_split($string, $size)) . "...";
            }
        });
        $this->twig->addFilter($truncateFilter);
    }

    private function addPluginNamespaces(Twig_Loader_Filesystem $loader)
    {
        $plugins = Piwik_PluginsManager::getInstance()->getLoadedPluginsName();
        foreach($plugins as $name) {
            $name = Piwik::unprefixClass($name);
            $path = sprintf("%s/plugins/%s/templates/", PIWIK_INCLUDE_PATH, $name);
            if (is_dir($path)) {
                $loader->addPath(PIWIK_INCLUDE_PATH . '/plugins/' . $name . '/templates', $name);
            }
        }
    }

    /**
     * Prepend relative paths with absolute Piwik path
     *
     * @param string $value relative path (pass by reference)
     * @param int $key (don't care)
     * @param string $path Piwik root
     */
    public static function addPiwikPath(&$value, $key, $path)
    {
        if ($value[0] != '/' && $value[0] != DIRECTORY_SEPARATOR) {
            $value = $path . "/$value";
        }
    }
}<|MERGE_RESOLUTION|>--- conflicted
+++ resolved
@@ -40,10 +40,7 @@
         // Create new Twig Environment and set cache dir
         $this->twig = new Twig_Environment($chainLoader,
             array(
-<<<<<<< HEAD
-=======
                  'debug' => true, // to use {{ dump(var) }} in twig templates
->>>>>>> 4af7a6de
                 //'cache' => PIWIK_DOCUMENT_ROOT . '/tmp/templates_c',
             )
         );
