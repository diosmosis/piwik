<?php
/**
 * Piwik - free/libre analytics platform
 *
 * @link http://piwik.org
 * @license http://www.gnu.org/licenses/gpl-3.0.html GPL v3 or later
 *
 */

namespace Piwik\Updates;

use Piwik\Common;
use Piwik\Updater;
use Piwik\Updates;

/**
 */
class Updates_1_2_rc1 extends Updates
{
    static function getSql()
    {
        return array(
            // Various performance improvements schema updates
            'ALTER TABLE `' . Common::prefixTable('log_visit') . '`
			    DROP `visit_server_date`,
			    DROP INDEX `index_idsite_date_config`,
			    DROP INDEX `index_idsite_datetime_config`,
			    ADD `idvisitor` BINARY(8) NOT NULL AFTER `idsite`,
			    ADD `config_id` BINARY(8) NOT NULL AFTER `config_md5config`
			   ' => false,
            'ALTER TABLE `' . Common::prefixTable('log_visit') . '`
		    	ADD `visit_entry_idaction_name` INT UNSIGNED NOT NULL AFTER `visit_entry_idaction_url`,
			    ADD `visit_exit_idaction_name` INT UNSIGNED NOT NULL AFTER `visit_exit_idaction_url`,
			    CHANGE `visit_exit_idaction_url` `visit_exit_idaction_url` INT UNSIGNED NOT NULL,
			    CHANGE `visit_entry_idaction_url` `visit_entry_idaction_url` INT UNSIGNED NOT NULL,
			    CHANGE `referer_type` `referer_type` TINYINT UNSIGNED NULL DEFAULT NULL,
			    ADD visitor_count_visits SMALLINT(5) UNSIGNED NOT NULL AFTER `visitor_returning`,
			    ADD visitor_days_since_last SMALLINT(5) UNSIGNED NOT NULL,
<<<<<<< HEAD
			    ADD visitor_days_since_first SMALLINT(5) UNSIGNED NOT NULL
			   ' => 1060,
=======
			    ADD visitor_days_since_first SMALLINT(5) UNSIGNED NOT NULL,
			    ADD `config_id` BINARY(8) NOT NULL AFTER `config_md5config`
			   ' => array(1054, 1091),
>>>>>>> 305f1650
            'ALTER TABLE `' . Common::prefixTable('log_visit') . '`
			    ADD custom_var_k1 VARCHAR(100) DEFAULT NULL,
    			ADD custom_var_v1 VARCHAR(100) DEFAULT NULL,
    			ADD custom_var_k2 VARCHAR(100) DEFAULT NULL,
    			ADD custom_var_v2 VARCHAR(100) DEFAULT NULL,
    			ADD custom_var_k3 VARCHAR(100) DEFAULT NULL,
    			ADD custom_var_v3 VARCHAR(100) DEFAULT NULL,
    			ADD custom_var_k4 VARCHAR(100) DEFAULT NULL,
    			ADD custom_var_v4 VARCHAR(100) DEFAULT NULL,
    			ADD custom_var_k5 VARCHAR(100) DEFAULT NULL,
    			ADD custom_var_v5 VARCHAR(100) DEFAULT NULL
			   ' => 1060,
            'ALTER TABLE `' . Common::prefixTable('log_link_visit_action') . '`
				ADD `idsite` INT( 10 ) UNSIGNED NOT NULL AFTER `idlink_va` ,
				ADD `idvisitor` BINARY(8) NOT NULL AFTER `idsite`,
<<<<<<< HEAD
				ADD `idaction_name_ref` INT UNSIGNED NOT NULL AFTER `idaction_name`
			   ' => false,
            'ALTER TABLE `' . Common::prefixTable('log_link_visit_action') . '`
				ADD `server_time` DATETIME AFTER `idsite`,
=======
				ADD `idaction_name_ref` INT UNSIGNED NOT NULL AFTER `idaction_name`,
>>>>>>> 305f1650
				ADD INDEX `index_idsite_servertime` ( `idsite` , `server_time` )
			   ' => 1060,

            'ALTER TABLE `' . Common::prefixTable('log_conversion') . '`
			    DROP `referer_idvisit`,
			    ADD `idvisitor` BINARY(8) NOT NULL AFTER `idsite`
			   ' => false,
            'ALTER TABLE `' . Common::prefixTable('log_conversion') . '`
			    ADD visitor_count_visits SMALLINT(5) UNSIGNED NOT NULL,
			    ADD visitor_days_since_first SMALLINT(5) UNSIGNED NOT NULL
<<<<<<< HEAD
			   ' => 1060,
=======
			   ' => array(1060, 1091),
>>>>>>> 305f1650
            'ALTER TABLE `' . Common::prefixTable('log_conversion') . '`
			    ADD custom_var_k1 VARCHAR(100) DEFAULT NULL,
    			ADD custom_var_v1 VARCHAR(100) DEFAULT NULL,
    			ADD custom_var_k2 VARCHAR(100) DEFAULT NULL,
    			ADD custom_var_v2 VARCHAR(100) DEFAULT NULL,
    			ADD custom_var_k3 VARCHAR(100) DEFAULT NULL,
    			ADD custom_var_v3 VARCHAR(100) DEFAULT NULL,
    			ADD custom_var_k4 VARCHAR(100) DEFAULT NULL,
    			ADD custom_var_v4 VARCHAR(100) DEFAULT NULL,
    			ADD custom_var_k5 VARCHAR(100) DEFAULT NULL,
    			ADD custom_var_v5 VARCHAR(100) DEFAULT NULL
			   ' => array(1060, 1061),

            // Migrate 128bits IDs inefficiently stored as 8bytes (256 bits) into 64bits
            'UPDATE ' . Common::prefixTable('log_visit') . '
    			SET idvisitor = binary(unhex(substring(visitor_idcookie,1,16))),
    				config_id = binary(unhex(substring(config_md5config,1,16)))
	   			' => 1054,
            'UPDATE ' . Common::prefixTable('log_conversion') . '
    			SET idvisitor = binary(unhex(substring(visitor_idcookie,1,16)))
	   			' => 1054,

            // Drop migrated fields
            'ALTER TABLE `' . Common::prefixTable('log_visit') . '`
		    	DROP visitor_idcookie, 
		    	DROP config_md5config
		    	' => 1091,
            'ALTER TABLE `' . Common::prefixTable('log_conversion') . '`
		    	DROP visitor_idcookie
		    	' => 1091,

            // Recreate INDEX on new field
            'ALTER TABLE `' . Common::prefixTable('log_visit') . '`
		    	ADD INDEX `index_idsite_datetime_config` (idsite, visit_last_action_time, config_id)
		    	' => 1061,

            // Backfill action logs as best as we can
            'UPDATE ' . Common::prefixTable('log_link_visit_action') . ' as action,
				  	' . Common::prefixTable('log_visit') . '  as visit
                SET action.idsite = visit.idsite, 
                	action.server_time = visit.visit_last_action_time, 
                	action.idvisitor = visit.idvisitor
                WHERE action.idvisit=visit.idvisit
                ' => false,

            'ALTER TABLE `' . Common::prefixTable('log_link_visit_action') . '`
				CHANGE `server_time` `server_time` DATETIME NOT NULL
			   ' => false,

            // New index used max once per request, in case this table grows significantly in the future
            'ALTER TABLE `' . Common::prefixTable('option') . '` ADD INDEX ( `autoload` ) ' => 1061,

            // new field for websites
            'ALTER TABLE `' . Common::prefixTable('site') . '` ADD `group` VARCHAR( 250 ) NOT NULL' => 1060,
        );
    }

    static function update()
    {
        // first we disable the plugins and keep an array of warnings messages
        $pluginsToDisableMessage = array(
            'GeoIP'     => "GeoIP plugin was disabled, because it is not compatible with the new Piwik 1.2. \nYou can download the latest version of the plugin, compatible with Piwik 1.2.\n<a target='_blank' href='?module=Proxy&action=redirect&url=https://github.com/piwik/piwik/issues/45'>Click here.</a>",
            'EntryPage' => "EntryPage plugin is not compatible with this version of Piwik, it was disabled.",
        );
        $disabledPlugins = array();
        foreach ($pluginsToDisableMessage as $pluginToDisable => $warningMessage) {
            if (\Piwik\Plugin\Manager::getInstance()->isPluginActivated($pluginToDisable)) {
                \Piwik\Plugin\Manager::getInstance()->deactivatePlugin($pluginToDisable);
                $disabledPlugins[] = $warningMessage;
            }
        }

        // Run the SQL
        Updater::updateDatabase(__FILE__, self::getSql());

        // Outputs warning message, pointing users to the plugin download page
        if (!empty($disabledPlugins)) {
            throw new \Exception("The following plugins were disabled during the upgrade:"
                . "<ul><li>" .
                implode('</li><li>', $disabledPlugins) .
                "</li></ul>");
        }

    }
}
<|MERGE_RESOLUTION|>--- conflicted
+++ resolved
@@ -27,7 +27,7 @@
 			    DROP INDEX `index_idsite_datetime_config`,
 			    ADD `idvisitor` BINARY(8) NOT NULL AFTER `idsite`,
 			    ADD `config_id` BINARY(8) NOT NULL AFTER `config_md5config`
-			   ' => false,
+			   ' => array(1054, 1091),
             'ALTER TABLE `' . Common::prefixTable('log_visit') . '`
 		    	ADD `visit_entry_idaction_name` INT UNSIGNED NOT NULL AFTER `visit_entry_idaction_url`,
 			    ADD `visit_exit_idaction_name` INT UNSIGNED NOT NULL AFTER `visit_exit_idaction_url`,
@@ -36,14 +36,8 @@
 			    CHANGE `referer_type` `referer_type` TINYINT UNSIGNED NULL DEFAULT NULL,
 			    ADD visitor_count_visits SMALLINT(5) UNSIGNED NOT NULL AFTER `visitor_returning`,
 			    ADD visitor_days_since_last SMALLINT(5) UNSIGNED NOT NULL,
-<<<<<<< HEAD
 			    ADD visitor_days_since_first SMALLINT(5) UNSIGNED NOT NULL
 			   ' => 1060,
-=======
-			    ADD visitor_days_since_first SMALLINT(5) UNSIGNED NOT NULL,
-			    ADD `config_id` BINARY(8) NOT NULL AFTER `config_md5config`
-			   ' => array(1054, 1091),
->>>>>>> 305f1650
             'ALTER TABLE `' . Common::prefixTable('log_visit') . '`
 			    ADD custom_var_k1 VARCHAR(100) DEFAULT NULL,
     			ADD custom_var_v1 VARCHAR(100) DEFAULT NULL,
@@ -59,29 +53,21 @@
             'ALTER TABLE `' . Common::prefixTable('log_link_visit_action') . '`
 				ADD `idsite` INT( 10 ) UNSIGNED NOT NULL AFTER `idlink_va` ,
 				ADD `idvisitor` BINARY(8) NOT NULL AFTER `idsite`,
-<<<<<<< HEAD
 				ADD `idaction_name_ref` INT UNSIGNED NOT NULL AFTER `idaction_name`
-			   ' => false,
+			   ' => 1060,
             'ALTER TABLE `' . Common::prefixTable('log_link_visit_action') . '`
 				ADD `server_time` DATETIME AFTER `idsite`,
-=======
-				ADD `idaction_name_ref` INT UNSIGNED NOT NULL AFTER `idaction_name`,
->>>>>>> 305f1650
 				ADD INDEX `index_idsite_servertime` ( `idsite` , `server_time` )
 			   ' => 1060,
 
             'ALTER TABLE `' . Common::prefixTable('log_conversion') . '`
 			    DROP `referer_idvisit`,
 			    ADD `idvisitor` BINARY(8) NOT NULL AFTER `idsite`
-			   ' => false,
+			   ' => array(1060, 1091),
             'ALTER TABLE `' . Common::prefixTable('log_conversion') . '`
 			    ADD visitor_count_visits SMALLINT(5) UNSIGNED NOT NULL,
 			    ADD visitor_days_since_first SMALLINT(5) UNSIGNED NOT NULL
-<<<<<<< HEAD
 			   ' => 1060,
-=======
-			   ' => array(1060, 1091),
->>>>>>> 305f1650
             'ALTER TABLE `' . Common::prefixTable('log_conversion') . '`
 			    ADD custom_var_k1 VARCHAR(100) DEFAULT NULL,
     			ADD custom_var_v1 VARCHAR(100) DEFAULT NULL,
