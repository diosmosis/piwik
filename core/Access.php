<?php
/**
 * Piwik - Open source web analytics
 *
 * @link http://piwik.org
 * @license http://www.gnu.org/licenses/gpl-3.0.html GPL v3 or later
 *
 * @category Piwik
 * @package Piwik
 */
namespace Piwik;

use Piwik\Config;
use Piwik\Common;
use Piwik\Auth;
use Piwik\Db;

/**
 * Class to handle User Access:
 * - loads user access from the AuthResult object
 * - provides easy to use API to check the permissions for the current (check* methods)
 *
 * In Piwik there are mainly 4 access levels
 * - no access
 * - VIEW access
 * - ADMIN access
 * - Super admin access
 *
 * An access level is on a per website basis.
 * A given user has a given access level for a given website.
 * For example:
 * User Noemie has
 *    - VIEW access on the website 1,
 *  - ADMIN on the website 2 and 4, and
 *  - NO access on the website 3 and 5
 *
 * There is only one Super User. He has ADMIN access to all the websites
 * and he only can change the main configuration settings.
 *
 * @package Piwik
 * @subpackage Access
 */
class Access
{
    private static $instance = null;
    
    /**
     * Gets the singleton instance. Creates it if necessary.
     */
    public static function getInstance()
    {
        if (self::$instance == null) {
            self::$instance = new self;
            
            Piwik_PostTestEvent('Access.createAccessSingleton', array(self::$instance));
        }
        return self::$instance;
    }
    
    /**
     * Sets the singleton instance. For testing purposes.
     */
    public static function setSingletonInstance($instance)
    {
        self::$instance = $instance;
    }
    
    /**
     * Array of idsites available to the current user, indexed by permission level
     * @see getSitesIdWith*()
     *
     * @var array
     */
    protected $idsitesByAccess = null;

    /**
     * Login of the current user
     *
     * @var string
     */
    protected $login = null;

    /**
     * token_auth of the current user
     *
     * @var string
     */
    protected $token_auth = null;

    /**
     * Defines if the current user is the super user
     * @see isSuperUser()
     *
     * @var bool
     */
    protected $isSuperUser = false;

    /**
     * List of available permissions in Piwik
     *
     * @var array
     */
    private static $availableAccess = array('noaccess', 'view', 'admin', 'superuser');

    /**
     * Authentification object (see Piwik_Auth)
     *
     * @var Piwik_Auth
     */
    private $auth = null;

    /**
     * Returns the list of the existing Access level.
     * Useful when a given API method requests a given acccess Level.
     * We first check that the required access level exists.
     *
     * @return array
     */
    public static function getListAccess()
    {
        return self::$availableAccess;
    }

    /**
     * Constructor
     */
    public function __construct()
    {
        $this->idsitesByAccess = array(
            'view'      => array(),
            'admin'     => array(),
            'superuser' => array()
        );
    }

    /**
     * Loads the access levels for the current user.
     *
     * Calls the authentication method to try to log the user in the system.
     * If the user credentials are not correct we don't load anything.
     * If the login/password is correct the user is either the SuperUser or a normal user.
     * We load the access levels for this user for all the websites.
     *
     * @param null|Piwik_Auth $auth  Auth adapter
     * @return bool  true on success, false if reloading access failed (when auth object wasn't specified and user is not enforced to be Super User)
     */
    public function reloadAccess(Auth $auth = null)
    {
        if (!is_null($auth)) {
            $this->auth = $auth;
        }

        // if the Piwik_Auth wasn't set, we may be in the special case of setSuperUser(), otherwise we fail
        if (is_null($this->auth)) {
            if ($this->isSuperUser()) {
                return $this->reloadAccessSuperUser();
            }
            return false;
        }

        // access = array ( idsite => accessIdSite, idsite2 => accessIdSite2)
        $result = $this->auth->authenticate();

        if (!$result->isValid()) {
            return false;
        }
        $this->login = $result->getIdentity();
        $this->token_auth = $result->getTokenAuth();

        // case the superUser is logged in
        if ($result->getCode() == AuthResult::SUCCESS_SUPERUSER_AUTH_CODE) {
            return $this->reloadAccessSuperUser();
        }
        // in case multiple calls to API using different tokens, we ensure we reset it as not SU
        $this->setSuperUser(false);

        // we join with site in case there are rows in access for an idsite that doesn't exist anymore
        // (backward compatibility ; before we deleted the site without deleting rows in _access table)
        $accessRaw = $this->getRawSitesWithSomeViewAccess($this->login);
        foreach ($accessRaw as $access) {
            $this->idsitesByAccess[$access['access']][] = $access['idsite'];
        }
        return true;
    }

    public function getRawSitesWithSomeViewAccess($login)
    {
        return Db::fetchAll(self::getSqlAccessSite("access, t2.idsite"), $login);
    }

    /**
     * Returns the SQL query joining sites and access table for a given login
     *
     * @param string $select  Columns or expression to SELECT FROM table, eg. "MIN(ts_created)"
     * @return string  SQL query
     */
    public static function getSqlAccessSite($select)
    {
        return "SELECT " . $select . "
						  FROM " . Common::prefixTable('access') . " as t1
							JOIN " . Common::prefixTable('site') . " as t2 USING (idsite) " .
            " WHERE login = ?";
    }

    /**
     * Reload super user access
     *
     * @return bool
     */
    protected function reloadAccessSuperUser()
    {
        $this->isSuperUser = true;
        
        try {
            $allSitesId = \Piwik_SitesManager_API::getInstance()->getAllSitesId();
        } catch(Exception $e) {
            $allSitesId = array();
        }
        $this->idsitesByAccess['superuser'] = $allSitesId;
<<<<<<< HEAD
        
        if (isset($GLOBALS['PIWIK_ACCESS_SUPERUSER_LOGIN'])) {
            $this->login = $GLOBALS['PIWIK_ACCESS_SUPERUSER_LOGIN'];
        } else {
            $this->login = Config::getInstance()->superuser['login'];
        }
=======
        $this->login = Piwik_Config::getInstance()->superuser['login'];

        Piwik_PostTestEvent('Access.loadingSuperUserAccess', array(&$this->idsitesByAccess, &$this->login));
>>>>>>> 13f657cc
        
        return true;
    }

    /**
     * We bypass the normal auth method and give the current user Super User rights.
     * This should be very carefully used.
     *
     * @param bool $bool
     */
    public function setSuperUser($bool = true)
    {
        if ($bool) {
            $this->reloadAccessSuperUser();
        } else {
            $this->isSuperUser = false;
            $this->idsitesByAccess['superuser'] = array();
        }
    }

    /**
     * Returns true if the current user is logged in as the super user
     *
     * @return bool
     */
    public function isSuperUser()
    {
        return $this->isSuperUser;
    }

    /**
     * Returns the current user login
     *
     * @return string|null
     */
    public function getLogin()
    {
        return $this->login;
    }

    /**
     * Returns the token_auth used to authenticate this user in the API
     *
     * @return string|null
     */
    public function getTokenAuth()
    {
        return $this->token_auth;
    }
    
    /**
     * Returns the super user's login.
     * 
     * @return string
     */
    public function getSuperUserLogin()
    {
        $superuser = Config::getInstance()->superuser;
        return $superuser['login'];
    }

    /**
     * Returns an array of ID sites for which the user has at least a VIEW access.
     * Which means VIEW or ADMIN or SUPERUSER.
     *
     * @return array  Example if the user is ADMIN for 4
     *                and has VIEW access for 1 and 7, it returns array(1, 4, 7);
     */
    public function getSitesIdWithAtLeastViewAccess()
    {
        return array_unique(array_merge(
                $this->idsitesByAccess['view'],
                $this->idsitesByAccess['admin'],
                $this->idsitesByAccess['superuser'])
        );
    }

    /**
     * Returns an array of ID sites for which the user has an ADMIN access.
     *
     * @return array  Example if the user is ADMIN for 4 and 8
     *                and has VIEW access for 1 and 7, it returns array(4, 8);
     */
    public function getSitesIdWithAdminAccess()
    {
        return array_unique(array_merge(
                $this->idsitesByAccess['admin'],
                $this->idsitesByAccess['superuser'])
        );
    }


    /**
     * Returns an array of ID sites for which the user has a VIEW access only.
     *
     * @return array  Example if the user is ADMIN for 4
     *                and has VIEW access for 1 and 7, it returns array(1, 7);
     * @see getSitesIdWithAtLeastViewAccess()
     */
    public function getSitesIdWithViewAccess()
    {
        return $this->idsitesByAccess['view'];
    }

    /**
     * Throws an exception if the user is not the SuperUser
     *
     * @throws \Piwik\NoAccessException
     */
    public function checkUserIsSuperUser()
    {
        if (!$this->isSuperUser()) {
            throw new NoAccessException(Piwik_TranslateException('General_ExceptionPrivilege', array("'superuser'")));
        }
    }

    /**
     * If the user doesn't have an ADMIN access for at least one website, throws an exception
     *
     * @throws \Piwik\NoAccessException
     */
    public function checkUserHasSomeAdminAccess()
    {
        if ($this->isSuperUser()) {
            return;
        }
        $idSitesAccessible = $this->getSitesIdWithAdminAccess();
        if (count($idSitesAccessible) == 0) {
            throw new NoAccessException(Piwik_TranslateException('General_ExceptionPrivilegeAtLeastOneWebsite', array('admin')));
        }
    }

    /**
     * If the user doesn't have any view permission, throw exception
     *
     * @throws \Piwik\NoAccessException
     */
    public function checkUserHasSomeViewAccess()
    {
        if ($this->isSuperUser()) {
            return;
        }
        $idSitesAccessible = $this->getSitesIdWithAtLeastViewAccess();
        if (count($idSitesAccessible) == 0) {
            throw new NoAccessException(Piwik_TranslateException('General_ExceptionPrivilegeAtLeastOneWebsite', array('view')));
        }
    }

    /**
     * This method checks that the user has ADMIN access for the given list of websites.
     * If the user doesn't have ADMIN access for at least one website of the list, we throw an exception.
     *
     * @param int|array $idSites  List of ID sites to check
     * @throws \Piwik\NoAccessException If for any of the websites the user doesn't have an ADMIN access
     */
    public function checkUserHasAdminAccess($idSites)
    {
        if ($this->isSuperUser()) {
            return;
        }
        $idSites = $this->getIdSites($idSites);
        $idSitesAccessible = $this->getSitesIdWithAdminAccess();
        foreach ($idSites as $idsite) {
            if (!in_array($idsite, $idSitesAccessible)) {
                throw new NoAccessException(Piwik_TranslateException('General_ExceptionPrivilegeAccessWebsite', array("'admin'", $idsite)));
            }
        }
    }

    /**
     * This method checks that the user has VIEW or ADMIN access for the given list of websites.
     * If the user doesn't have VIEW or ADMIN access for at least one website of the list, we throw an exception.
     *
     * @param int|array|string $idSites  List of ID sites to check (integer, array of integers, string comma separated list of integers)
     * @throws \Piwik\NoAccessException  If for any of the websites the user doesn't have an VIEW or ADMIN access
     */
    public function checkUserHasViewAccess($idSites)
    {
        if ($this->isSuperUser()) {
            return;
        }
        $idSites = $this->getIdSites($idSites);
        $idSitesAccessible = $this->getSitesIdWithAtLeastViewAccess();
        foreach ($idSites as $idsite) {
            if (!in_array($idsite, $idSitesAccessible)) {
                throw new NoAccessException(Piwik_TranslateException('General_ExceptionPrivilegeAccessWebsite', array("'view'", $idsite)));
            }
        }
    }

    /**
     * @param int|array|string $idSites
     * @return array
     * @throws \Piwik\NoAccessException
     */
    protected function getIdSites($idSites)
    {
        if ($idSites === 'all') {
            $idSites = $this->getSitesIdWithAtLeastViewAccess();
        }

        $idSites = \Piwik\Site::getIdSitesFromIdSitesString($idSites);
        if (empty($idSites)) {
            throw new NoAccessException("The parameter 'idSite=' is missing from the request.");
        }
        return $idSites;
    }
}

/**
 * Exception thrown when a user doesn't  have sufficient access.
 *
 * @package Piwik
 * @subpackage Access
 */
class NoAccessException extends \Exception
{
}<|MERGE_RESOLUTION|>--- conflicted
+++ resolved
@@ -217,18 +217,9 @@
             $allSitesId = array();
         }
         $this->idsitesByAccess['superuser'] = $allSitesId;
-<<<<<<< HEAD
-        
-        if (isset($GLOBALS['PIWIK_ACCESS_SUPERUSER_LOGIN'])) {
-            $this->login = $GLOBALS['PIWIK_ACCESS_SUPERUSER_LOGIN'];
-        } else {
-            $this->login = Config::getInstance()->superuser['login'];
-        }
-=======
-        $this->login = Piwik_Config::getInstance()->superuser['login'];
+        $this->login = Config::getInstance()->superuser['login'];
 
         Piwik_PostTestEvent('Access.loadingSuperUserAccess', array(&$this->idsitesByAccess, &$this->login));
->>>>>>> 13f657cc
         
         return true;
     }
