<?php
/**
 * Piwik - Open source web analytics
 *
 * @link http://piwik.org
 * @license http://www.gnu.org/licenses/gpl-3.0.html Gpl v3 or later
 * @version $Id$
 *
 * @category Piwik
 * @package Piwik
 */

/**
 * Piwik version information.
 *
 * @package Piwik
 */
final class Piwik_Version
{
<<<<<<< HEAD
	const VERSION = '0.5';
=======
	const VERSION = '0.6.3';
>>>>>>> c98ea06f
}<|MERGE_RESOLUTION|>--- conflicted
+++ resolved
@@ -17,9 +17,5 @@
  */
 final class Piwik_Version
 {
-<<<<<<< HEAD
-	const VERSION = '0.5';
-=======
 	const VERSION = '0.6.3';
->>>>>>> c98ea06f
 }