--- conflicted
+++ resolved
@@ -124,43 +124,20 @@
 
     private static function notifyWhenPhpVersionIsEOL()
     {
-<<<<<<< HEAD
-        $notifyPhpIsEOL = Piwik::hasUserSuperUserAccess() && self::isPhpVersion54();
+        return; // no supported version (5.5+) has currently ended support
+        $notifyPhpIsEOL = Piwik::hasUserSuperUserAccess() && self::isPhpVersionAtLeast55();
         if (!$notifyPhpIsEOL) {
             return;
         }
-        $message = Piwik::translate('General_WarningPhpVersionXIsTooOld', '5.4');
-=======
-        $deprecatedMajorPhpVersion = null;
-        if(self::isPhpVersion53()) {
-            $deprecatedMajorPhpVersion = '5.3';
-        } elseif(self::isPhpVersion54()) {
-            $deprecatedMajorPhpVersion = '5.4';
-        }
-
-        $notifyPhpIsEOL = Piwik::hasUserSuperUserAccess() && $deprecatedMajorPhpVersion;
-        if (!$notifyPhpIsEOL) {
-            return;
-        }
-
-        $nextRequiredMinimumPHP = '5.5';
-
-        $message = Piwik::translate('General_WarningPiwikWillStopSupportingPHPVersion', array($deprecatedMajorPhpVersion, $nextRequiredMinimumPHP))
-            . "\n "
-            . Piwik::translate('General_WarningPhpVersionXIsTooOld', $deprecatedMajorPhpVersion);
->>>>>>> db36ca38
-
+
+        $message = Piwik::translate('General_WarningPhpVersionXIsTooOld', '5.5');
         $notification = new Notification($message);
         $notification->title = Piwik::translate('General_Warning');
         $notification->priority = Notification::PRIORITY_LOW;
         $notification->context = Notification::CONTEXT_WARNING;
         $notification->type = Notification::TYPE_TRANSIENT;
         $notification->flags = Notification::FLAG_NO_CLEAR;
-<<<<<<< HEAD
         NotificationManager::notify('PHP54VersionCheck', $notification);
-=======
-        NotificationManager::notify('DeprecatedPHPVersionCheck', $notification);
->>>>>>> db36ca38
     }
 
     private static function notifyWhenDebugOnDemandIsEnabled($trackerSetting)
@@ -258,16 +235,11 @@
     private static function checkPhpVersion($view)
     {
         $view->phpVersion = PHP_VERSION;
-        $view->phpIsNewEnough = version_compare($view->phpVersion, '5.4.0', '>=');
-    }
-
-    private static function isPhpVersion54()
-    {
-        return strpos(PHP_VERSION, '5.4') === 0;
-    }
-
-    private static function isPhpVersion54()
-    {
-        return strpos(PHP_VERSION, '5.4') === 0;
+        $view->phpIsNewEnough = self::isPhpVersionAtLeast55();
+    }
+
+    private static function isPhpVersionAtLeast55()
+    {
+        return version_compare(PHP_VERSION, '5.5', '>=');
     }
 }